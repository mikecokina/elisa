--- conflicted
+++ resolved
@@ -2,26 +2,6 @@
 
 jobs:
   include:
-<<<<<<< HEAD
-    - name: "Python 3.6.X on Windows"
-      os: windows
-      language: shell
-      before_install:
-        - choco install python --version 3.6.12
-        - python -m pip install --upgrade pip
-      env: PATH=/c/Python36:/c/Python36/Scripts:$PATH
-
-#python:
-#  - "3.6"
-
-install:
-  - pip3 install -r requirements.txt
-  - pip3 install .[test]
-
-script:
-#     - python -m unittest discover -s unittests -p "test_*.py"
-    - python3 -m pytest unittests
-=======
     - name: "Python 3.6 on Ubuntu"
       python: 3.6
     - name: "Python 3.6.8 on Windows"
@@ -39,7 +19,6 @@
 script:
 #     - python -m unittest discover -s unittests -p "test_*.py"
     - python3 -m pytest unittests || python -m pytest unittests
->>>>>>> 90816a71
 
 notifications:
   email:
