import numpy as np
import os.path as op

from elisa import umpy as up
from elisa import settings
from elisa.utils import is_empty
from unittests import utils as testutils
from unittests.utils import ElisaTestCase


class BuildSpotFreeTemperatureTestCase(ElisaTestCase):
    def generator_test_temperatures(self, key, allowed_range=None):

        settings.configure(**{
            "LIMB_DARKENING_LAW": "linear",
            "LD_TABLES": op.join(op.dirname(op.abspath(__file__)), "data", "light_curves", "limbdarkening")
        })

        s = testutils.prepare_binary_system(testutils.BINARY_SYSTEM_PARAMS[key])
        s.primary.discretization_factor = up.radians(10)
        s.secondary.discretization_factor = up.radians(10)
        orbital_position_container = testutils.prepare_orbital_position_container(s)
        orbital_position_container.build_mesh(components_distance=1.0)
        orbital_position_container.build_faces(components_distance=1.0)
        orbital_position_container.build_surface_areas()
        orbital_position_container.build_surface_gravity(components_distance=1.0)
        orbital_position_container.build_faces_orientation(components_distance=1.0)
        orbital_position_container.build_temperature_distribution(components_distance=1.0)

        print()
        i = np.argsort(orbital_position_container.secondary.temperatures)
        print(orbital_position_container.secondary.points[orbital_position_container.secondary.faces[i[:10]]])

        print()
        if allowed_range:
            obtained_primary = [np.min(orbital_position_container.primary.temperatures),
                                np.max(orbital_position_container.primary.temperatures)]
            obtained_secondary = [np.min(orbital_position_container.secondary.temperatures),
                                  np.max(orbital_position_container.secondary.temperatures)]

            self.assertTrue((obtained_primary[0] >= allowed_range[0][0]) &
                            (obtained_primary[1] <= allowed_range[0][1]))
            self.assertTrue((obtained_secondary[0] >= allowed_range[1][0]) &
                            (obtained_secondary[1] <= allowed_range[1][1]))

    def test_build_temperatures_detached(self):
        with self.assertRaises(Exception) as context:
            self.generator_test_temperatures('detached')
        self.assertTrue("It might be caused by definition of unphysical object on input" in str(context.exception))

    def test_build_temperatures_detached_physical(self):
        self.generator_test_temperatures('detached-physical', [[4998, 5002], [4999, 5004]])

    def test_build_temperatures_over_contact(self):
<<<<<<< HEAD
        self.generator_test_temperatures('over-contact', [[4155, 5405], [4250, 5435]])
=======
        self.generator_test_temperatures('over-contact', [[4155, 5405], [4240, 5435]])
>>>>>>> fcd0935d

    def test_build_temperatures_semi_detached(self):
        self.generator_test_temperatures('semi-detached', [[3760, 5335], [3865, 5450]])


class BuildSpottyTemperatureTestCase(ElisaTestCase):
    def setUp(self):
        super(BuildSpottyTemperatureTestCase, self).setUp()
        settings.configure(**{
            "LIMB_DARKENING_LAW": "linear",
            "LD_TABLES": op.join(op.dirname(op.abspath(__file__)), "data", "light_curves", "limbdarkening")
        })
    
    def generator_test_temperatures(self, key):
        s = testutils.prepare_binary_system(testutils.BINARY_SYSTEM_PARAMS[key],
                                            spots_primary=testutils.SPOTS_META["primary"],
                                            spots_secondary=testutils.SPOTS_META["secondary"]
                                            )
        s.primary.discretization_factor = up.radians(10)
        s.secondary.discretization_factor = up.radians(10)
        orbital_position_container = testutils.prepare_orbital_position_container(s)
        orbital_position_container.build_mesh(components_distance=1.0)
        orbital_position_container.build_faces(components_distance=1.0)
        orbital_position_container.build_surface_areas()
        orbital_position_container.build_surface_gravity(components_distance=1.0)
        orbital_position_container.build_faces_orientation(components_distance=1.0)
        orbital_position_container.build_temperature_distribution(components_distance=1.0)

        self.assertTrue(not is_empty(orbital_position_container.primary.spots[0].temperatures))
        self.assertTrue(not is_empty(orbital_position_container.secondary.spots[0].temperatures))

    def test_build_temperatures_detached_physical(self):
        self.generator_test_temperatures('detached-physical')

    def test_build_temperatures_over_contact(self):
        self.generator_test_temperatures('over-contact')

    def test_build_temperatures_semi_detached(self):
        self.generator_test_temperatures('semi-detached')<|MERGE_RESOLUTION|>--- conflicted
+++ resolved
@@ -27,11 +27,6 @@
         orbital_position_container.build_faces_orientation(components_distance=1.0)
         orbital_position_container.build_temperature_distribution(components_distance=1.0)
 
-        print()
-        i = np.argsort(orbital_position_container.secondary.temperatures)
-        print(orbital_position_container.secondary.points[orbital_position_container.secondary.faces[i[:10]]])
-
-        print()
         if allowed_range:
             obtained_primary = [np.min(orbital_position_container.primary.temperatures),
                                 np.max(orbital_position_container.primary.temperatures)]
@@ -52,11 +47,7 @@
         self.generator_test_temperatures('detached-physical', [[4998, 5002], [4999, 5004]])
 
     def test_build_temperatures_over_contact(self):
-<<<<<<< HEAD
-        self.generator_test_temperatures('over-contact', [[4155, 5405], [4250, 5435]])
-=======
         self.generator_test_temperatures('over-contact', [[4155, 5405], [4240, 5435]])
->>>>>>> fcd0935d
 
     def test_build_temperatures_semi_detached(self):
         self.generator_test_temperatures('semi-detached', [[3760, 5335], [3865, 5450]])
