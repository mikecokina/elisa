import os
import numpy as np
import os.path as op
from unittest import skip

from copy import copy
from numpy.testing import assert_array_equal, assert_array_less
from unittests.utils import (
    ElisaTestCase,
    prepare_binary_system,
    BINARY_SYSTEM_PARAMS,
    SPOTS_META,
    normalize_lv_for_unittests,
    load_radial_curve,
    APPROX_SETTINGS
)
from elisa.observer.observer import Observer
from elisa.binary_system.curves import rv
from elisa import settings
from elisa import umpy as up, const
from elisa import units as u


TOL = 1e-3

PARAMS = {
    'detached': {
        "primary_mass": 2.0, "secondary_mass": 1.0,
        "primary_surface_potential": 5.0, "secondary_surface_potential": 5.0,
        "primary_synchronicity": 1.0, "secondary_synchronicity": 1.0,
        "argument_of_periastron": const.HALF_PI * u.rad, "gamma": 0.0, "period": 5.0,
        "eccentricity": 0.0, "inclination": const.HALF_PI * u.rad, "primary_minimum_time": 0.0,
        "phase_shift": 0.0,
        "primary_t_eff": 6500, "secondary_t_eff": 6500,
        "primary_gravity_darkening": 1.0, "secondary_gravity_darkening": 1.0,
        "primary_albedo": 1.0, "secondary_albedo": 1.0,
    },
    'detached-async-ecc': {
        "primary_mass": 2.0, "secondary_mass": 1.0,
        "primary_surface_potential": 5.0, "secondary_surface_potential": 5.0,
        "primary_synchronicity": 0.8, "secondary_synchronicity": 1.2,
        "argument_of_periastron": const.HALF_PI * u.rad, "gamma": 0.0, "period": 5.0,
        "eccentricity": 0.3, "inclination": const.HALF_PI * u.rad, "primary_minimum_time": 0.0,
        "phase_shift": 0.0,
        "primary_t_eff": 6500, "secondary_t_eff": 6500,
        "primary_gravity_darkening": 1.0, "secondary_gravity_darkening": 1.0,
        "primary_albedo": 1.0, "secondary_albedo": 1.0,
    },
    'detached-async': {
        "primary_mass": 2.0, "secondary_mass": 1.0,
        "primary_surface_potential": 5.0, "secondary_surface_potential": 5.0,
        "primary_synchronicity": 0.8, "secondary_synchronicity": 1.2,
        "argument_of_periastron": const.HALF_PI * u.rad, "gamma": 0.0, "period": 5.0,
        "eccentricity": 0.0, "inclination": const.HALF_PI * u.rad, "primary_minimum_time": 0.0,
        "phase_shift": 0.0,
        "primary_t_eff": 6500, "secondary_t_eff": 6500,
        "primary_gravity_darkening": 1.0, "secondary_gravity_darkening": 1.0,
        "primary_albedo": 1.0, "secondary_albedo": 1.0,
    },
    'over-contact': {
        "primary_mass": 2.0, "secondary_mass": 1.0,
        "primary_surface_potential": 2.7,
        "secondary_surface_potential": 2.7,
        "primary_synchronicity": 1.0, "secondary_synchronicity": 1.0,
        "argument_of_periastron": 90 * u.deg, "gamma": 0.0, "period": 1.0,
        "eccentricity": 0.0, "inclination": 90.0 * u.deg, "primary_minimum_time": 0.0,
        "phase_shift": 0.0,
        "primary_t_eff": 6000, "secondary_t_eff": 6000,
        "primary_gravity_darkening": 1.0, "secondary_gravity_darkening": 1.0,
        "primary_albedo": 1.0, "secondary_albedo": 1.0
    },
    'eccentric': {
        "primary_mass": 1.0, "secondary_mass": 1.0,
        "primary_surface_potential": 8,
        "secondary_surface_potential": 8,
        "primary_synchronicity": 1.0, "secondary_synchronicity": 1.0,
        "argument_of_periastron": 223 * u.deg, "gamma": 0.0, "period": 3.0,
        "eccentricity": 0.3, "inclination": 85.0 * u.deg, "primary_minimum_time": 0.0,
        "phase_shift": 0.0,
        "primary_t_eff": 6000, "secondary_t_eff": 6000,
        "primary_gravity_darkening": 1.0, "secondary_gravity_darkening": 1.0,
        "primary_albedo": 1.0, "secondary_albedo": 1.0
    }
}


class BinaryRadialCurvesTestCase(ElisaTestCase):
    def setUp(self):
        super(BinaryRadialCurvesTestCase, self).setUp()
        self.phases = up.arange(-0.2, 1.25, 0.05)
        # self.lc_base_path = op.join(op.dirname(op.abspath(__file__)), "data", "light_curves")
        # self.default_law = "cosine"
        # self.reset_config()

    def do_comparison(self, system, file):
        rvdict = rv.com_radial_velocity(system, position_method=system.calculate_orbital_motion, phases=self.phases)
        obtained_rvp, obtained_rvs = normalize_lv_for_unittests(rvdict['primary'], rvdict['secondary'])
        expected = load_radial_curve(file)

<<<<<<< HEAD
        expected_rvp, expected_rvs = - np.array(expected["primary"]), - np.array(expected["secondary"])
=======
        expected_rvp, expected_rvs = -1 * np.array(expected["primary"]), -1 * np.array(expected["secondary"])
>>>>>>> 18665c80
        expected_rvp, expected_rvs = normalize_lv_for_unittests(expected_rvp, expected_rvs)

        assert_array_equal(np.round(expected_rvp, 4), np.round(obtained_rvp, 4))
        assert_array_equal(np.round(expected_rvs, 4), np.round(obtained_rvs, 4))

    def test_circular_detached(self):
        s = prepare_binary_system(BINARY_SYSTEM_PARAMS["detached-physical"])
        self.do_comparison(s, "detahed.circ.json")

    def test_eccentric_detached(self):
        s = prepare_binary_system(BINARY_SYSTEM_PARAMS["detached.ecc"])
        self.do_comparison(s, "detahed.ecc.json")

<<<<<<< HEAD
        expected_rvp, expected_rvs = - np.array(expected["primary"]), - np.array(expected["secondary"])
        expected_rvp, expected_rvs = normalize_lv_for_unittests(expected_rvp, expected_rvs)
=======
>>>>>>> 18665c80

class BinaryRadialCurvesConsistencyTestCase(ElisaTestCase):
    def setUp(self):
        super(BinaryRadialCurvesConsistencyTestCase, self).setUp()
        self.lc_base_path = op.join(op.dirname(op.abspath(__file__)), "data", "light_curves")
        settings.configure(**{
            "LD_TABLES": op.join(self.lc_base_path, "limbdarkening"),
            "CK04_ATM_TABLES": op.join(self.lc_base_path, "atmosphere")
        })
        # self.default_law = "cosine"
        # self.reset_config()

    @staticmethod
    def check_consistency(binary_kwargs, desired_delta, spots_primary=None, spots_secondary=None, phases=None):
        system = prepare_binary_system(binary_kwargs, spots_primary=spots_primary, spots_secondary=spots_secondary)

        o = Observer(system=system)
        _, rvdict1 = o.rv(phases=phases, method='radiometric')
        _, rvdict2 = o.rv(phases=phases, method='point_mass')

        rvdict1['primary'], rvdict1['secondary'] = normalize_lv_for_unittests(rvdict1['primary'], rvdict1['secondary'])
        rvdict2['primary'], rvdict2['secondary'] = normalize_lv_for_unittests(rvdict2['primary'], rvdict2['secondary'])

        assert_array_less(np.abs(rvdict1['primary'] - rvdict2['primary']), desired_delta * np.ones(phases.shape))
        assert_array_less(np.abs(rvdict2['secondary'] - rvdict2['secondary']), desired_delta * np.ones(phases.shape))

        # from matplotlib import pyplot as plt
        # # plt.plot(self.phases, rvdict1['primary']-rvdict2['primary'], c='r')
        # plt.plot(self.phases, rvdict1['primary'], c='r')
        # plt.plot(self.phases, rvdict2['primary'], c='r', linestyle='dashed')
        # # plt.plot(self.phases, rvdict1['secondary']-rvdict2['secondary'], c='b')
        # plt.plot(self.phases, rvdict1['secondary'], c='b')
        # plt.plot(self.phases, rvdict2['secondary'], c='b', linestyle='dashed')
        # plt.show()

    def test_rv_consistency_circular_detached(self):
        binary_kwargs = copy(BINARY_SYSTEM_PARAMS["detached-physical"])
        binary_kwargs['inclination'] = 70 * u.deg
        phases = np.array([0.15, 0.2, 0.25, 0.3, 0.4, 0.7, 0.75, 0.8, 0.85])
        self.check_consistency(binary_kwargs, 0.02, spots_primary=SPOTS_META['primary'], phases=phases)

    def test_rv_consistency_circular_contact(self):
        binary_kwargs = copy(BINARY_SYSTEM_PARAMS["over-contact"])
        binary_kwargs['inclination'] = 10 * u.deg
        phases = np.array([0.15, 0.2, 0.25, 0.3, 0.4, 0.7, 0.75, 0.8, 0.85])
        self.check_consistency(binary_kwargs, 0.033, spots_primary=SPOTS_META['primary'], phases=phases)

    def test_rv_consistency_eccentric_approx_zero(self):
        # reload_modules()
        settings.configure(**{"POINTS_ON_ECC_ORBIT": -1, "MAX_RELATIVE_D_R_POINT": 0.0})

        phases = np.array([0.15, 0.2, 0.25, 0.3, 0.4, 0.7, 0.75, 0.8, 0.85])
        binary_kwargs = copy(BINARY_SYSTEM_PARAMS["detached-physical"])
        binary_kwargs['inclination'] = 70.0 * u.deg
        binary_kwargs['eccentricity'] = 0.3
        self.check_consistency(binary_kwargs, 0.005, phases=phases)


class ComputeRadiometricRVTestCase(ElisaTestCase):
    def setUp(self):
        super(ComputeRadiometricRVTestCase, self).setUp()
        self.lc_base_path = op.join(op.dirname(op.abspath(__file__)), "data", "light_curves")

        settings.configure(**{
            "LD_TABLES": op.join(self.lc_base_path, "limbdarkening"),
            "CK04_ATM_TABLES": op.join(self.lc_base_path, "atmosphere")
        })

    def do_comparison(self, bs, rv_file, start_phs=-0.2, stop_phs=1.2, step=0.1):
        o = Observer(system=bs)

        obtained = o.rv(from_phase=start_phs, to_phase=stop_phs, phase_step=step, method='radiometric')
        obt_phs = obtained[0]
        obt_p = np.array(obtained[1]['primary'])
        obt_s = np.array(obtained[1]['secondary'])
        obt_p = obt_p[~np.isnan(obt_p)]
        obt_s = obt_s[~np.isnan(obt_s)]

        expected = load_radial_curve(rv_file)
        exp_phs = expected['phases']
        exp_p = np.array(expected['primary'])
        exp_s = np.array(expected['secondary'])
        exp_p = exp_p[~np.isnan(exp_p)]
        exp_s = exp_s[~np.isnan(exp_s)]

        # from matplotlib import pyplot as plt
        # # plt.plot(obt_phs, (obt_p-exp_p)/obt_p.max(), c='r')
        # plt.plot(obt_phs, obt_p, c='r')
        # plt.plot(exp_phs, exp_p, c='r', linestyle='dashed')
        # # plt.plot(obt_phs, (obt_s-exp_s)/obt_p.max(), c='b')
        # plt.plot(obt_phs, obt_s, c='b')
        # plt.plot(exp_phs, exp_s, c='b', linestyle='dashed')
        # plt.show()

        self.assertTrue(np.all(up.abs(obt_phs - np.round(exp_phs, 3)) < TOL))
        self.assertTrue(np.all((up.abs(obt_p - exp_p) / np.abs(np.max(obt_p))) < TOL))
        self.assertTrue(np.all((up.abs(obt_s - exp_s) / np.abs(np.max(obt_s))) < TOL))

    def test_light_curve_pass_on_all_ld_law(self):
        """
        no assert here, it just has to pass without error
        """
        bs = prepare_binary_system(PARAMS["detached"])
        start_phs, stop_phs, step = -0.2, 1.2, 0.1

        laws = settings.LD_LAW_TO_FILE_PREFIX.keys()

        # idea is to update configuration content for problematic values in default configuration file
        content_tempalte = "[physics]\n" \
                           "limb_darkening_law={ld_law}\n" \
                           "[computational]\n" \
                           "number_of_processes={cpu}\n"

        for cpu_core in [-1, 2]:
            for law in laws:
                settings.configure(**{"NUMBER_OF_PROCESSES": cpu_core,
                                      "LIMB_DARKENING_LAW": law,
                                      "LD_TABLES": op.join(self.lc_base_path, "limbdarkening"),
                                      "CK04_ATM_TABLES": op.join(self.lc_base_path, "atmosphere"),
                                      "ATM_ATLAS": "ck04"})
                self.write_default_support(ld_tables=settings.LD_TABLES, atm_tables=settings.CK04_ATM_TABLES)
                with open(self.CONFIG_FILE, "a") as f:
                    f.write(content_tempalte.format(ld_law=law, cpu=cpu_core))

                o = Observer(system=bs)
                o.rv(from_phase=start_phs, to_phase=stop_phs, phase_step=step, method='radiometric')

                if op.isfile(self.CONFIG_FILE):
                    os.remove(self.CONFIG_FILE)

    def test_circular_synchronous_detached_system(self):
        bs = prepare_binary_system(PARAMS["detached"])
        self.do_comparison(bs, "detached.circ.sync.json")

    def test_circular_synchronous_overcontact_system(self):
        bs = prepare_binary_system(PARAMS["over-contact"])
        self.do_comparison(bs, "overcontact.circ.sync.json")

    def test_circular_spotty_synchronous_detached_system(self):
        bs = prepare_binary_system(PARAMS["detached"],
                                   spots_primary=SPOTS_META["primary"],
                                   spots_secondary=SPOTS_META["secondary"])
        self.do_comparison(bs, "detached.circ.spotty.sync.json")

    def test_circular_spotty_synchronous_overcontact_system(self):
        bs = prepare_binary_system(PARAMS["over-contact"],
                                   spots_primary=SPOTS_META["primary"],
                                   spots_secondary=SPOTS_META["secondary"])
        self.do_comparison(bs, "overcontact.circ.spotty.sync.json")

    def test_cicular_spotty_asynchronous_detached_system(self):
        settings.configure(**{"MAX_SPOT_D_LONGITUDE": up.pi / 45.0})
        bs = prepare_binary_system(PARAMS["detached-async"], spots_primary=SPOTS_META["primary"])
        self.do_comparison(bs, "detached.circ.spotty.async.json")

    def test_eccentric_synchronous_detached_system_no_approximation(self):
        settings.configure(**APPROX_SETTINGS["no_approx"])
        bs = prepare_binary_system(PARAMS["eccentric"])
        self.do_comparison(bs, "detached.ecc.sync.json")

    def test_eccentric_system_approximation_one(self):
        settings.configure(**APPROX_SETTINGS["approx_one"])
        bs = prepare_binary_system(PARAMS["eccentric"])
        self.do_comparison(bs, "detached.ecc.appx_one.json")

    def test_eccentric_system_approximation_two(self):
        settings.configure(**APPROX_SETTINGS["approx_two"])
        ec_params = PARAMS["eccentric"].copy()
        ec_params["argument_of_periastron"] = 90 * u.deg
        bs = prepare_binary_system(ec_params)
        self.do_comparison(bs, "detached.ecc.appx_two.json", start_phs=-0.2, stop_phs=1.2, step=0.05)

    def test_eccentric_system_approximation_three(self):
        settings.configure(**APPROX_SETTINGS["approx_three"])
        bs = prepare_binary_system(PARAMS["eccentric"])
        self.do_comparison(bs, "ecc.appx_three.json", -0.0, 0.01, 0.002)

    def test_eccentric_spotty_asynchronous_detached_system(self):
        bs = prepare_binary_system(PARAMS["detached-async-ecc"], spots_primary=SPOTS_META["primary"])
        self.do_comparison(bs, "ecc.spotty.async.json")


class CompareSingleVsMultiprocess(ElisaTestCase):
    def setUp(self):
        super(CompareSingleVsMultiprocess, self).setUp()
        self.lc_base_path = op.join(op.dirname(op.abspath(__file__)), "data", "light_curves")
        self.base_path = op.join(op.dirname(op.abspath(__file__)), "data", "radial_curves")

        settings.configure(**{
            "LD_TABLES": op.join(self.lc_base_path, "limbdarkening"),
            "CK04_ATM_TABLES": op.join(self.lc_base_path, "atmosphere")
        })
        self.write_default_support(ld_tables=settings.LD_TABLES, atm_tables=settings.CK04_ATM_TABLES)

    def tearDown(self):
        super(CompareSingleVsMultiprocess, self).tearDown()

    def do_comparison(self, system, start_phs=-0.2, stop_phs=1.2, step=0.1, tol=1e-8):
        settings.configure(**{"NUMBER_OF_PROCESSES": -1})

        o = Observer(system=system)

        sp_res = o.rv(from_phase=start_phs, to_phase=stop_phs, phase_step=step, method='radiometric')
        sp_p = np.array(sp_res[1]['primary'])
        sp_s = np.array(sp_res[1]['secondary'])
        sp_p = sp_p[~np.isnan(sp_p)]
        sp_s = sp_s[~np.isnan(sp_s)]

        settings.configure(**{"NUMBER_OF_PROCESSES":  2})

        mp_res = o.rv(from_phase=start_phs, to_phase=stop_phs, phase_step=step, method='radiometric')
        mp_p = np.array(mp_res[1]['primary'])
        mp_s = np.array(mp_res[1]['secondary'])
        mp_p = mp_p[~np.isnan(mp_p)]
        mp_s = mp_s[~np.isnan(mp_s)]

        self.assertTrue(np.all((up.abs(sp_p - mp_p) / np.abs(np.max(sp_p))) < tol))
        self.assertTrue(np.all((up.abs(sp_s - mp_s) / np.abs(np.max(sp_s))) < tol))

    def test_circular_sync_rv(self):
        bs = prepare_binary_system(PARAMS["detached"])
        self.do_comparison(bs)

    def test_circular_spotty_async_rv(self):
        settings.configure(**{"MAX_SPOT_D_LONGITUDE": up.pi / 45.0})

        # write config for stupid windows multiprocessing
        with open(self.CONFIG_FILE, "a") as f:
            f.write(f"[computational]"
                    f"\nmax_spot_d_longitude={settings.MAX_SPOT_D_LONGITUDE}"
                    f"\n")

        bs = prepare_binary_system(PARAMS["detached-async"], spots_primary=SPOTS_META["primary"])
        self.do_comparison(bs)

    def test_eccentric_system_no_approximation(self):
        settings.configure(**APPROX_SETTINGS["no_approx"])

        with open(self.CONFIG_FILE, "a") as f:
            f.write(f"[computational]"
                    f"\npoints_on_ecc_orbit={settings.POINTS_ON_ECC_ORBIT}"
                    f"\nmax_relative_d_r_point={settings.MAX_RELATIVE_D_R_POINT}"
                    f"\n")
        bs = prepare_binary_system(PARAMS["eccentric"])
        self.do_comparison(bs)

    def test_eccentric_system_approximation_one(self):
        settings.configure(**APPROX_SETTINGS["approx_one"])

        with open(self.CONFIG_FILE, "a") as f:
            f.write(f"[computational]"
                    f"\npoints_on_ecc_orbit={settings.POINTS_ON_ECC_ORBIT}"
                    f"\nmax_relative_d_r_point={settings.MAX_RELATIVE_D_R_POINT}"
                    f"\n")

        bs = prepare_binary_system(PARAMS["eccentric"])
        self.do_comparison(bs, tol=1e-4)

    def test_eccentric_system_approximation_two(self):
        settings.configure(**APPROX_SETTINGS["approx_two"])
        settings.configure(**{"MAX_RELATIVE_D_R_POINT": 0.0})

        with open(self.CONFIG_FILE, "a") as f:
            f.write(f"[computational]"
                    f"\nmax_supplementar_d_distance={settings.MAX_SUPPLEMENTAR_D_DISTANCE}"
                    f"\npoints_on_ecc_orbit={settings.POINTS_ON_ECC_ORBIT}"
                    f"\nmax_relative_d_r_point={settings.MAX_RELATIVE_D_R_POINT}"
                    f"\n")

        bs = prepare_binary_system(PARAMS["eccentric"])
        self.do_comparison(bs, tol=2e-3)

    def test_eccentric_system_approximation_three(self):
        settings.configure(**APPROX_SETTINGS["approx_three"])

        with open(self.CONFIG_FILE, "a") as f:
            f.write(f"[computational]"
                    f"\npoints_on_ecc_orbit={settings.POINTS_ON_ECC_ORBIT}"
                    f"\nmax_relative_d_r_point={settings.MAX_RELATIVE_D_R_POINT}")

        bs = prepare_binary_system(PARAMS["eccentric"])
        self.do_comparison(bs, -0.0, 0.01, 0.002, tol=1e-4)

    def test_eccentric_spotty_asynchronous_detached_system(self):
        bs = prepare_binary_system(PARAMS["detached-async-ecc"], spots_primary=SPOTS_META["primary"])
        self.do_comparison(bs)


class CompareApproxVsExact(ElisaTestCase):
    def setUp(self):
        super(CompareApproxVsExact, self).setUp()
        self.lc_base_path = op.join(op.dirname(op.abspath(__file__)), "data", "light_curves")
        self.base_path = op.join(op.dirname(op.abspath(__file__)), "data", "radial_curves")

        settings.configure(**{
            "LD_TABLES": op.join(self.lc_base_path, "limbdarkening"),
            "CK04_ATM_TABLES": op.join(self.lc_base_path, "atmosphere")
        })
        self.write_default_support(ld_tables=settings.LD_TABLES, atm_tables=settings.CK04_ATM_TABLES)

    @skip
    def test_approximation_one(self):
        bs = prepare_binary_system(PARAMS["eccentric"])

        phase_step = 1.0/120
        settings.configure(**APPROX_SETTINGS["approx_one"])
        settings.configure(**{"NUMBER_OF_PROCESSES": 4})
        o = Observer(system=bs)
        ap_res = o.rv(from_phase=-0.1, to_phase=1.1, phase_step=phase_step, method='radiometric')
        ap_p = np.array(ap_res[1]['primary'])
        ap_s = np.array(ap_res[1]['secondary'])
        ap_p = ap_p[~np.isnan(ap_p)]
        ap_s = ap_s[~np.isnan(ap_s)]

        settings.configure(**APPROX_SETTINGS["no_approx"])
        o = Observer(system=bs)
        ex_res = o.rv(from_phase=-0.1, to_phase=1.1, phase_step=phase_step, method='radiometric')
        ex_p = np.array(ex_res[1]['primary'])
        ex_s = np.array(ex_res[1]['secondary'])
        ex_p = ex_p[~np.isnan(ex_p)]
        ex_s = ex_s[~np.isnan(ex_s)]

        # import matplotlib.pyplot as plt
        # plt.plot(ex_res[0], (ex_p-ap_p)/ex_p.max(), label='primary')
        # plt.plot(ex_res[0], (ex_s-ap_s)/ex_p.max(), label='secondary')
        # plt.legend()
        # plt.show()

        self.assertTrue(np.all((up.abs(ex_p - ap_p) / np.abs(np.max(ex_p))) < 3e-3))
        self.assertTrue(np.all((up.abs(ex_s - ap_s) / np.abs(np.max(ex_s))) < 3e-3))

    @skip
    def test_approximation_two(self):
        bs = prepare_binary_system(PARAMS["eccentric"])

        settings.configure(**APPROX_SETTINGS["approx_two"])
        settings.configure(**{"NUMBER_OF_PROCESSES": 4})
        o = Observer(system=bs)
        ap_res = o.rv(from_phase=-0.1, to_phase=1.1, phase_step=0.01, method='radiometric')
        ap_p = np.array(ap_res[1]['primary'])
        ap_s = np.array(ap_res[1]['secondary'])
        ap_p = ap_p[~np.isnan(ap_p)]
        ap_s = ap_s[~np.isnan(ap_s)]

        settings.configure(**APPROX_SETTINGS["no_approx"])
        o = Observer(system=bs)
        ex_res = o.rv(from_phase=-0.1, to_phase=1.1, phase_step=0.01, method='radiometric')
        ex_p = np.array(ex_res[1]['primary'])
        ex_s = np.array(ex_res[1]['secondary'])
        ex_p = ex_p[~np.isnan(ex_p)]
        ex_s = ex_s[~np.isnan(ex_s)]

        # import matplotlib.pyplot as plt
        # plt.plot(ex_res[0], ex_p / ex_s.max())
        # plt.plot(ex_res[0], ap_p / ex_s.max())
        # plt.plot(ex_res[0], ex_s / ex_s.max())
        # plt.plot(ex_res[0], ap_s / ex_s.max())
        # plt.plot(ex_res[0], (ex_p - ap_p) / ex_s.max(), label='primary')
        # plt.plot(ex_res[0], (ex_s - ap_s) / ex_s.max(), label='secondary')
        # plt.legend()
        # plt.show()

        self.assertTrue(np.all((up.abs(ex_p - ap_p) / np.abs(np.max(ex_s))) < 3e-3))
        self.assertTrue(np.all((up.abs(ex_s - ap_s) / np.abs(np.max(ex_s))) < 3e-3))

    @skip
    def test_approximation_three(self):
        bs = prepare_binary_system(PARAMS["eccentric"])

        settings.configure(**APPROX_SETTINGS["approx_three"])
        settings.configure(**{"NUMBER_OF_PROCESSES": 4})
        o = Observer(system=bs)
        ap_res = o.rv(from_phase=-0.1, to_phase=0.6, phase_step=0.01, method='radiometric')
        ap_p = np.array(ap_res[1]['primary'])
        ap_s = np.array(ap_res[1]['secondary'])
        ap_p = ap_p[~np.isnan(ap_p)]
        ap_s = ap_s[~np.isnan(ap_s)]

        settings.configure(**APPROX_SETTINGS["no_approx"])
        o = Observer(system=bs)
        ex_res = o.rv(from_phase=-0.1, to_phase=0.6, phase_step=0.01, method='radiometric')
        ex_p = np.array(ex_res[1]['primary'])
        ex_s = np.array(ex_res[1]['secondary'])
        ex_p = ex_p[~np.isnan(ex_p)]
        ex_s = ex_s[~np.isnan(ex_s)]

        # import matplotlib.pyplot as plt
        # plt.plot(ex_res[0], (ex_p - ap_p) / ex_p.max(), label='primary')
        # plt.plot(ex_res[0], (ex_s - ap_s) / ex_p.max(), label='secondary')
        # plt.legend()
        # plt.show()

        self.assertTrue(np.all((up.abs(ex_p - ap_p) / np.abs(np.max(ex_p))) < 3e-3))
        self.assertTrue(np.all((up.abs(ex_s - ap_s) / np.abs(np.max(ex_s))) < 3e-3))<|MERGE_RESOLUTION|>--- conflicted
+++ resolved
@@ -97,11 +97,7 @@
         obtained_rvp, obtained_rvs = normalize_lv_for_unittests(rvdict['primary'], rvdict['secondary'])
         expected = load_radial_curve(file)
 
-<<<<<<< HEAD
-        expected_rvp, expected_rvs = - np.array(expected["primary"]), - np.array(expected["secondary"])
-=======
         expected_rvp, expected_rvs = -1 * np.array(expected["primary"]), -1 * np.array(expected["secondary"])
->>>>>>> 18665c80
         expected_rvp, expected_rvs = normalize_lv_for_unittests(expected_rvp, expected_rvs)
 
         assert_array_equal(np.round(expected_rvp, 4), np.round(obtained_rvp, 4))
@@ -115,11 +111,6 @@
         s = prepare_binary_system(BINARY_SYSTEM_PARAMS["detached.ecc"])
         self.do_comparison(s, "detahed.ecc.json")
 
-<<<<<<< HEAD
-        expected_rvp, expected_rvs = - np.array(expected["primary"]), - np.array(expected["secondary"])
-        expected_rvp, expected_rvs = normalize_lv_for_unittests(expected_rvp, expected_rvs)
-=======
->>>>>>> 18665c80
 
 class BinaryRadialCurvesConsistencyTestCase(ElisaTestCase):
     def setUp(self):
