import numpy as np
from numpy.testing import assert_array_equal

from elisa import umpy as up
from elisa.binary_system.container import OrbitalPositionContainer
from elisa.utils import is_empty
from elisa import units as u
from unittests import utils as testutils
from unittests.utils import ElisaTestCase
from elisa import settings


class BuildFacesSpotsFreeTestCase(ElisaTestCase):
    @staticmethod
    def build_system(key):
        params = testutils.BINARY_SYSTEM_PARAMS[key].copy()
        params.update({"primary_discretization_factor": 10})
        s = testutils.prepare_binary_system(params)
        s.secondary.discretization_factor = 10 * u.deg
        s.init()

        orbital_position_container = testutils.prepare_orbital_position_container(s)
        orbital_position_container.build_mesh(components_distance=1.0)
        orbital_position_container.build_faces(components_distance=1.0)
        return orbital_position_container

    def generator_test_faces(self, key, length):
        orbital_position_container = self.build_system(key)
        assert_array_equal([len(orbital_position_container.primary.faces),
                            len(orbital_position_container.secondary.faces)], length)

    def test_build_faces_detached(self):
        self.generator_test_faces('detached', [848, 848])

    def test_build_faces_over_contact(self):
<<<<<<< HEAD
        self.generator_test_faces('over-contact', [812, 784])
=======
        self.generator_test_faces('over-contact', up.radians(10), [752, 716])

    def test_build_faces_over_contact2(self):
        settings.configure(MESH_GENERATOR="improved_trapezoidal")
        self.generator_test_faces('over-contact', up.radians(10), [760, 728])
>>>>>>> b3f103f5

    def test_build_faces_semi_detached(self):
        self.generator_test_faces('semi-detached', [848, 848])

    def test_build_faces_semi_detached2(self):
        settings.configure(MESH_GENERATOR="improved_trapezoidal")
        self.generator_test_faces('semi-detached', up.radians(10), [904, 904])

    def test_closed_surface_detached(self):
        orbital_position_container = self.build_system('detached')
        self.assertTrue(testutils.surface_closed(faces=orbital_position_container.primary.faces,
                                                 points=orbital_position_container.primary.points))

    def test_closed_surface_semi_detached(self):
        orbital_position_container = self.build_system('semi-detached')
        self.assertTrue(testutils.surface_closed(faces=orbital_position_container.primary.faces,
                                                 points=orbital_position_container.primary.points))

    def test_closed_surface_over_contact(self):
        params = testutils.BINARY_SYSTEM_PARAMS['over-contact'].copy()
        params.update({"primary_discretization_factor": 10})
        s = testutils.prepare_binary_system(params)

        orbital_position_container = testutils.prepare_orbital_position_container(s)
        orbital_position_container.build_mesh(components_distance=1.0)
        orbital_position_container.build_faces(components_distance=1.0)

        points = np.concatenate((orbital_position_container.primary.points,
                                 orbital_position_container.secondary.points))
        faces = np.concatenate((orbital_position_container.primary.faces,
                                orbital_position_container.secondary.faces +
                                np.shape(orbital_position_container.primary.points)[0]))
        self.assertTrue(testutils.surface_closed(faces=faces, points=points))


class BuildSpottyFacesTestCase(ElisaTestCase):
    @staticmethod
    def build_system(key):
        params = testutils.BINARY_SYSTEM_PARAMS[key].copy()
        params.update({"primary_discretization_factor": 10})
        s = testutils.prepare_binary_system(params,
                                            spots_primary=testutils.SPOTS_META["primary"],
                                            spots_secondary=testutils.SPOTS_META["secondary"])

        orbital_position_container = testutils.prepare_orbital_position_container(s)
        orbital_position_container.build_mesh(components_distance=1.0)
        orbital_position_container.build_faces(components_distance=1.0)
        for component in ['primary', 'secondary']:
            instance = getattr(orbital_position_container, component)
            points = instance.points
            faces = instance.faces
            if isinstance(instance.spots, (dict,)):
                for idx, spot in instance.spots.items():
                    faces = up.concatenate((faces, spot.faces + len(points)), axis=0)
                    points = up.concatenate((points, spot.points), axis=0)
            setattr(instance, 'points', points)
            setattr(instance, 'faces', faces)
        return orbital_position_container

    @staticmethod
    def generator_test_faces(key, length):
        params = testutils.BINARY_SYSTEM_PARAMS[key].copy()
        params.update({"primary_discretization_factor": 10})
        s = testutils.prepare_binary_system(params,
                                            spots_primary=testutils.SPOTS_META["primary"],
                                            spots_secondary=testutils.SPOTS_META["secondary"])

        orbital_position_container = testutils.prepare_orbital_position_container(s)
        orbital_position_container.build_mesh(components_distance=1.0)
        orbital_position_container.build_faces(components_distance=1.0)

        assert_array_equal([len(orbital_position_container.primary.faces),
                            len(orbital_position_container.secondary.faces),
                            len(orbital_position_container.primary.spots[0].faces),
                            len(orbital_position_container.secondary.spots[0].faces)], length)

    def test_build_faces_detached(self):
        self.generator_test_faces('detached', [785, 186, 97, 6])

    def test_build_faces_over_contact(self):
<<<<<<< HEAD
        self.generator_test_faces('over-contact', [751, 374, 97, 24])
=======
        self.generator_test_faces('over-contact', up.radians(10), [697, 336, 97, 24])

    def test_build_faces_over_contact2(self):
        settings.configure(MESH_GENERATOR="improved_trapezoidal")
        self.generator_test_faces('over-contact', up.radians(10), [705, 346, 97, 24])
>>>>>>> b3f103f5

    def test_build_faces_semi_detached(self):
        self.generator_test_faces('semi-detached', [785, 400, 97, 24])

    def test_build_faces_semi_detached2(self):
        settings.configure(MESH_GENERATOR="improved_trapezoidal")
        self.generator_test_faces('semi-detached', up.radians(10), [841, 414, 97, 24])

    def test_closed_surface_detached(self):
        orbital_position_container = self.build_system('detached')
        self.assertTrue(testutils.surface_closed(faces=orbital_position_container.primary.faces,
                                                 points=orbital_position_container.primary.points))

    def test_closed_surface_semi_detached(self):
        orbital_position_container = self.build_system('semi-detached')
        self.assertTrue(testutils.surface_closed(faces=orbital_position_container.primary.faces,
                                                 points=orbital_position_container.primary.points))

    def test_closed_surface_over_contact(self):
        params = testutils.BINARY_SYSTEM_PARAMS['over-contact'].copy()
        params.update({"primary_discretization_factor": 7})
        s = testutils.prepare_binary_system(params,
                                            spots_primary=testutils.SPOTS_META["primary"],
                                            spots_secondary=testutils.SPOTS_META["secondary"])
        orbital_position_container = testutils.prepare_orbital_position_container(s)
        orbital_position_container.build_mesh(components_distance=1.0)
        orbital_position_container.build_faces(components_distance=1.0)
        for component in ['primary', 'secondary']:
            instance = getattr(orbital_position_container, component)
            points = instance.points
            faces = instance.faces
            if isinstance(instance.spots, (dict,)):
                for idx, spot in instance.spots.items():
                    faces = up.concatenate((faces, spot.faces + len(points)), axis=0)
                    points = up.concatenate((points, spot.points), axis=0)
            setattr(instance, 'points', points)
            setattr(instance, 'faces', faces)

        points = np.concatenate((orbital_position_container.primary.points,
                                 orbital_position_container.secondary.points))
        faces = np.concatenate((orbital_position_container.primary.faces,
                                orbital_position_container.secondary.faces +
                                np.shape(orbital_position_container.primary.points)[0]))
        self.assertTrue(testutils.surface_closed(faces=faces, points=points))


class BuildSurfaceAreasTestCase(ElisaTestCase):
    def generator_test_surface_areas(self, key, kind, less=None):
        params = testutils.BINARY_SYSTEM_PARAMS[key].copy()
        params.update({"primary_discretization_factor": 10})
        s = testutils.prepare_binary_system(params,
                                            spots_primary=testutils.SPOTS_META["primary"],
                                            spots_secondary=testutils.SPOTS_META["secondary"])
        orbital_position_container = testutils.prepare_orbital_position_container(s)
        orbital_position_container.build_mesh(components_distance=1.0)
        orbital_position_container.build_faces(components_distance=1.0)
        orbital_position_container.build_surface_areas()

        if kind == "contain":
            self.assertTrue(not is_empty(orbital_position_container.primary.areas))
            self.assertTrue(not is_empty(orbital_position_container.secondary.areas))

            self.assertTrue(not is_empty(orbital_position_container.primary.spots[0].areas))
            self.assertTrue(not is_empty(orbital_position_container.secondary.spots[0].areas))

        if kind == "size":
            self.assertTrue(np.all(up.less(orbital_position_container.primary.areas, less)))
            self.assertTrue(np.all(up.less(orbital_position_container.secondary.areas, less)))

            self.assertTrue(np.all(up.less(orbital_position_container.primary.spots[0].areas, less)))
            self.assertTrue(np.all(up.less(orbital_position_container.secondary.spots[0].areas, less)))

    def test_build_surface_areas_detached(self):
        self.generator_test_surface_areas('detached', kind="contain")

    def test_build_surface_areas_over_contact(self):
        self.generator_test_surface_areas('over-contact', kind="contain")

    def test_build_surface_areas_semi_detached(self):
        self.generator_test_surface_areas('semi-detached', kind="contain")

    def test_build_surface_areas_detached_size(self):
        self.generator_test_surface_areas('detached', kind="size", less=5e-6)

    def test_build_surface_areas_over_contact_size(self):
        self.generator_test_surface_areas('over-contact', kind="size", less=8e-3)

    def test_build_surface_areas_semi_detached_size(self):
        self.generator_test_surface_areas('semi-detached', kind="size", less=8e-3)


class BuildSpottyFacesOrientationTestCase(ElisaTestCase):
    def generator_test_face_orientaion(self, key, kind):
        params = testutils.BINARY_SYSTEM_PARAMS[key].copy()
        params.update({"primary_discretization_factor": 7})
        s = testutils.prepare_binary_system(params,
                                            spots_primary=testutils.SPOTS_META["primary"],
                                            spots_secondary=testutils.SPOTS_META["secondary"])
        orbital_position_container: OrbitalPositionContainer = testutils.prepare_orbital_position_container(s)
        orbital_position_container.build_mesh(components_distance=1.0)
        orbital_position_container.build_faces(components_distance=1.0)
        orbital_position_container.build_surface_areas()
        orbital_position_container.build_faces_orientation(components_distance=1.0)

        if kind == 'present':
            self.assertTrue(not is_empty(orbital_position_container.primary.normals))
            self.assertTrue(not is_empty(orbital_position_container.secondary.normals))

            self.assertTrue(not is_empty(orbital_position_container.primary.spots[0].normals))
            self.assertTrue(not is_empty(orbital_position_container.secondary.spots[0].normals))

        _assert = self.assertTrue
        if kind == 'direction':
            o = orbital_position_container

            for component in ['primary', 'secondary']:
                star = getattr(o, component)

                face_points = star.points[star.faces]
                spot_face_points = star.spots[0].points[star.spots[0].faces]

                face_points[:, :, 0] = face_points[:, :, 0] - 1 if component == 'secondary' else face_points[:, :, 0]
                spot_face_points[:, :, 0] = spot_face_points[:, :, 0] - 1 if component == 'secondary' else \
                    spot_face_points[:, :, 0]

                # x axis
                all_positive = (face_points[:, :, 0] > 0).all(axis=1)
                _assert(np.all(star.normals[all_positive][:, 0] > 0))
                all_negative = (face_points[:, :, 0] < 0).all(axis=1)
                _assert(np.all(star.normals[all_negative][:, 0] < 0))

                all_positive = (spot_face_points[:, :, 0] > 0).all(axis=1)
                _assert(np.all(star.spots[0].normals[all_positive][:, 0] > 0))
                all_negative = (spot_face_points[:, :, 0] <= 0).all(axis=1)
                _assert(np.all(star.spots[0].normals[all_negative][:, 0] < 0))

                # y axis
                all_positive = (face_points[:, :, 1] > 0).all(axis=1)
                _assert(np.all(star.normals[all_positive][:, 1] > 0))
                all_negative = (face_points[:, :, 1] < 0).all(axis=1)
                _assert(np.all(star.normals[all_negative][:, 1] < 0))

                all_positive = (spot_face_points[:, :, 1] > 0).all(axis=1)
                _assert(np.all(star.spots[0].normals[all_positive][:, 1] > 0))
                all_negative = (spot_face_points[:, :, 1] < 0).all(axis=1)
                _assert(np.all(star.spots[0].normals[all_negative][:, 1] < 0))

                # z axis
                all_positive = (face_points[:, :, 2] > 0).all(axis=1)
                _assert(np.all(star.normals[all_positive][:, 2] > 0))
                all_negative = (face_points[:, :, 2] < 0).all(axis=1)
                _assert(np.all(star.normals[all_negative][:, 2] < 0))

                all_positive = (spot_face_points[:, :, 2] > 0).all(axis=1)
                _assert(np.all(star.spots[0].normals[all_positive][:, 2] > 0))
                all_negative = (spot_face_points[:, :, 2] < 0).all(axis=1)
                _assert(np.all(star.spots[0].normals[all_negative][:, 2] < 0))

        if kind == 'size':
            o = orbital_position_container

            for component in ['primary', 'secondary']:
                star = getattr(o, component)

                normals_size = np.linalg.norm(star.normals, axis=1)
                _assert((np.round(normals_size, 5) == 1).all())

                spot_normals_size = np.linalg.norm(star.spots[0].normals, axis=1)
                _assert((np.round(spot_normals_size, 5) == 1).all())

    def test_if_normals_present_detached(self):
        self.generator_test_face_orientaion('detached', 'present')

    def test_if_normals_present_semi_detached(self):
        self.generator_test_face_orientaion('semi-detached', 'present')

    def test_if_normals_present_overcontact(self):
        self.generator_test_face_orientaion('over-contact', 'present')

    def test_normals_direction_detached(self):
        self.generator_test_face_orientaion('detached', 'direction')

    def test_normals_direction_semi_detached(self):
        self.generator_test_face_orientaion('semi-detached', 'direction')

    def test_normals_direction_overcontact(self):
        self.generator_test_face_orientaion('over-contact', 'direction')

    def test_normals_size_detached(self):
        self.generator_test_face_orientaion('detached', 'size')

    def test_normals_size_semi_detached(self):
        self.generator_test_face_orientaion('semi-detached', 'size')

    def test_normals_size_overcontact(self):
        self.generator_test_face_orientaion('over-contact', 'size')<|MERGE_RESOLUTION|>--- conflicted
+++ resolved
@@ -33,15 +33,11 @@
         self.generator_test_faces('detached', [848, 848])
 
     def test_build_faces_over_contact(self):
-<<<<<<< HEAD
-        self.generator_test_faces('over-contact', [812, 784])
-=======
         self.generator_test_faces('over-contact', up.radians(10), [752, 716])
 
     def test_build_faces_over_contact2(self):
         settings.configure(MESH_GENERATOR="improved_trapezoidal")
         self.generator_test_faces('over-contact', up.radians(10), [760, 728])
->>>>>>> b3f103f5
 
     def test_build_faces_semi_detached(self):
         self.generator_test_faces('semi-detached', [848, 848])
@@ -122,15 +118,11 @@
         self.generator_test_faces('detached', [785, 186, 97, 6])
 
     def test_build_faces_over_contact(self):
-<<<<<<< HEAD
-        self.generator_test_faces('over-contact', [751, 374, 97, 24])
-=======
         self.generator_test_faces('over-contact', up.radians(10), [697, 336, 97, 24])
 
     def test_build_faces_over_contact2(self):
         settings.configure(MESH_GENERATOR="improved_trapezoidal")
         self.generator_test_faces('over-contact', up.radians(10), [705, 346, 97, 24])
->>>>>>> b3f103f5
 
     def test_build_faces_semi_detached(self):
         self.generator_test_faces('semi-detached', [785, 400, 97, 24])
