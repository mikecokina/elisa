--- conflicted
+++ resolved
@@ -83,19 +83,10 @@
         'numpy>=1.16.2,<=1.19.2',
         'pandas>=0.24.0,<=1.1.2',
         'pypex==0.1.0',
-<<<<<<< HEAD
-        'pytest==3.2.3',
-        'python-dateutil==2.6.1',
-        'pytz==2017.2',
-        'scipy==1.0.0',
-        'six==1.11.0',
-        'jsonschema==3.2.0',
-=======
         'python-dateutil>=2.6.1,<=2.8.1',
         'scipy>=1.0.0,<=1.5.2',
         'tqdm>=4.43.0',
         'numba==0.51.2'
->>>>>>> 18665c80
     ],
 
     # List additional groups of dependencies here (e.g. development
