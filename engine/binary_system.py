'''
             _,--""--,_
        _,,-"          \
    ,-e"                ;
   (*             \     |
    \o\     __,-"  )    |
     `,_   (((__,-"     L___,,--,,__
        ) ,---\  /\    / -- '' -'-' )
      _/ /     )_||   /---,,___  __/
     """"     """"|_ /         ""
                  """"

 ______ _______ ______ _______ ______
|   __ \       |   __ \    ___|   __ \
|   __ <   -   |   __ <    ___|      <
|______/_______|______/_______|___|__|

    Because of funny Polish video
    https://www.youtube.com/watch?v=YHyOTyTXXdA

'''

from engine.system import System
from engine.star import Star
from engine.orbit import Orbit
from astropy import units as u
import numpy as np
import logging
from engine import const as c
from scipy.optimize import newton
from engine import utils
from engine import graphics
from engine import units
import scipy
from scipy.spatial import Delaunay
from copy import copy

#temporary
from time import time

logging.basicConfig(level=logging.DEBUG, format='%(asctime)s : [%(levelname)s] : %(name)s : %(message)s')


class BinarySystem(System):
    KWARGS = ['gamma', 'inclination', 'period', 'eccentricity', 'argument_of_periastron', 'primary_minimum_time',
              'phase_shift']
    OPTIONAL_KWARGS = []
    ALL_KWARGS = KWARGS + OPTIONAL_KWARGS

    def __init__(self, primary, secondary, name=None, **kwargs):
        utils.invalid_kwarg_checker(kwargs, BinarySystem.ALL_KWARGS, BinarySystem)
        super(BinarySystem, self).__init__(name=name, **kwargs)

        # get logger
        self._logger = logging.getLogger(BinarySystem.__name__)
        self._logger.info("Initialising object {}".format(BinarySystem.__name__))

        self._logger.debug("Setting property components "
                           "of class instance {}".format(BinarySystem.__name__))

        # assign components to binary system
        self._primary = primary
        self._secondary = secondary

        # physical properties check
        self._mass_ratio = self.secondary.mass / self.primary.mass

        # default values of properties
        self._inclination = None
        self._period = None
        self._eccentricity = None
        self._argument_of_periastron = None
        self._orbit = None
        self._primary_minimum_time = None
        self._phase_shift = None
        self._semi_major_axis = None
        self._periastron_phase = None
<<<<<<< HEAD
        self._reflection_effect_iterations = 0
        
=======

>>>>>>> 23c1ffea
        params = {
            "primary": self.primary,
            "secondary": self.secondary
        }
        params.update(**kwargs)
        self._star_params_validity_check(**params)
        # set attributes and test whether all parameters were initialized

        utils.check_missing_kwargs(BinarySystem.KWARGS, kwargs, instance_of=BinarySystem)
        # we already ensured that all kwargs are valid and all mandatory kwargs are present so lets set class attributes
        for kwarg in kwargs:
            self._logger.debug("Setting property {} "
                               "of class instance {} to {}".format(kwarg, BinarySystem.__name__, kwargs[kwarg]))
            setattr(self, kwarg, kwargs[kwarg])

        # making sure that you set all necessary kwargs for Star in BinarySystem
        star_kwargs = ['surface_potential', 'synchronicity', 'albedo']
        for _component in ['primary', 'secondary']:
            utils.check_missing_kwargs(star_kwargs, params[_component].ALL_KWARGS, instance_of=Star)

        # calculation of dependent parameters
        self._semi_major_axis = self.calculate_semi_major_axis()

        # orbit initialisation (initialise class Orbit from given BinarySystem parameters)
        self.init_orbit()

        # setup critical surface potentials in periastron
        self._setup_critical_potential()
        # binary star morphology estimation
        self.setup_morphology()

        # polar radius of both component in periastron
        self.setup_components_radii(components_distance=self.orbit.periastron_distance)

        # evaluate spots of both components
        # this is not true for all systems!!!
        self._evaluate_spots(components_distance=self.orbit.periastron_distance)

    @property
    def morphology(self):
        """
        morphology of binary star system

        :return: str; detached, semi-detached, over-contact, double-contact
        """
        return self._morphology

    @property
    def mass_ratio(self):
        """
        returns mass ratio m2/m1 of binary system components

        :return: numpy.float
        """
        return self._mass_ratio

    @mass_ratio.setter
    def mass_ratio(self, value):
        """
        disabled setter for binary system mass ratio

        :param value:
        :return:
        """
        raise Exception("Property ``mass_ratio`` is read-only.")

    @property
    def primary(self):
        """
        encapsulation of primary component into binary system

        :return: class Star
        """
        return self._primary

    @property
    def secondary(self):
        """
        encapsulation of secondary component into binary system

        :return: class Star
        """
        return self._secondary

    @property
    def orbit(self):
        """
        encapsulation of orbit class into binary system

        :return: class Orbit
        """
        return self._orbit

    @property
    def period(self):
        """
        returns orbital period of binary system

        :return: (np.)int, (np.)float, astropy.unit.quantity.Quantity
        """
        return self._period

    @period.setter
    def period(self, period):
        """
        set orbital period of bonary star system, if unit is not specified, default period unit is assumed

        :param period: (np.)int, (np.)float, astropy.unit.quantity.Quantity
        :return:
        """
        if isinstance(period, u.quantity.Quantity):
            self._period = np.float64(period.to(units.PERIOD_UNIT))
        elif isinstance(period, (int, np.int, float, np.float)):
            self._period = np.float64(period)
        else:
            raise TypeError('Input of variable `period` is not (np.)int or (np.)float '
                            'nor astropy.unit.quantity.Quantity instance.')
        self._logger.debug("Setting property period "
                           "of class instance {} to {}".format(BinarySystem.__name__, self._period))

    @property
    def inclination(self):
        """
        inclination of binary star system

        :return: (np.)int, (np.)float, astropy.unit.quantity.Quantity
        """
        return self._inclination

    @inclination.setter
    def inclination(self, inclination):
        """
        set orbit inclination of binary star system, if unit is not specified, default unit is assumed

        :param inclination: (np.)int, (np.)float, astropy.unit.quantity.Quantity
        :return:
        """

        if isinstance(inclination, u.quantity.Quantity):
            self._inclination = np.float64(inclination.to(units.ARC_UNIT))
        elif isinstance(inclination, (int, np.int, float, np.float)):
            self._inclination = np.float64((inclination * u.deg).to(units.ARC_UNIT))
        else:
            raise TypeError('Input of variable `inclination` is not (np.)int or (np.)float '
                            'nor astropy.unit.quantity.Quantity instance.')

        if not 0 <= self.inclination <= c.PI:
            raise ValueError('Eccentricity value of {} is out of bounds (0, pi).'.format(self.inclination))

        self._logger.debug("Setting property inclination "
                           "of class instance {} to {}".format(BinarySystem.__name__, self._inclination))

    @property
    def eccentricity(self):
        """
        eccentricity of orbit of binary star system

        :return: (np.)int, (np.)float
        """
        return self._eccentricity

    @eccentricity.setter
    def eccentricity(self, eccentricity):
        """
        set eccentricity

        :param eccentricity: (np.)int, (np.)float
        :return:
        """
        if eccentricity < 0 or eccentricity > 1 or not isinstance(eccentricity, (int, np.int, float, np.float)):
            raise TypeError(
                'Input of variable `eccentricity` is not (np.)int or (np.)float or it is out of boundaries.')
        self._eccentricity = eccentricity
        self._logger.debug("Setting property eccentricity "
                           "of class instance {} to {}".format(BinarySystem.__name__, self._eccentricity))

    @property
    def argument_of_periastron(self):
        """
        argument of periastron

        :return: (np.)int, (np.)float, astropy.unit.quantity.Quantity
        """
        return self._argument_of_periastron

    @argument_of_periastron.setter
    def argument_of_periastron(self, argument_of_periastron):
        """
        setter for argument of periastron, if unit is not supplied, value in degrees is assumed

        :param argument_of_periastron: (np.)int, (np.)float, astropy.unit.quantity.Quantity
        :return:
        """
        if isinstance(argument_of_periastron, u.quantity.Quantity):
            self._argument_of_periastron = np.float64(argument_of_periastron.to(units.ARC_UNIT))
        elif isinstance(argument_of_periastron, (int, np.int, float, np.float)):
            self._argument_of_periastron = np.float64((argument_of_periastron * u.deg).to(units.ARC_UNIT))
        else:
            raise TypeError('Input of variable `periastron` is not (np.)int or (np.)float '
                            'nor astropy.unit.quantity.Quantity instance.')
        self._logger.debug("Setting property argument of periastron "
                           "of class instance {} to {}".format(BinarySystem.__name__, self._argument_of_periastron))

    @property
    def primary_minimum_time(self):
        """
        returns time of primary minimum in default period unit

        :return: numpy.float
        """
        return self._primary_minimum_time

    @primary_minimum_time.setter
    def primary_minimum_time(self, primary_minimum_time):
        """
        setter for time of primary minima

        :param primary_minimum_time: (np.)int, (np.)float, astropy.unit.quantity.Quantity
        :return:
        """
        if isinstance(primary_minimum_time, u.quantity.Quantity):
            self._primary_minimum_time = np.float64(primary_minimum_time.to(units.PERIOD_UNIT))
        elif isinstance(primary_minimum_time, (int, np.int, float, np.float)):
            self._primary_minimum_time = np.float64(primary_minimum_time)
        else:
            raise TypeError('Input of variable `primary_minimum_time` is not (np.)int or (np.)float '
                            'nor astropy.unit.quantity.Quantity instance.')
        self._logger.debug("Setting property primary_minimum_time "
                           "of class instance {} to {}".format(BinarySystem.__name__, self._primary_minimum_time))

    @property
    def phase_shift(self):
        """
        returns phase shift of the primary eclipse minimum with respect to ephemeris
        true_phase is used during calculations, where: true_phase = phase + phase_shift

        :return: numpy.float
        """
        return self._phase_shift

    @phase_shift.setter
    def phase_shift(self, phase_shift):
        """
        setter for phase shift of the primary eclipse minimum with respect to ephemeris
        this will cause usage of true_phase during calculations, where: true_phase = phase + phase_shift

        :param phase_shift: numpy.float
        :return:
        """
        self._phase_shift = phase_shift
        self._logger.debug("Setting property phase_shift "
                           "of class instance {} to {}".format(BinarySystem.__name__, self._phase_shift))

    @property
<<<<<<< HEAD
    def reflection_effect_iterations(self):
        """
        returns number of iterations (reflections) that will be taken into an account during reflection effect
        calculation

        :return: int
        """
        return self._reflection_effect_iterations

    @reflection_effect_iterations.setter
    def reflection_effect_iterations(self, iterations):
        """
        setter for number of iterations (reflections) that will be taken into an account during reflection effect
        calculation
        :param iterations: int
        """
        self._reflection_effect_iterations = int(iterations)
        self._logger.debug("Setting property `reflection_effect_iterations` "
                           "of class instance {} to {}".format(BinarySystem.__name__,
                                                               self._reflection_effect_iterations))
    
    @property
=======
>>>>>>> 23c1ffea
    def semi_major_axis(self):
        """
        returns semi major axis of the system in default distance unit

        :return: np.float
        """
        return self._semi_major_axis

    def calculate_semi_major_axis(self):
        """
        calculates length semi major axis using 3rd kepler law

        :return: np.float
        """
        period = (self._period * units.PERIOD_UNIT).to(u.s)
        return (c.G * (self.primary.mass + self.secondary.mass) * period ** 2 / (4 * c.PI ** 2)) ** (1.0 / 3)

    def setup_components_radii(self, components_distance):
        fns = [self.calculate_polar_radius, self.calculate_side_radius, self.calculate_backward_radius]
        components = ['primary', 'secondary']

        for component in components:
            component_instance = getattr(self, component)
            for fn in fns:
                self._logger.debug('Initialising {} for {} component'.format(
                    ' '.join(str(fn.__name__).split('_')[1:]),
                    component
                ))
                param = '_{}'.format('_'.join(str(fn.__name__).split('_')[1:]))
                radius = fn(component, components_distance)
                setattr(component_instance, param, radius)

    def _evaluate_spots(self, components_distance):
        """
        compute points of each spots and assigns values to spot container instance

        :param components_distance: float
        :return:
        """
        def solver_condition(x, *_args):
            point = utils.spherical_to_cartesian([x, _args[1], _args[2]])
            point[0] = point[0] if component == "primary" else components_distance - point[0]
            # ignore also spots where one of points is situated just on the neck
            if self.morphology == "over-contact":
                if (component == "primary" and point[0] >= neck_position) or \
                        (component == "secondary" and point[0] <= neck_position):
                    return False
            return True

        fns = {
            "primary": (self.potential_primary_fn, self.pre_calculate_for_potential_value_primary),
            "secondary": (self.potential_secondary_fn, self.pre_calculate_for_potential_value_secondary)
        }

        neck_position = 1e10
        # in case of wuma system, get separation and make additional test of location of each point (if primary
        # spot doesn't intersect with secondary, if does, then such spot will be skipped completly)
        if self.morphology == "over-contact":
            neck_position = self.calculate_neck_position()

        for component, functions in fns.items():
            fn, precalc = functions
            self._logger.info("Evaluating spots for {} component".format(component))
            component_instance = getattr(self, component)

            if not component_instance.spots:
                self._logger.info("No spots to evaluate for {} component. Continue.".format(component))
                continue

            # iterate over spots
            for spot_index, spot_instance in list(component_instance.spots.items()):
                # lon -> phi, lat -> theta
                lon, lat = spot_instance.longitude, spot_instance.latitude
                if spot_instance.angular_density is None:
                    self._logger.debug(
                        'Angular density of the spot {0} on {2} component was not supplied and discretization factor of'
                        ' star {1} was used.'.format(spot_index, component_instance.discretization_factor, component))
                    spot_instance.angular_density = 0.9 * component_instance.discretization_factor * units.ARC_UNIT
                if spot_instance.angular_density > 0.5 * spot_instance.angular_diameter:
                    self._logger.debug('Angular density {1} of the spot {0} on {2} component was larger than its '
                                       'angular radius. Therefore value of angular density was set to be equal to '
                                       '0.5 * angular diameter.'.format(spot_index,
                                                                        component_instance.discretization_factor,
                                                                        component))
                    spot_instance.angular_density = 0.5 * spot_instance.angular_diameter * units.ARC_UNIT
                alpha, diameter = spot_instance.angular_density, spot_instance.angular_diameter

                # initial containers for current spot
                boundary_points, spot_points = [], []

                # initial radial vector
                radial_vector = np.array([1.0, lon, lat])  # unit radial vector to the center of current spot
                center_vector = utils.spherical_to_cartesian([1.0, lon, lat])

                args, use = (components_distance, radial_vector[1], radial_vector[2]), False
                args = precalc(*args)
                solution, use = self._solver(fn, solver_condition, *args)

                if not use:
                    # in case of spots, each point should be usefull, otherwise remove spot from
                    # component spot list and skip current spot computation
                    self._logger.info("Center of spot {} doesn't satisfy reasonable conditions and "
                                      "entire spot will be omitted.".format(spot_instance.kwargs_serializer()))

                    component_instance.remove_spot(spot_index=spot_index)
                    continue

                spot_center_r = solution
                spot_center = utils.spherical_to_cartesian([spot_center_r, lon, lat])

                # compute euclidean distance of two points on spot (x0)
                # we have to obtain distance between center and 1st point in 1st ring of spot
                args, use = (components_distance, lon, lat + alpha), False
                args = precalc(*args)
                solution, use = self._solver(fn, solver_condition, *args)

                if not use:
                    # in case of spots, each point should be usefull, otherwise remove spot from
                    # component spot list and skip current spot computation
                    self._logger.info("First ring of spot {} doesn't satisfy reasonable conditions and "
                                      "entire spot will be omitted".format(spot_instance.kwargs_serializer()))

                    component_instance.remove_spot(spot_index=spot_index)
                    continue
                x0 = np.sqrt(spot_center_r ** 2 + solution ** 2 - (2.0 * spot_center_r * solution * np.cos(alpha)))

                # number of points in latitudal direction
                # + 1 to obtain same discretization as object itself
                num_radial = int(np.round((diameter * 0.5) / alpha)) + 1
                self._logger.debug('Number of rings in spot {} is {}'.format(spot_instance.kwargs_serializer(),
                                                                             num_radial))
                thetas = np.linspace(lat, lat + (diameter * 0.5), num=num_radial, endpoint=True)

                num_azimuthal = [1 if i == 0 else int(i * 2.0 * np.pi * x0 // x0) for i in range(0, len(thetas))]
                deltas = [np.linspace(0., c.FULL_ARC, num=num, endpoint=False) for num in num_azimuthal]

                # todo: add condition to die
                try:
                    for theta_index, theta in enumerate(thetas):
                        # first point of n-th ring of spot (counting start from center)
                        default_spherical_vector = [1.0, lon % c.FULL_ARC, theta]

                        for delta_index, delta in enumerate(deltas[theta_index]):
                            # rotating default spherical vector around spot center vector and thus generating concentric
                            # circle of points around centre of spot
                            delta_vector = utils.arbitrary_rotation(theta=delta, omega=center_vector,
                                                                    vector=utils.spherical_to_cartesian(
                                                                        default_spherical_vector),
                                                                    degrees=False)

                            spherical_delta_vector = utils.cartesian_to_spherical(delta_vector)

                            args = (components_distance, spherical_delta_vector[1], spherical_delta_vector[2])
                            args = precalc(*args)
                            solution, use = self._solver(fn, solver_condition, *args)

                            if not use:
                                component_instance.remove_spot(spot_index=spot_index)
                                raise StopIteration

                            spot_point = utils.spherical_to_cartesian([solution, spherical_delta_vector[1],
                                                                       spherical_delta_vector[2]])
                            spot_points.append(spot_point)

                            if theta_index == len(thetas) - 1:
                                boundary_points.append(spot_point)

                except StopIteration:
                    self._logger.info("At least 1 point of spot {} doesn't satisfy reasonable conditions and "
                                      "entire spot will be omitted.".format(spot_instance.kwargs_serializer()))
                    print('theta_index: {0}/{1}'.format(theta_index, len(thetas)))
                    print('spherical delta vector: {}'.format(spherical_delta_vector))
                    print('solution, use: {0}, {1}'.format(solution, use))
                    continue

                boundary_com = np.sum(np.array(boundary_points), axis=0) / len(boundary_points)
                boundary_com = utils.cartesian_to_spherical(boundary_com)
                args = components_distance, boundary_com[1], boundary_com[2]
                args = precalc(*args)
                solution, _ = self._solver(fn, solver_condition, *args)
                boundary_center = utils.spherical_to_cartesian([solution, boundary_com[1], boundary_com[2]])

                # first point will be always barycenter of boundary
                spot_points[0] = boundary_center

                # max size from barycenter of boundary to boundary
                # todo: make sure this value is correct = make an unittests for spots
                spot_instance.max_size = max([np.linalg.norm(np.array(boundary_center) - np.array(b))
                                              for b in boundary_points])

                if component == "primary":
                    spot_instance.points = np.array(spot_points)
                    spot_instance.boundary = np.array(boundary_points)
                    spot_instance.boundary_center = np.array(boundary_center)
                    spot_instance.center = np.array(spot_center)
                else:
                    spot_instance.points = np.array([np.array([components_distance - point[0], -point[1], point[2]])
                                                     for point in spot_points])

                    spot_instance.boundary = np.array([np.array([components_distance - point[0], -point[1], point[2]])
                                                       for point in boundary_points])

                    spot_instance.boundary_center = np.array([components_distance - boundary_center[0],
                                                             -boundary_center[1], boundary_center[2]])

                    spot_instance.center = np.array([components_distance - spot_center[0], -spot_center[1],
                                                    spot_center[2]])

    def _star_params_validity_check(self, **kwargs):
        """
        checking if star instances have all additional atributes set properly

        :param kwargs: list
        :return:
        """

        if not isinstance(kwargs.get("primary"), Star):
            raise TypeError("Primary component is not instance of class {}".format(Star.__name__))

        if not isinstance(kwargs.get("secondary"), Star):
            raise TypeError("Secondary component is not instance of class {}".format(Star.__name__))

        # checking if stellar components have all mandatory parameters initialised
        # tehese parameters are not mandatory in single star system, so validity check cannot be provided
        # on whole set of KWARGS in star object
        star_mandatory_kwargs = ['mass', 'surface_potential', 'synchronicity']
        missing_kwargs = []
        for component in [self.primary, self.secondary]:
            for kwarg in star_mandatory_kwargs:
                if getattr(component, kwarg) is None:
                    missing_kwargs.append("`{}`".format(kwarg))

            component_name = 'primary' if component == self.primary else 'secondary'
            if len(missing_kwargs) != 0:
                raise ValueError('Mising argument(s): {} in {} component Star class'.format(
                    ', '.join(missing_kwargs), component_name))

    def init(self):
        """
        function to reinitialize BinarySystem class instance after changing parameter(s) of binary system using setters

        :return:
        """
        self.__init__(primary=self.primary, secondary=self.secondary, **self._kwargs_serializer())

    def _kwargs_serializer(self):
        """
        creating dictionary of keyword arguments of BinarySystem class in order to be able to reinitialize the class
        instance in init()

        :return: dict
        """
        serialized_kwargs = {}
        for kwarg in self.KWARGS:
            serialized_kwargs[kwarg] = getattr(self, kwarg)
        return serialized_kwargs

    def _setup_critical_potential(self):
        """
        compute and set critical surface potential for both components

        :return:
        """
        self.primary.critical_surface_potential = self.critical_potential(
            component="primary", components_distance=1 - self.eccentricity
        )
        self.secondary.critical_surface_potential = self.critical_potential(
            component="secondary", components_distance=1 - self.eccentricity
        )

    @staticmethod
    def compute_filling_factor(surface_potential, lagrangian_points):
        """

        :param surface_potential:
        :param lagrangian_points: list; lagrangian points in `order` (in order to ensure that L2)
        :return:
        """
        return (lagrangian_points[1] - surface_potential) / (lagrangian_points[1] - lagrangian_points[2])

    def setup_morphology(self):
        """
        Setup binary star class property `morphology`
        :return:
        """
        __PRECISSION__ = 1e-8
        __SETUP_VALUE__ = None
        if self.primary.synchronicity == 1 and self.secondary.synchronicity == 1 and self.eccentricity == 0.0:
            lp = self.libration_potentials()
            # todo: expose filling factors as funtion,
            # todo: check filling factor calculation for heavier secondary !!! order is forced in lagrangian_points() fn !!!

            self.primary.filling_factor = self.compute_filling_factor(self.primary.surface_potential, lp)
            self.secondary.filling_factor = self.compute_filling_factor(self.secondary.surface_potential, lp)

            if ((1 > self.secondary.filling_factor > 0) or (1 > self.primary.filling_factor > 0)) and \
                    (abs(self.primary.filling_factor - self.secondary.filling_factor) > __PRECISSION__):
                raise ValueError("Detected over-contact binary system, but potentials of components are not the same.")
            if self.primary.filling_factor > 1 or self.secondary.filling_factor > 1:
                raise ValueError("Non-Physical system: primary_filling_factor or "
                                 "secondary_filling_factor is greater then 1. Filling factor is obtained as following:"
                                 "(Omega_{inner} - Omega) / (Omega_{inner} - Omega_{outter})")

            if (abs(self.primary.filling_factor) < __PRECISSION__ and self.secondary.filling_factor < 0) or (
                            self.primary.filling_factor < 0 and abs(self.secondary.filling_factor) < __PRECISSION__):
                __SETUP_VALUE__ = "semi-detached"
            elif self.primary.filling_factor < 0 and self.secondary.filling_factor < 0:
                __SETUP_VALUE__ = "detached"
            elif 1 >= self.primary.filling_factor > 0:
                __SETUP_VALUE__ = "over-contact"
            elif self.primary.filling_factor > 1 or self.secondary.filling_factor > 1:
                raise ValueError("Non-Physical system: potential of components is to low.")

        else:
            self.primary.filling_factor, self.secondary.filling_factor = None, None
            if abs(self.primary.surface_potential - self.primary.critical_surface_potential) < __PRECISSION__ and \
               abs(self.secondary.surface_potential - self.secondary.critical_surface_potential) < __PRECISSION__:
                __SETUP_VALUE__ = "double-contact"

            elif self.primary.surface_potential > self.primary.critical_surface_potential and (
                        self.secondary.surface_potential > self.secondary.critical_surface_potential):
                __SETUP_VALUE__ = "detached"

            else:
                raise ValueError("Non-Physical system. Change stellar parameters.")
        self._morphology = __SETUP_VALUE__

    def init_orbit(self):
        """
        encapsulating orbit class into binary system

        :return:
        """
        self._logger.debug("Re/Initializing orbit in class instance {} ".format(BinarySystem.__name__))
        orbit_kwargs = {key: getattr(self, key) for key in Orbit.KWARGS}
        self._orbit = Orbit(**orbit_kwargs)

    def compute_lc(self):
        pass

    def get_info(self):
        pass

    def primary_potential_derivative_x(self, x, *args):
        """
        derivative of potential function perspective of primary component along the x axis

        :param x: (np.)float
        :param args: tuple ((np.)float, (np.)float); (components distance, synchronicity of primary component)
        :return: (np.)float
        """
        d, = args
        r_sqr, rw_sqr = x ** 2, (d - x) ** 2
        return - (x / r_sqr ** (3.0 / 2.0)) + ((self.mass_ratio * (d - x)) / rw_sqr ** (
            3.0 / 2.0)) + self.primary.synchronicity ** 2 * (self.mass_ratio + 1) * x - self.mass_ratio / d ** 2

    def secondary_potential_derivative_x(self, x, *args):
        """
        derivative of potential function perspective of secondary component along the x axis

        :param x: (np.)float
        :param args: tuple ((np.)float, (np.)float); (components distance, synchronicity of secondary component)
        :return: (np.)float
        """
        d, = args
        r_sqr, rw_sqr = x ** 2, (d - x) ** 2
        return - (x / r_sqr ** (3.0 / 2.0)) + ((self.mass_ratio * (d - x)) / rw_sqr ** (
            3.0 / 2.0)) - self.secondary.synchronicity ** 2 * (self.mass_ratio + 1) * (d - x) + (1.0 / d ** 2)

    def pre_calculate_for_potential_value_primary(self, *args):
        """
        function calculates auxiliary values for calculation of primary component potential, and therefore they don't
        need to be wastefully recalculated every iteration in solver

        :param args: (component distance, azimut angle (0, 2pi), latitude angle (0, pi)
        :return: tuple: (B, C, D, E) such that: Psi1 = 1/r + A/sqrt(B+r^2+Cr) - D*r + E*x^2
        """
        d, phi, theta = args  # distance between components, azimut angle, latitude angle (0,180)

        cs = np.cos(phi) * np.sin(theta)

        B = np.power(d, 2)
        C = 2 * d * cs
        D = (self.mass_ratio * cs) / B
        E = 0.5 * np.power(self.primary.synchronicity, 2) * (1 + self.mass_ratio) * (1 - np.power(np.cos(theta), 2))

        return B, C, D, E

    def potential_value_primary(self, radius, *args):
        """
        calculates modified kopal potential from point of view of primary component

        :param radius: (np.)float; spherical variable
        :param args: tuple: (B, C, D, E) such that: Psi1 = 1/r + A/sqrt(B+r^2+Cr) - D*r + E*x^2
        :return: (np.)float
        """

        B, C, D, E = args  # auxiliary values pre-calculated in pre_calculate_for_potential_value_primary()
        radius2 = np.power(radius, 2)

        return 1 / radius + self.mass_ratio / np.sqrt(B + radius2 - C * radius) - D * radius + E * radius2

    def pre_calculate_for_potential_value_primary_cylindrical(self, *args):
        """
        function calculates auxiliary values for calculation of primary component potential  in cylindrical symmetry,
        and therefore they don't need to be wastefully recalculated every iteration in solver

        :param args: (azimut angle (0, 2pi), z_n (cylindrical, identical with cartesian x))
        :return: tuple: (A, B, C, D, E, F) such that: Psi1 = 1/sqrt(A+r^2) + q/sqrt(B + r^2) - C + D*(E+F*r^2)
        """
        phi, z = args

        qq = self.mass_ratio / (1 + self.mass_ratio)

        A = np.power(z, 2)
        B = np.power(1 - z, 2)
        C = 0.5 * self.mass_ratio * qq
        D = 0.5 + 0.5 * self.mass_ratio
        E = np.power(qq - z, 2)
        F = np.power(np.sin(phi), 2)

        return A, B, C, D, E, F

    def potential_value_primary_cylindrical(self, radius, *args):
        """
        calculates modified kopal potential from point of view of primary component in cylindrical coordinates
        r_n, phi_n, z_n, where z_n = x and heads along z axis, this function is intended for generation of ``necks``
        of W UMa systems, therefore components distance = 1 an synchronicity = 1 is assumed

        :param radius: np.float
        :param args: tuple: (A, B, C, D, E, F) such that: Psi1 = 1/sqrt(A+r^2) + q/sqrt(B + r^2) - C + D*(E+F*r^2)
        :return:
        """
        A, B, C, D, E, F = args

        radius2 = np.power(radius, 2)
        return 1 / np.sqrt(A + radius2) + self.mass_ratio / np.sqrt(B + radius2) - C + D * (E + F * radius2)

    def pre_calculate_for_potential_value_secondary(self, *args):
        """
        function calculates auxiliary values for calculation of secondary component potential, and therefore they don't
        need to be wastefully recalculated every iteration in solver

        :param args: (component distance, azimut angle (0, 2pi), latitude angle (0, pi)
        :return: tuple: (B, C, D, E, F) such that: Psi2 = q/r + 1/sqrt(B+r^2+Cr) - D*r + E*x^2 + F
        """
        d, phi, theta = args  # distance between components, azimut angle, latitude angle (0,180)

        cs = np.cos(phi) * np.sin(theta)

        B = np.power(d, 2)
        C = 2 * d * cs
        D = cs / B
        E = 0.5 * np.power(self.primary.synchronicity, 2) * (1 + self.mass_ratio) * (1 - np.power(np.cos(theta), 2))
        F = 0.5 - 0.5 * self.mass_ratio

        return B, C, D, E, F

    def potential_value_secondary(self, radius, *args):
        """
        calculates modified kopal potential from point of view of secondary component

        :param radius: np.float; spherical variable
        :param args: tuple: (B, C, D, E, F) such that: Psi2 = q/r + 1/sqrt(B+r^2+Cr) - D*r + E*x^2 + F
        :return: np.float
        """
        B, C, D, E, F = args
        radius2 = np.power(radius, 2)

        return self.mass_ratio / radius + 1. / np.sqrt(B + radius2 - C * radius) - D * radius + E * radius2 + F

    def pre_calculate_for_potential_value_secondary_cylindrical(self, *args):
        """
        function calculates auxiliary values for calculation of secondary component potential in cylindrical symmetry,
        and therefore they don't need to be wastefully recalculated every iteration in solver

        :param args: (azimut angle (0, 2pi), z_n (cylindrical, identical with cartesian x))
        :return: tuple: (A, B, C, D, E, F, G) such that: Psi2 = q/sqrt(A+r^2) + 1/sqrt(B + r^2) - C + D*(E+F*r^2) + G
        """
        phi, z = args

        qq = 1 / (1 + self.mass_ratio)

        A = np.power(z, 2)
        B = np.power(1 - z, 2)
        C = 0.5 / qq
        D = np.power(qq - z, 2)
        E = np.power(np.sin(phi), 2)
        F = 0.5 - 0.5 * self.mass_ratio - 0.5 * qq

        return A, B, C, D, E, F

    def potential_value_secondary_cylindrical(self, radius, *args):
        """
        calculates modified kopal potential from point of view of secondary component in cylindrical coordinates
        r_n, phi_n, z_n, where z_n = x and heads along z axis, this function is intended for generation of ``necks``
        of W UMa systems, therefore components distance = 1 an synchronicity = 1 is assumed

        :param radius: np.float
        :param args: tuple: (A, B, C, D, E, F, G) such that: Psi2 = q/sqrt(A+r^2) + 1/sqrt(B+r^2) - C + D*(E+F*r^2) + G
        :return:
        """
        A, B, C, D, E, F = args

        radius2 = np.power(radius, 2)
        return self.mass_ratio / np.sqrt(A + radius2) + 1. / np.sqrt(B + radius2) + C * (D + E * radius2) + F

    def potential_primary_fn(self, radius, *args):
        """
        implicit potential function from perspective of primary component

        :param radius: np.float; spherical variable
        :param args: (np.float, np.float, np.float); (component distance, azimutal angle, polar angle)
        :return:
        """
        return self.potential_value_primary(radius, *args) - self.primary.surface_potential

    def potential_primary_cylindrical_fn(self, radius, *args):
        """
        implicit potential function from perspective of primary component given in cylindrical coordinates

        :param radius: np.float
        :param args: tuple: (phi, z) - polar coordinates
        :return:
        """
        return self.potential_value_primary_cylindrical(radius, *args) - self.primary.surface_potential

    def potential_secondary_fn(self, radius, *args):
        """
        implicit potential function from perspective of secondary component

        :param radius: np.float; spherical variable
        :param args: (np.float, np.float, np.float); (component distance, azimutal angle, polar angle)
        :return: np.float
        """
        return self.potential_value_secondary(radius, *args) - self.secondary.surface_potential

    def potential_secondary_cylindrical_fn(self, radius, *args):
        """
        implicit potential function from perspective of secondary component given in cylindrical coordinates

        :param radius: np.float
        :param args: tuple: (phi, z) - polar coordinates
        :return: np.float
        """
        return self.potential_value_secondary_cylindrical(radius, *args) - self.secondary.surface_potential

    def critical_potential(self, component, components_distance):
        """
        return a critical potential for target component

        :param component: str; define target component to compute critical potential; `primary` or `secondary`
        :param components_distance: np.float
        :return: np.float
        """
        args = components_distance,
        if component == "primary":
            solution = newton(self.primary_potential_derivative_x, 0.000001, args=args, tol=1e-12)
        elif component == "secondary":
            solution = newton(self.secondary_potential_derivative_x, 0.000001, args=args, tol=1e-12)
        else:
            raise ValueError("Parameter `component` has incorrect value. Use `primary` or `secondary`.")

        if not np.isnan(solution):
            if component == "primary":
                args = components_distance, 0.0, c.HALF_PI
                args = self.pre_calculate_for_potential_value_primary(*args)
                return abs(self.potential_value_primary(solution, *args))
            elif component == 'secondary':
                args = (components_distance, 0.0, c.HALF_PI)
                args = self.pre_calculate_for_potential_value_secondary(*args)
                return abs(self.potential_value_secondary(components_distance - solution, *args))
        else:
            raise ValueError("Iteration process to solve critical potential seems to lead nowhere (critical potential "
                             "_solver has failed).")

    def calculate_potential_gradient(self, component, components_distance, points=None):
        """
        return outter gradients in each point of star surface or defined points

        :param component: str, `primary` or `secondary`
        :param components_distance: float, in SMA distance
        :param points: list/numpy.array or None
        :return: numpy.array
        """
        component_instance = getattr(self, component)
        points = component_instance.points if points is None else points

        r3 = np.power(np.linalg.norm(points, axis=1), 3)
        r_hat3 = np.power(np.linalg.norm(points - np.array([components_distance, 0., 0]), axis=1), 3)
        if component == 'primary':
            F2 = np.power(self.primary.synchronicity, 2)
            domega_dx = - points[:, 0] / r3 + self.mass_ratio * (
                components_distance - points[:, 0]) / r_hat3 + F2 * (
                self.mass_ratio + 1) * points[:, 0] - self.mass_ratio / np.power(components_distance, 2)
        elif component == 'secondary':
            F2 = np.power(self.secondary.synchronicity, 2)
            domega_dx = - points[:, 0] / r3 + self.mass_ratio * (
                components_distance - points[:, 0]) / r_hat3 - F2 * (
                self.mass_ratio + 1) * (components_distance - points[:, 0]) * points[:, 0] + 1 / np.power(
                components_distance, 2)
        else:
            raise ValueError('Invalid value `{}` of argument `component`. Use `primary` or `secondary`.'
                             .format(component))
        domega_dy = - points[:, 1] * (1 / r3 + self.mass_ratio / r_hat3 - F2 * (self.mass_ratio + 1))
        domega_dz = - points[:, 2] * (1 / r3 + self.mass_ratio / r_hat3)
        return -np.column_stack((domega_dx, domega_dy, domega_dz))

    def calculate_face_magnitude_gradient(self, component, components_distance, points=None, faces=None):
        """
        return array of face mean of magnitude gradients

        :param component:
        :param components_distance:
        :param points: points in which to calculate magnitude of gradient, if False/None take star points
        :param faces: faces corresponding to given points
        :return: np.array
        """
        if points is not None and faces is None:
            raise TypeError('Specify faces corresponding to given points')

        component_instance = getattr(self, component)
        if component_instance.spots:
            faces = component_instance.faces if faces is None else faces
            points = component_instance.points if points is None else points
        else:
            faces = component_instance.faces[:component_instance.base_symmetry_faces_number] if faces is None \
                else faces
            points = component_instance.points[:component_instance.base_symmetry_points_number] if points is None \
                else points

        gradients = self.calculate_potential_gradient(component, components_distance, points=points)
        domega_dx, domega_dy, domega_dz = gradients[:, 0], gradients[:, 1], gradients[:, 2]
        points_gradients = np.power(np.power(domega_dx, 2) + np.power(domega_dy, 2) + np.power(domega_dz, 2), 0.5)

        return np.mean(points_gradients[faces], axis=1) if component_instance.spots \
            else np.mean(points_gradients[faces], axis=1)[component_instance.face_symmetry_vector]

    def calculate_polar_potential_gradient_magnitude(self, component=None, components_distance=None):
        """
        returns magnitude of polar potential gradient

        :param component: str, `primary` or `secondary`
        :param components_distance: float, in SMA distance
        :return: numpy.array
        """
        component_instance = getattr(self, component)
        points = np.array([0., 0., component_instance.polar_radius]) if component == 'primary' \
            else np.array([components_distance, 0., component_instance.polar_radius])
        r3 = np.power(np.linalg.norm(points), 3)
        r_hat3 = np.power(np.linalg.norm(points - np.array([components_distance, 0., 0.])), 3)
        if component == 'primary':
            domega_dx = self.mass_ratio * components_distance / r_hat3 \
                        - self.mass_ratio / np.power(components_distance, 2)
        elif component == 'secondary':
            domega_dx = - points[0] / r3 + self.mass_ratio * (components_distance - points[0]) / r_hat3 \
                        + 1. / np.power(components_distance, 2)
        else:
            raise ValueError('Invalid value `{}` of argument `component`. Use `primary` or `secondary`.'
                             .format(component))
        domega_dz = - points[2] * (1. / r3 + self.mass_ratio / r_hat3)
        return np.power(np.power(domega_dx, 2) + np.power(domega_dz, 2), 0.5)

    def calculate_radius(self, *args):
        """
        function calculates radius of the star in given direction of arbitrary direction vector (in spherical
        coordinates) starting from the centre of the star

        :param args: tuple - (component: str - `primary` or `secondary`,
                              components_distance: float - distance between components in SMA units,
                              phi: float - longitudonal angle of direction vector measured from point under L_1 in
                                           positive direction (in radians)
                              omega: float - latitudonal angle of direction vector measured from north pole (in radians)
                              )
        :return: float - radius
        """
        if args[0] == 'primary':
            fn = self.potential_primary_fn
            precalc = self.pre_calculate_for_potential_value_primary
        elif args[0] == 'secondary':
            fn = self.potential_secondary_fn
            precalc = self.pre_calculate_for_potential_value_secondary
        else:
            raise ValueError('Invalid value of `component` argument {}. Expecting `primary` or `secondary`.'
                             .format(args[0]))

        scipy_solver_init_value = np.array([args[1] / 1e4])
        argss = precalc(*args[1:])
        solution, _, ier, _ = scipy.optimize.fsolve(fn, scipy_solver_init_value,
                                                    full_output=True, args=argss, xtol=1e-10)

        # check for regular solution
        if ier == 1 and not np.isnan(solution[0]) and 30 >= solution[0] >= 0:
            return solution[0]
        else:
            raise ValueError('Invalid value of radius {} was calculated.'.format(solution))

    def calculate_polar_radius(self, component, components_distance):
        """
        calculates polar radius in the similar manner as in BinarySystem.compute_equipotential_boundary method

        :param component: str; `primary` or `secondary`
        :param components_distance: float
        :return: float; polar radius
        """
        args = (component, components_distance, 0.0, 0.0)
        return self.calculate_radius(*args)

    def calculate_side_radius(self, component, components_distance):
        """
        calculates side radius in the similar manner as in BinarySystem.compute_equipotential_boundary method

        :param component: str; `primary` or `secondary`
        :param components_distance: float
        :return: float; side radius
        """
        args = (component, components_distance, c.HALF_PI, c.HALF_PI)
        return self.calculate_radius(*args)

    def calculate_backward_radius(self, component, components_distance):
        """
        calculates backward radius in the similar manner as in BinarySystem.compute_equipotential_boundary method

        :param component: str; `primary` or `secondary`
        :param components_distance: float
        :return: float; polar radius
        """

        args = (component, components_distance, c.PI, c.HALF_PI)
        return self.calculate_radius(*args)

    def compute_equipotential_boundary(self, components_distance, plane):
        """
        compute a equipotential boundary of components (crossection of Hill plane)

        :param components_distance: (np.)float
        :param plane: str; xy, yz, zx
        :return: tuple (np.array, np.array)
        """

        components = ['primary', 'secondary']
        points_primary, points_secondary = [], []
        fn_map = {'primary': (self.potential_primary_fn, self.pre_calculate_for_potential_value_primary),
                  'secondary': (self.potential_secondary_fn, self.pre_calculate_for_potential_value_secondary)}

        angles = np.linspace(-3*c.HALF_PI, c.HALF_PI, 300, endpoint=True)
        for component in components:
            for angle in angles:
                if utils.is_plane(plane, 'xy'):
                    args, use = (components_distance, angle, c.HALF_PI), False
                elif utils.is_plane(plane, 'yz'):
                    args, use = (components_distance, c.HALF_PI, angle), False
                elif utils.is_plane(plane, 'zx'):
                    args, use = (components_distance, 0.0, angle), False
                else:
                    raise ValueError('Invalid choice of crossection plane, use only: `xy`, `yz`, `zx`.')

                scipy_solver_init_value = np.array([components_distance / 10000.0])
                args = fn_map[component][1](*args)
                solution, _, ier, _ = scipy.optimize.fsolve(fn_map[component][0], scipy_solver_init_value,
                                                            full_output=True, args=args, xtol=1e-12)

                # check for regular solution
                if ier == 1 and not np.isnan(solution[0]):
                    solution = solution[0]
                    if 30 >= solution >= 0:
                        use = True
                else:
                    continue

                if use:
                    if utils.is_plane(plane, 'yz'):
                        if component == 'primary':
                            points_primary.append([solution * np.sin(angle), solution * np.cos(angle)])
                        elif component == 'secondary':
                            points_secondary.append([solution * np.sin(angle), solution * np.cos(angle)])
                    elif utils.is_plane(plane, 'xz'):
                        if component == 'primary':
                            points_primary.append([solution * np.sin(angle), solution * np.cos(angle)])
                        elif component == 'secondary':
                            points_secondary.append([- (solution * np.sin(angle) - components_distance),
                                                     solution * np.cos(angle)])
                    else:
                        if component == 'primary':
                            points_primary.append([solution * np.cos(angle), solution * np.sin(angle)])
                        elif component == 'secondary':
                            points_secondary.append([- (solution * np.cos(angle) - components_distance),
                                                     solution * np.sin(angle)])

        return np.array(points_primary), np.array(points_secondary)

    def lagrangian_points(self):
        """

        :return: list; x-valeus of libration points [L3, L1, L2] respectively
        """

        def potential_dx(x, *args):
            """
            general potential in case of primary.synchornicity = secondary.synchronicity = 1.0 and eccentricity = 0.0

            :param x: (np.)float
            :param args: tuple; periastron distance of components
            :return: (np.)float
            """
            d, = args
            r_sqr, rw_sqr = x ** 2, (d - x) ** 2
            return - (x / r_sqr ** (3.0 / 2.0)) + ((self.mass_ratio * (d - x)) / rw_sqr ** (
                3.0 / 2.0)) + (self.mass_ratio + 1) * x - self.mass_ratio / d ** 2

        periastron_distance = self.orbit.periastron_distance
        xs = np.linspace(- periastron_distance * 3.0, periastron_distance * 3.0, 100)

        args_val = periastron_distance,
        round_to = 10
        points, lagrange = [], []

        for x_val in xs:
            try:
                # if there is no valid value (in case close to x=0.0, potential_dx diverge)
                np.seterr(divide='raise', invalid='raise')
                potential_dx(round(x_val, round_to), *args_val)
                np.seterr(divide='print', invalid='print')
            except Exception as e:
                self._logger.debug("Invalid value passed to potential, exception: {0}".format(str(e)))
                continue

            try:
                solution, _, ier, _ = scipy.optimize.fsolve(potential_dx, x_val, full_output=True, args=args_val,
                                                            xtol=1e-12)
                if ier == 1:
                    if round(solution[0], 5) not in points:
                        try:
                            value_dx = abs(round(potential_dx(solution[0], *args_val), 4))
                            use = True if value_dx == 0 else False
                        except Exception as e:
                            self._logger.debug(
                                "Skipping sollution for x: {0} due to exception: {1}".format(x_val, str(e)))
                            use = False

                        if use:
                            points.append(round(solution[0], 5))
                            lagrange.append(solution[0])
                            if len(lagrange) == 3:
                                break
            except Exception as e:
                self._logger.debug("Solution for x: {0} lead to nowhere, exception: {1}".format(x_val, str(e)))
                continue

        return sorted(lagrange) if self.mass_ratio < 1.0 else sorted(lagrange, reverse=True)

    def libration_potentials(self):
        """
        return potentials in L3, L1, L2 respectively

        :return: list; [Omega(L3), Omega(L1), Omega(L2)]
        """
        def potential(radius):
            theta, d = c.HALF_PI, self.orbit.periastron_distance
            if isinstance(radius, (float, int, np.float, np.int)):
                radius = [radius]
            elif not isinstance(radius, (list, np.array)):
                raise ValueError("Incorrect value of variable `radius`")

            p_values = []
            for r in radius:
                phi, r = (0.0, r) if r >= 0 else (c.PI, abs(r))

                block_a = 1.0 / r
                block_b = self.mass_ratio / (np.sqrt(np.power(d, 2) + np.power(r, 2) - (
                    2.0 * r * np.cos(phi) * np.sin(theta) * d)))
                block_c = (self.mass_ratio * r * np.cos(phi) * np.sin(theta)) / (np.power(d, 2))
                block_d = 0.5 * (1 + self.mass_ratio) * np.power(r, 2) * (
                    1 - np.power(np.cos(theta), 2))

                p_values.append(block_a + block_b - block_c + block_d)
            return p_values

        lagrangian_points = self.lagrangian_points()
        return potential(lagrangian_points)

    def mesh_detached(self, component, components_distance, symmetry_output=False):
        """
        creates surface mesh of given binary star component in case of detached (semi-detached) system

        :param symmetry_output: bool - if true, besides surface points are returned also `symmetry_vector`,
                                       `base_symmetry_points_number`, `inverse_symmetry_matrix`
        :param component: str - `primary` or `secondary`
        :param components_distance: np.float
        :return: numpy.array([[x1 y1 z1],
                              [x2 y2 z2],
                                ...
                              [xN yN zN]]) - array of surface points if symmetry_output = False, else:
                 numpy.array([[x1 y1 z1],
                              [x2 y2 z2],
                                ...
                              [xN yN zN]]) - array of surface points,
                 numpy.array([indices_of_symmetrical_points]) - array which remapped surface points to symmetrical one
                                                                quarter of surface,
                 numpy.float - number of points included in symmetrical one quarter of surface,
                 numpy.array([quadrant[indexes_of_remapped_points_in_quadrant]) - matrix of four sub matrices that
                                                                                mapped basic symmetry quadrant to all
                                                                                others quadrants
        """
        component_instance = getattr(self, component)
        if component_instance.discretization_factor > c.HALF_PI:
            raise ValueError("Invalid value of alpha parameter. Use value less than 90.")

        alpha = component_instance.discretization_factor
        scipy_solver_init_value = np.array([1. / 10000.])

        if component == 'primary':
            fn = self.potential_primary_fn
            precalc = self.pre_calculate_for_potential_value_primary
        elif component == 'secondary':
            fn = self.potential_secondary_fn
            precalc = self.pre_calculate_for_potential_value_secondary
        else:
            raise ValueError('Invalid value of `component` argument: `{}`. Expecting '
                             '`primary` or `secondary`.'.format(component))

        # calculating points on equator
        num = int(c.PI // alpha)
        r_eq = []
        phi_eq = np.linspace(0., c.PI, num=num + 1)
        theta_eq = np.array([c.HALF_PI for _ in phi_eq])
        for phi in phi_eq:
            args = (components_distance, phi, c.HALF_PI)
            args = precalc(*args)
            solution, _, ier, _ = scipy.optimize.fsolve(fn, scipy_solver_init_value, full_output=True, args=args,
                                                        xtol=1e-12)
            r_eq.append(solution[0])
        r_eq = np.array(r_eq)
        equator = utils.spherical_to_cartesian(np.column_stack((r_eq, phi_eq, theta_eq)))
        # assigning equator points and nearside and farside points A and B
        x_a, x_eq, x_b = equator[0, 0], equator[1: -1, 0], equator[-1, 0]
        y_a, y_eq, y_b = equator[0, 1], equator[1: -1, 1], equator[-1, 1]
        z_a, z_eq, z_b = equator[0, 2], equator[1: -1, 2], equator[-1, 2]

        # calculating points on phi = 0 meridian
        r_meridian = []
        num = int(c.HALF_PI // alpha)
        phi_meridian = np.array([c.PI for _ in range(num - 1)] + [0 for _ in range(num)])
        theta_meridian = np.concatenate((np.linspace(c.HALF_PI - alpha, alpha, num=num - 1),
                                         np.linspace(0., c.HALF_PI, num=num, endpoint=False)))
        for ii, theta in enumerate(theta_meridian):
            args = (components_distance, phi_meridian[ii], theta)
            args = precalc(*args)
            solution, _, ier, _ = scipy.optimize.fsolve(fn, scipy_solver_init_value, full_output=True, args=args,
                                                        xtol=1e-12)
            r_meridian.append(solution[0])
        r_meridian = np.array(r_meridian)
        meridian = utils.spherical_to_cartesian(np.column_stack((r_meridian, phi_meridian, theta_meridian)))
        x_meridian, y_meridian, z_meridian = meridian[:, 0], meridian[:, 1], meridian[:, 2]

        # calculating the rest (quarter) of the surface
        thetas = np.linspace(alpha, c.HALF_PI, num=num-1, endpoint=False)
        r_q, phi_q, theta_q = [], [], []
        for theta in thetas:
            alpha_corrected = alpha / np.sin(theta)
            num = int(c.PI // alpha_corrected)
            alpha_corrected = c.PI / (num + 1)
            phi_q_add = [alpha_corrected * ii for ii in range(1, num + 1)]
            phi_q += phi_q_add
            for phi in phi_q_add:
                theta_q.append(theta)
                args = (components_distance, phi, theta)
                args = precalc(*args)
                solution, _, ier, _ = scipy.optimize.fsolve(fn, scipy_solver_init_value, full_output=True, args=args,
                                                            xtol=1e-12)
                r_q.append(solution[0])

        r_q, phi_q, theta_q = np.array(r_q), np.array(phi_q), np.array(theta_q)
        quarter = utils.spherical_to_cartesian(np.column_stack((r_q, phi_q, theta_q)))
        x_q, y_q, z_q = quarter[:, 0], quarter[:, 1], quarter[:, 2]

        # stiching together 4 quarters of stellar surface in order:
        # north hemisphere: left_quadrant (from companion point of view):
        #                   nearside_point, farside_point, equator, quarter, meridian
        #                   right_quadrant:
        #                   quadrant, equator
        # south hemisphere: right_quadrant:
        #                   quadrant, meridian
        #                   left_quadrant:
        #                   quadrant
        x = np.array([x_a, x_b])
        y = np.array([y_a, y_b])
        z = np.array([z_a, z_b])
        x = np.concatenate((x, x_eq, x_q, x_meridian,  x_q,  x_eq,  x_q,  x_meridian,  x_q))
        y = np.concatenate((y, y_eq, y_q, y_meridian, -y_q, -y_eq, -y_q, -y_meridian,  y_q))
        z = np.concatenate((z, z_eq, z_q, z_meridian,  z_q,  z_eq, -z_q, -z_meridian, -z_q))

        x = -x + components_distance if component == 'secondary' else x
        points = np.column_stack((x, y, z))
        if symmetry_output:
            equator_length = np.shape(x_eq)[0]
            meridian_length = np.shape(x_meridian)[0]
            quarter_length = np.shape(x_q)[0]
            quadrant_start = 2 + equator_length
            base_symmetry_points_number = 2 + equator_length + quarter_length + meridian_length
            symmetry_vector = np.concatenate((np.arange(base_symmetry_points_number),  # 1st quadrant
                                              np.arange(quadrant_start, quadrant_start + quarter_length),
                                              np.arange(2, quadrant_start),  # 2nd quadrant
                                              np.arange(quadrant_start, base_symmetry_points_number),  # 3rd quadrant
                                              np.arange(quadrant_start, quadrant_start + quarter_length)
                                              ))

            points_length = np.shape(x)[0]
            inverse_symmetry_matrix = \
                np.array([np.arange(base_symmetry_points_number),  # 1st quadrant
                          np.concatenate(([0, 1],
                                          np.arange(base_symmetry_points_number + quarter_length,
                                                    base_symmetry_points_number + quarter_length+equator_length),
                                          np.arange(base_symmetry_points_number,
                                                    base_symmetry_points_number + quarter_length),
                                          np.arange(base_symmetry_points_number - meridian_length,
                                                    base_symmetry_points_number))),  # 2nd quadrant
                          np.concatenate(([0, 1],
                                          np.arange(base_symmetry_points_number + quarter_length,
                                                    base_symmetry_points_number + quarter_length+equator_length),
                                          np.arange(base_symmetry_points_number + quarter_length+equator_length,
                                                    base_symmetry_points_number + 2*quarter_length+equator_length +
                                                    meridian_length))),  # 3rd quadrant
                          np.concatenate((np.arange(2+equator_length),
                                          np.arange(points_length-quarter_length, points_length),
                                          np.arange(base_symmetry_points_number + 2*quarter_length + equator_length,
                                                    base_symmetry_points_number + 2*quarter_length + equator_length +
                                                    meridian_length)))  # 4th quadrant
                          ])

            return points, symmetry_vector, base_symmetry_points_number, inverse_symmetry_matrix
        else:
            return points

    def calculate_neck_position(self, return_polynomial=False):
        """
        function calculates x-coordinate of the `neck` (the narrowest place) of an over-contact system
        :return: np.float (0.1)
        """
        neck_position = None
        components_distance = 1.0
        components = ['primary', 'secondary']
        points_primary, points_secondary = [], []
        fn_map = {'primary': (self.potential_primary_fn, self.pre_calculate_for_potential_value_primary),
                  'secondary': (self.potential_secondary_fn, self.pre_calculate_for_potential_value_secondary)}

        # generating only part of the surface that I'm interested in (neck in xy plane for x between 0 and 1)
        angles = np.linspace(0., c.HALF_PI, 100, endpoint=True)
        for component in components:
            for angle in angles:
                args, use = (components_distance, angle, c.HALF_PI), False

                scipy_solver_init_value = np.array([components_distance / 10000.0])
                args = fn_map[component][1](*args)
                solution, _, ier, _ = scipy.optimize.fsolve(fn_map[component][0], scipy_solver_init_value,
                                                            full_output=True, args=args, xtol=1e-12)

                # check for regular solution
                if ier == 1 and not np.isnan(solution[0]):
                    solution = solution[0]
                    if 30 >= solution >= 0:
                        use = True
                else:
                    continue

                if use:
                    if component == 'primary':
                        points_primary.append([solution * np.cos(angle), solution * np.sin(angle)])
                    elif component == 'secondary':
                        points_secondary.append([- (solution * np.cos(angle) - components_distance),
                                                solution * np.sin(angle)])

        neck_points = np.array(points_secondary + points_primary)
        # fitting of the neck with polynomial in order to find minimum
        polynomial_fit = np.polyfit(neck_points[:, 0], neck_points[:, 1], deg=15)
        polynomial_fit_differentiation = np.polyder(polynomial_fit)
        roots = np.roots(polynomial_fit_differentiation)
        roots = [np.real(xx) for xx in roots if np.imag(xx) == 0]
        # choosing root that is closest to the middle of the system, should work...
        # idea is to rule out roots near 0 or 1
        comparision_value = 1
        for root in roots:
            new_value = abs(0.5 - root)
            if new_value < comparision_value:
                comparision_value = new_value
                neck_position = root
        if return_polynomial:
            return neck_position, polynomial_fit
        else:
            return neck_position

    def mesh_over_contact(self, component=None, symmetry_output=False):
        """
        creates surface mesh of given binary star component in case of over-contact system

        :param symmetry_output: bool - if true, besides surface points are returned also `symmetry_vector`,
                                       `base_symmetry_points_number`, `inverse_symmetry_matrix`
        :param component: str - `primary` or `secondary`
        :return: numpy.array([[x1 y1 z1],
                              [x2 y2 z2],
                                ...
                              [xN yN zN]]) - array of surface points if symmetry_output = False, else:
                 numpy.array([[x1 y1 z1],
                              [x2 y2 z2],
                                ...
                              [xN yN zN]]) - array of surface points,
                 numpy.array([indices_of_symmetrical_points]) - array which remapped surface points to symmetrical one
                                                                quarter of surface,
                 numpy.float - number of points included in symmetrical one quarter of surface,
                 numpy.array([quadrant[indexes_of_remapped_points_in_quadrant]) - matrix of four sub matrices that
                                                                                mapped basic symmetry quadrant to all
                                                                                others quadrants
        """
        component_instance = getattr(self, component)
        if component_instance.discretization_factor > c.HALF_PI:
            raise ValueError("Invalid value of alpha parameter. Use value less than 90.")

        alpha = component_instance.discretization_factor
        scipy_solver_init_value = np.array([1. / 10000.])

        # calculating distance between components
        components_distance = self.orbit.orbital_motion(phase=0)[0][0]

        if component == 'primary':
            fn = self.potential_primary_fn
            fn_cylindrical = self.potential_primary_cylindrical_fn
            precalc = self.pre_calculate_for_potential_value_primary
            precal_cylindrical = self.pre_calculate_for_potential_value_primary_cylindrical
        elif component == 'secondary':
            fn = self.potential_secondary_fn
            fn_cylindrical = self.potential_secondary_cylindrical_fn
            precalc = self.pre_calculate_for_potential_value_secondary
            precal_cylindrical = self.pre_calculate_for_potential_value_secondary_cylindrical
        else:
            raise ValueError('Invalid value of `component` argument: `{}`. '
                             'Expecting `primary` or `secondary`.'.format(component))

        # calculating points on farside equator
        num = int(c.HALF_PI // alpha)
        r_eq1 = []
        phi_eq1 = np.linspace(c.HALF_PI, c.PI, num=num + 1)
        theta_eq1 = np.array([c.HALF_PI for _ in phi_eq1])
        for phi in phi_eq1:
            args = (components_distance, phi, c.HALF_PI)
            args = precalc(*args)
            solution, _, ier, _ = scipy.optimize.fsolve(fn, scipy_solver_init_value, full_output=True, args=args,
                                                        xtol=1e-12)
            r_eq1.append(solution[0])
        r_eq1 = np.array(r_eq1)
        equator1 = utils.spherical_to_cartesian(np.column_stack((r_eq1, phi_eq1, theta_eq1)))
        # assigning equator points and point A
        x_eq1, x_a = equator1[: -1, 0], equator1[-1, 0],
        y_eq1, y_a = equator1[: -1, 1], equator1[-1, 1],
        z_eq1, z_a = equator1[: -1, 2], equator1[-1, 2],

        # calculating points on phi = pi meridian
        r_meridian1 = []
        num = int(c.HALF_PI // alpha)
        phi_meridian1 = np.array([c.PI for _ in range(num)])
        theta_meridian1 = np.linspace(0., c.HALF_PI - alpha, num=num)
        for ii, theta in enumerate(theta_meridian1):
            args = (components_distance, phi_meridian1[ii], theta)
            args = precalc(*args)
            solution, _, ier, _ = scipy.optimize.fsolve(fn, scipy_solver_init_value, full_output=True, args=args,
                                                        xtol=1e-12)
            r_meridian1.append(solution[0])
        r_meridian1 = np.array(r_meridian1)
        meridian1 = utils.spherical_to_cartesian(np.column_stack((r_meridian1, phi_meridian1, theta_meridian1)))
        x_meridian1, y_meridian1, z_meridian1 = meridian1[:, 0], meridian1[:, 1], meridian1[:, 2]

        # calculating points on phi = pi/2 meridian, perpendicular to component`s radius vector
        r_meridian2 = []
        num = int(c.HALF_PI // alpha) - 1
        phi_meridian2 = np.array([c.HALF_PI for _ in range(num)])
        theta_meridian2 = np.linspace(alpha, c.HALF_PI, num=num, endpoint=False)
        for ii, theta in enumerate(theta_meridian2):
            args = (components_distance, phi_meridian2[ii], theta)
            args = precalc(*args)
            solution, _, ier, _ = scipy.optimize.fsolve(fn, scipy_solver_init_value, full_output=True, args=args,
                                                        xtol=1e-12)
            r_meridian2.append(solution[0])
        r_meridian2 = np.array(r_meridian2)
        meridian2 = utils.spherical_to_cartesian(np.column_stack((r_meridian2, phi_meridian2, theta_meridian2)))
        x_meridian2, y_meridian2, z_meridian2 = meridian2[:, 0], meridian2[:, 1], meridian2[:, 2]

        # calculating the rest of the surface on farside
        thetas = np.linspace(alpha, c.HALF_PI, num=num, endpoint=False)
        r_q1, phi_q1, theta_q1 = [], [], []
        for theta in thetas:
            alpha_corrected = alpha / np.sin(theta)
            num = int(c.HALF_PI // alpha_corrected)
            alpha_corrected = c.HALF_PI / (num + 1)
            phi_q_add = [c.HALF_PI + alpha_corrected * ii for ii in range(1, num + 1)]
            phi_q1 += phi_q_add
            for phi in phi_q_add:
                theta_q1.append(theta)
                args = (components_distance, phi, theta)
                args = precalc(*args)
                solution, _, ier, _ = scipy.optimize.fsolve(fn, scipy_solver_init_value, full_output=True, args=args,
                                                            xtol=1e-12)
                r_q1.append(solution[0])
        r_q1, phi_q1, theta_q1 = np.array(r_q1), np.array(phi_q1), np.array(theta_q1)
        quarter = utils.spherical_to_cartesian(np.column_stack((r_q1, phi_q1, theta_q1)))
        x_q1, y_q1, z_q1 = quarter[:, 0], quarter[:, 1], quarter[:, 2]

        # generating the neck
        neck_position, neck_polynome = self.calculate_neck_position(return_polynomial=True)
        # lets define cylindrical coordinate system r_n, phi_n, z_n for our neck where z_n = x, phi_n = 0 heads along
        # z axis
        delta_z = alpha * self.calculate_polar_radius(component=component, components_distance=1-self.eccentricity)
        if component == 'primary':
            num = 15*int(neck_position // (component_instance.polar_radius * component_instance.discretization_factor))
            # position of z_n adapted to the slope of the neck, gives triangles with more similar areas
            x_curve = np.linspace(0., neck_position, num=num, endpoint=True)
            z_curve = np.polyval(neck_polynome, x_curve)
            curve = np.column_stack((x_curve, z_curve))
            neck_lengths = np.sqrt(np.sum(np.diff(curve, axis=0)**2, axis=1))
            neck_length = np.sum(neck_lengths)
            segment = neck_length / (int(neck_length // delta_z) + 1)

            k = 1
            z_ns, line_sum = [], 0.0
            for ii in range(num-1):
                line_sum += neck_lengths[ii]
                if line_sum > k * segment:
                    z_ns.append(x_curve[ii+1])
                    k += 1
            z_ns.append(neck_position)
            z_ns = np.array(z_ns)
            # num = int(neck_position // delta_z) + 1
            # z_ns = np.linspace(delta_z, neck_position, num=num, endpoint=True)
        else:
            num = 15 * int(
                (1-neck_position) // (component_instance.polar_radius * component_instance.discretization_factor))
            # position of z_n adapted to the slope of the neck, gives triangles with more similar areas
            x_curve = np.linspace(neck_position, 1, num=num, endpoint=True)
            z_curve = np.polyval(neck_polynome, x_curve)
            curve = np.column_stack((x_curve, z_curve))
            neck_lengths = np.sqrt(np.sum(np.diff(curve, axis=0) ** 2, axis=1))
            neck_length = np.sum(neck_lengths)
            segment = neck_length / (int(neck_length // delta_z) + 1)

            k = 1
            z_ns, line_sum = [1 - neck_position], 0.0
            for ii in range(num - 2):
                line_sum += neck_lengths[ii]
                if line_sum > k * segment:
                    z_ns.append(1 - x_curve[ii + 1])
                    k += 1

            z_ns = np.array(z_ns)

            # num = int((1 - neck_position) // delta_z) + 1
            # z_ns = np.linspace(delta_z, 1.0 - neck_position, num=num, endpoint=True)

        # generating equatorial, polar part and rest of the neck
        r_eqn, phi_eqn, z_eqn = [], [], []
        r_meridian_n, phi_meridian_n, z_meridian_n = [], [], []
        r_n, phi_n, z_n = [], [], []
        for z in z_ns:
            z_eqn.append(z)
            phi_eqn.append(c.HALF_PI)
            args = (c.HALF_PI, z)
            args = precal_cylindrical(*args)
            solution, _, ier, _ = scipy.optimize.fsolve(fn_cylindrical, scipy_solver_init_value, full_output=True,
                                                        args=args, xtol=1e-12)
            r_eqn.append(solution[0])

            z_meridian_n.append(z)
            phi_meridian_n.append(0.)
            args = (0., z)
            args = precal_cylindrical(*args)
            solution, _, ier, _ = scipy.optimize.fsolve(fn_cylindrical, scipy_solver_init_value, full_output=True,
                                                        args=args, xtol=1e-12)
            r_meridian_n.append(solution[0])

            num = int(c.HALF_PI * r_eqn[-1] // delta_z)
            start_val = c.HALF_PI / num
            phis = np.linspace(start_val, c.HALF_PI, num=num-1, endpoint=False)
            for phi in phis:
                z_n.append(z)
                phi_n.append(phi)
                args = (phi, z)
                args = precal_cylindrical(*args)
                solution, _, ier, _ = scipy.optimize.fsolve(fn_cylindrical, scipy_solver_init_value, full_output=True,
                                                            args=args, xtol=1e-12)
                r_n.append(solution[0])

        r_eqn = np.array(r_eqn)
        z_eqn = np.array(z_eqn)
        phi_eqn = np.array(phi_eqn)
        z_eqn, y_eqn, x_eqn = utils.cylindrical_to_cartesian(r_eqn, phi_eqn, z_eqn)

        r_meridian_n = np.array(r_meridian_n)
        z_meridian_n = np.array(z_meridian_n)
        phi_meridian_n = np.array(phi_meridian_n)
        z_meridian_n, y_meridian_n, x_meridian_n = \
            utils.cylindrical_to_cartesian(r_meridian_n, phi_meridian_n, z_meridian_n)

        r_n = np.array(r_n)
        z_n = np.array(z_n)
        phi_n = np.array(phi_n)
        z_n, y_n, x_n = utils.cylindrical_to_cartesian(r_n, phi_n, z_n)

        # building point blocks similar to those in detached system (equator pts, meridian pts and quarter pts)
        x_eq = np.concatenate((x_eqn, x_eq1), axis=0)
        y_eq = np.concatenate((y_eqn, y_eq1), axis=0)
        z_eq = np.concatenate((z_eqn, z_eq1), axis=0)
        x_q = np.concatenate((x_n, x_meridian2, x_q1), axis=0)
        y_q = np.concatenate((y_n, y_meridian2, y_q1), axis=0)
        z_q = np.concatenate((z_n, z_meridian2, z_q1), axis=0)
        x_meridian = np.concatenate((x_meridian_n, x_meridian1), axis=0)
        y_meridian = np.concatenate((y_meridian_n, y_meridian1), axis=0)
        z_meridian = np.concatenate((z_meridian_n, z_meridian1), axis=0)

        x = np.array([x_a])
        y = np.array([y_a])
        z = np.array([z_a])
        x = np.concatenate((x, x_eq, x_q, x_meridian, x_q, x_eq, x_q, x_meridian, x_q))
        y = np.concatenate((y, y_eq, y_q, y_meridian, -y_q, -y_eq, -y_q, -y_meridian, y_q))
        z = np.concatenate((z, z_eq, z_q, z_meridian, z_q, z_eq, -z_q, -z_meridian, -z_q))

        x = -x + components_distance if component == 'secondary' else x
        points = np.column_stack((x, y, z))
        if symmetry_output:
            equator_length = np.shape(x_eq)[0]
            meridian_length = np.shape(x_meridian)[0]
            quarter_length = np.shape(x_q)[0]
            quadrant_start = 1 + equator_length
            base_symmetry_points_number = 1 + equator_length + quarter_length + meridian_length
            symmetry_vector = np.concatenate((np.arange(base_symmetry_points_number),  # 1st quadrant
                                              np.arange(quadrant_start, quadrant_start + quarter_length),
                                              np.arange(1, quadrant_start),  # 2nd quadrant
                                              np.arange(quadrant_start, base_symmetry_points_number),  # 3rd quadrant
                                              np.arange(quadrant_start, quadrant_start + quarter_length)
                                              ))

            points_length = np.shape(x)[0]
            inverse_symmetry_matrix = \
                np.array([np.arange(base_symmetry_points_number),  # 1st quadrant
                          np.concatenate(([0],
                                          np.arange(base_symmetry_points_number + quarter_length,
                                                    base_symmetry_points_number + quarter_length + equator_length),
                                          np.arange(base_symmetry_points_number,
                                                    base_symmetry_points_number + quarter_length),
                                          np.arange(base_symmetry_points_number - meridian_length,
                                                    base_symmetry_points_number))),  # 2nd quadrant
                          np.concatenate(([0],
                                          np.arange(base_symmetry_points_number + quarter_length,
                                                    base_symmetry_points_number + quarter_length + equator_length),
                                          np.arange(base_symmetry_points_number + quarter_length + equator_length,
                                                    base_symmetry_points_number + 2 * quarter_length + equator_length +
                                                    meridian_length))),  # 3rd quadrant
                          np.concatenate((np.arange(1 + equator_length),
                                          np.arange(points_length - quarter_length, points_length),
                                          np.arange(base_symmetry_points_number + 2 * quarter_length + equator_length,
                                                    base_symmetry_points_number + 2 * quarter_length + equator_length +
                                                    meridian_length)))  # 4th quadrant
                          ])

            return points, symmetry_vector, base_symmetry_points_number, inverse_symmetry_matrix
        else:
            return points

    def build_mesh(self, component=None, components_distance=None):
        """
        build points of surface for primary or/and secondary component !!! w/o spots yet !!!

        :param component: str or empty
        :param components_distance: float
        :return:
        """
        if components_distance is None:
            raise ValueError('Argument `component_distance` was not supplied.')
        component = self._component_to_list(component)

        for _component in component:
            component_instance = getattr(self, _component)
            if component_instance.spots:
                component_instance.points = self.mesh_over_contact(component=_component) \
                    if self.morphology == 'over-contact' \
                    else self.mesh_detached(component=_component, components_distance=components_distance)
            else:
                component_instance.points, component_instance.point_symmetry_vector, \
                    component_instance.base_symmetry_points_number, component_instance.inverse_point_symmetry_matrix = \
                    self.mesh_over_contact(component=_component, symmetry_output=True) \
                    if self.morphology == 'over-contact' \
                    else self.mesh_detached(component=_component, components_distance=components_distance,
                                            symmetry_output=True)

    def detached_system_surface(self, component=None, points=None):
        """
        calculates surface faces from the given component's points in case of detached or semi-contact system

        :param component: str
        :return: np.array - N x 3 array of vertices indices
        """
        component_instance = getattr(self, component)
        if points is None:
            points = component_instance.points

        if not np.any(points):
            raise ValueError("{} component, with class instance name {} do not contain any valid surface point "
                             "to triangulate".format(component, component_instance.name))
        # there is a problem with triangulation of near over-contact system, delaunay is not good with pointy surfaces
        filling_factor = self.primary.filling_factor if component == 'primary' else self.secondary.filling_factor
        if filling_factor < -0.02:
            triangulation = Delaunay(points)
            triangles_indices = triangulation.convex_hull
        else:
            #calculating closest point to the barycentre
            r_near = np.max(points[:, 0]) if component == 'primary' else np.min(points[:, 0])
            # projection of component's far side surface into ``sphere`` with radius r1
            projected_points = np.empty(np.shape(points), dtype=float)

            points_to_transform = copy(points)
            if component == 'secondary':
                points_to_transform[:, 0] -= 1
            projected_points = \
                r_near * points_to_transform / np.linalg.norm(points_to_transform, axis=1)[:, None]
            if component == 'secondary':
                projected_points[:, 0] += 1

            triangulation = Delaunay(projected_points)
            triangles_indices = triangulation.convex_hull

        return triangles_indices

    def over_contact_surface(self, component=None, points=None):
        """
        calculates surface faces from the given component's points in case of over-contact system

        :param points: numpy.array - points to triangulate
        :param component: str - `primary` or `secondary`
        :return: np.array - N x 3 array of vertice indices
        """
        component_instance = getattr(self, component)
        if points is None:
            points = component_instance.points
        if np.isnan(points).any():
            raise ValueError("{} component, with class instance name {} contain any valid point "
                             "to triangulate".format(component, component_instance.name))
        # calculating position of the neck
        neck_x = np.max(points[:, 0]) if component == 'primary' else np.min(points[:, 0])
        # parameter k is used later to transform inner surface to quasi sphere (convex object) which will be then
        # triangulated
        k = neck_x / (neck_x + 0.01) if component == 'primary' else neck_x / ((1 - neck_x) + 0.01)

        # projection of component's far side surface into ``sphere`` with radius r1
        projected_points = np.empty(np.shape(points), dtype=float)

        # outside facing points are just inflated to match with transformed inner surface
        # condition to select outward facing points
        outside_points_test = points[:, 0] <= 0 if component == 'primary' else points[:, 0] >= 1
        outside_points = points[outside_points_test]
        if component == 'secondary':
            outside_points[:, 0] -= 1
        projected_points[outside_points_test] = \
            neck_x * outside_points / np.linalg.norm(outside_points, axis=1)[:, None]
        if component == 'secondary':
            projected_points[:, 0] += 1

        # condition to select outward facing points
        inside_points_test = (points[:, 0] > 0)[:-1] if component == 'primary' else (points[:, 0] < 1)[:-1]
        # if auxiliary point was used than  it is not appended to list of inner points to be transformed
        # (it would cause division by zero error)
        inside_points_test = np.append(inside_points_test, False) if \
            np.array_equal(points[-1], np.array([neck_x, 0, 0])) else np.append(inside_points_test, True)
        inside_points = points[inside_points_test]
        # scaling radii for each point in cylindrical coordinates
        r = (neck_x ** 2 - (k * inside_points[:, 0]) ** 2) ** 0.5 if component == 'primary' else \
            (neck_x ** 2 - (k * (1 - inside_points[:, 0])) ** 2) ** 0.5

        length = np.linalg.norm(inside_points[:, 1:], axis=1)
        projected_points[inside_points_test, 0] = inside_points[:, 0]
        projected_points[inside_points_test, 1:] = r[:, None] * inside_points[:, 1:] / length[:, None]
        # if auxiliary point was used, than it will be appended to list of transformed points
        if np.array_equal(points[-1], np.array([neck_x, 0, 0])):
            projected_points[-1] = points[-1]

        triangulation = Delaunay(projected_points)
        triangles_indices = triangulation.convex_hull

        # removal of faces on top of the neck
        neck_test = ~(np.equal(points[triangles_indices][:, :, 0], neck_x).all(-1))
        new_triangles_indices = triangles_indices[neck_test]

        return new_triangles_indices

    def build_faces(self, component=None):
        """
        function creates faces of the star surface for given components provided you already calculated surface points
        of the component

        :param component: `primary` or `secondary` if not supplied both components are calculated
        :return:
        """
        component = self._component_to_list(component)
        for _component in component:
            component_instance = getattr(self, _component)
            if not component_instance.spots:
                self.build_surface_with_no_spots(_component)

            self.incorporate_spots_to_surface(component_instance=component_instance,
                                              surface_fn=self.build_surface_with_spots,
                                              component=_component)

    def build_surface(self, components_distance=None, component=None, return_surface=False):
        """
        function for building of general binary star component surfaces including spots

        :param return_surface: bool - if true, function returns dictionary of arrays with all points and faces
                                      (surface + spots) for each component
        :param components_distance: distance between components
        :param component: specify component, use `primary` or `secondary`
        :return:
        """
        if not components_distance:
            raise ValueError('components_distance value was not provided.')
        component = self._component_to_list(component)
        if return_surface:
            ret_points, ret_faces = {}, {}

        for _component in component:
            component_instance = getattr(self, _component)

            # build surface if there is no spot specified
            self.build_mesh(component=_component, components_distance=components_distance)

            if not component_instance.spots:
                self.build_surface_with_no_spots(_component)
                if return_surface:
                    ret_points[_component] = copy(component_instance.points)
                    ret_faces[_component] = copy(component_instance.faces)
                continue

            self.incorporate_spots_to_surface(component_instance=component_instance,
                                              surface_fn=self.build_surface_with_spots,
                                              component=_component)

            if return_surface:
                ret_points[_component] = copy(component_instance.points)
                ret_faces[_component] = copy(component_instance.faces)
                for spot_index, spot in component_instance.spots.items():
                    n_points = np.shape(ret_points[_component])[0]
                    ret_points[_component] = np.append(ret_points[_component], spot.points, axis=0)
                    ret_faces[_component] = np.append(ret_faces[_component], spot.faces + n_points, axis=0)

        if return_surface:
            return ret_points, ret_faces
        else:
            return

    def build_surface_with_no_spots(self, component=None):
        """
        function for building binary star component surfaces without spots

        :param component:
        :return:
        """
        component = self._component_to_list(component)

        for _component in component:
            component_instance = getattr(self, _component)
            # triangulating only one quarter of the star

            if self.morphology != 'over-contact':
                points_to_triangulate = component_instance.points[:component_instance.base_symmetry_points_number, :]
                triangles = self.detached_system_surface(component=_component, points=points_to_triangulate)

            else:
                neck = np.max(component_instance.points[:, 0]) if component[0] == 'primary' \
                    else np.min(component_instance.points[:, 0])
                points_to_triangulate = \
                    np.append(component_instance.points[:component_instance.base_symmetry_points_number, :],
                              np.array([[neck, 0, 0]]), axis=0)
                triangles = self.over_contact_surface(component=_component, points=points_to_triangulate)
                # filtering out triangles containing last point in `points_to_triangulate`
                triangles = triangles[(triangles < component_instance.base_symmetry_points_number).all(1)]

            # filtering out faces on xy an xz planes
            y0_test = ~np.isclose(points_to_triangulate[triangles][:, :, 1], 0).all(1)
            z0_test = ~np.isclose(points_to_triangulate[triangles][:, :, 2], 0).all(1)
            triangles = triangles[np.logical_and(y0_test, z0_test)]

            component_instance.base_symmetry_faces_number = np.int(np.shape(triangles)[0])
            # lets exploit axial symmetry and fill the rest of the surface of the star
            all_triangles = [inv[triangles] for inv in component_instance.inverse_point_symmetry_matrix]
            component_instance.faces = np.concatenate(all_triangles, axis=0)

            base_face_symmetry_vector = np.arange(component_instance.base_symmetry_faces_number)
            component_instance.face_symmetry_vector = np.concatenate([base_face_symmetry_vector for _ in range(4)])

    def build_surface_with_spots(self, component=None):
        component = self._component_to_list(component)
        for _component in component:
            component_instance = getattr(self, _component)
            if self.morphology == 'over-contact':
                component_instance.faces = self.over_contact_surface(component=_component)
            else:
                component_instance.faces = self.detached_system_surface(component=_component)


    @staticmethod
    def _component_to_list(component):
        """
        converts component name string into list

        :param component: if None, `['primary', 'secondary']` will be returned
                          otherwise `primary` and `secondary` will be converted into lists [`primary`] and [`secondary`]
        :return:
        """
        if not component:
            component = ['primary', 'secondary']
        elif component in ['primary', 'secondary']:
            component = [component]
        else:
            raise ValueError('Invalid name of the component. Use `primary` or `secondary`.')
        return component

    # todo: needs rework
    def evaluate_normals(self, component=None):
        """
        evaluate normals for both components using potential gradient (useful before triangulation)

        :param component: str
        :return:
        """
        self._logger.info('Evaluating normals of surface elements')
        component = self._component_to_list(component)
        for _component in component:
            component_instance = getattr(self, _component)

            if component_instance.faces is None or component_instance.points is None:
                raise ValueError('Faces or/and points of {} component have not been set yet'.format(_component))
            component_instance.normals = component_instance.calculate_normals(
                component_instance.points, component_instance.faces)

            if component_instance.spots:
                for spot_index, spot in component_instance.spots.items():
                    component_instance.spots[spot_index].normals = component_instance.calculate_normals(
                        spot.points, spot.faces)

    def plot(self, descriptor=None, **kwargs):
        """
        universal plot interface for binary system class, more detailed documentation for each value of descriptor is
        available in graphics library

        :param descriptor: str (defines type of plot):
                            orbit - plots orbit in orbital plane
                            equipotential - plots crossections of surface Hill planes in xy,yz,zx planes
                            mesh - plot surface points
                            surface - plot stellar surfaces
        :param kwargs: dict (depends on descriptor value, see individual functions in graphics.py)
        :return:
        """

        if descriptor == 'orbit':
            KWARGS = ['start_phase', 'stop_phase', 'number_of_points', 'axis_unit', 'frame_of_reference']
            utils.invalid_kwarg_checker(kwargs, KWARGS, BinarySystem.plot)

            method_to_call = graphics.orbit
            start_phase = kwargs.get('start_phase', 0.0)
            stop_phase = kwargs.get('stop_phase', 1.0)
            number_of_points = kwargs.get('number_of_points', 300)

            kwargs['axis_unit'] = kwargs.get('axis_units', u.solRad)
            kwargs['frame_of_reference'] = kwargs.get('frame_of_reference', 'primary_component')

            if kwargs['axis_unit'] == 'dimensionless':
                kwargs['axis_unit'] = u.dimensionless_unscaled

            # orbit calculation for given phases
            phases = np.linspace(start_phase, stop_phase, number_of_points)
            ellipse = self.orbit.orbital_motion(phase=phases)
            # if axis are without unit a = 1
            if kwargs['axis_unit'] != u.dimensionless_unscaled:
                a = self._semi_major_axis * units.DISTANCE_UNIT.to(kwargs['axis_unit'])
                radius = a * ellipse[:, 0]
            else:
                radius = ellipse[:, 0]
            azimuth = ellipse[:, 1]
            x, y = utils.polar_to_cartesian(radius=radius, phi=azimuth - c.PI / 2.0)
            if kwargs['frame_of_reference'] == 'barycentric':
                kwargs['x1_data'] = - self.mass_ratio * x / (1 + self.mass_ratio)
                kwargs['y1_data'] = - self.mass_ratio * y / (1 + self.mass_ratio)
                kwargs['x2_data'] = x / (1 + self.mass_ratio)
                kwargs['y2_data'] = y / (1 + self.mass_ratio)
            elif kwargs['frame_of_reference'] == 'primary_component':
                kwargs['x_data'], kwargs['y_data'] = x, y

        elif descriptor == 'equipotential':
            KWARGS = ['plane', 'phase']
            utils.invalid_kwarg_checker(kwargs, KWARGS, BinarySystem.plot)

            method_to_call = graphics.equipotential

            kwargs['phase'] = kwargs.get('phase', 0.0)
            kwargs['plane'] = kwargs.get('plane', 'xy')

            # relative distance between components (a = 1)
            if utils.is_plane(kwargs['plane'], 'xy') or utils.is_plane(
                    kwargs['plane'], 'yz') or utils.is_plane(kwargs['plane'], 'zx'):
                components_distance = self.orbit.orbital_motion(phase=kwargs['phase'])[0][0]
                points_primary, points_secondary = \
                    self.compute_equipotential_boundary(components_distance=components_distance, plane=kwargs['plane'])
            else:
                raise ValueError('Invalid choice of crossection plane, use only: `xy`, `yz`, `zx`.')

            kwargs['points_primary'] = points_primary
            kwargs['points_secondary'] = points_secondary

        elif descriptor == 'mesh':
            KWARGS = ['phase', 'components_to_plot', 'plot_axis']
            utils.invalid_kwarg_checker(kwargs, KWARGS, BinarySystem.plot)
            method_to_call = graphics.binary_mesh

            kwargs['phase'] = kwargs.get('phase', 0)
            kwargs['components_to_plot'] = kwargs.get('components_to_plot', 'both')
            kwargs['plot_axis'] = kwargs.get('plot_axis', True)

            components_distance = self.orbit.orbital_motion(phase=kwargs['phase'])[0][0]

            if kwargs['components_to_plot'] in ['primary', 'both']:
                points, _ = self.build_surface(component='primary', components_distance=components_distance,
                                               return_surface=True)
                kwargs['points_primary'] = points['primary']

            if kwargs['components_to_plot'] in ['secondary', 'both']:
                points, _ = self.build_surface(component='secondary', components_distance=components_distance,
                                               return_surface=True)
                kwargs['points_secondary'] = points['secondary']

        elif descriptor == 'wireframe':
            KWARGS = ['phase', 'components_to_plot', 'plot_axis']
            utils.invalid_kwarg_checker(kwargs, KWARGS, BinarySystem.plot)
            method_to_call = graphics.binary_wireframe

            kwargs['phase'] = kwargs.get('phase', 0)
            kwargs['components_to_plot'] = kwargs.get('components_to_plot', 'both')
            kwargs['plot_axis'] = kwargs.get('plot_axis', True)

            components_distance = self.orbit.orbital_motion(phase=kwargs['phase'])[0][0]

            if kwargs['components_to_plot'] in ['primary', 'both']:
                points, faces = self.build_surface(component='primary', components_distance=components_distance,
                                                   return_surface=True)
                kwargs['points_primary'] = points['primary']
                kwargs['primary_triangles'] = faces['primary']
            if kwargs['components_to_plot'] in ['secondary', 'both']:
                points, faces = self.build_surface(component='secondary', components_distance=components_distance,
                                                   return_surface=True)
                kwargs['points_secondary'] = points['secondary']
                kwargs['secondary_triangles'] = faces['secondary']

        elif descriptor == 'surface':
            KWARGS = ['phase', 'components_to_plot', 'normals', 'edges', 'colormap', 'plot_axis', 'face_mask_primary',
                      'face_mask_secondary']
            utils.invalid_kwarg_checker(kwargs, KWARGS, BinarySystem.plot)

            method_to_call = graphics.binary_surface

            kwargs['phase'] = kwargs.get('phase', 0)
            kwargs['components_to_plot'] = kwargs.get('components_to_plot', 'both')
            kwargs['normals'] = kwargs.get('normals', False)
            kwargs['edges'] = kwargs.get('edges', False)
            kwargs['colormap'] = kwargs.get('colormap', None)
            kwargs['plot_axis'] = kwargs.get('plot_axis', True)
            kwargs['face_mask_primary'] = kwargs.get('face_mask_primary', None)
            kwargs['face_mask_secondary'] = kwargs.get('face_mask_secondary', None)

            components_distance = self.orbit.orbital_motion(phase=kwargs['phase'])[0][0]

            # this part decides if both components need to be calculated at once (due to reflection effect)
            # if kwargs['colormap'] == 'temperature' and self.reflection_effect_iterations != 0:
            if kwargs['colormap'] == 'temperature':
                points, faces = self.build_surface(components_distance=components_distance,
                                                   return_surface=True)
                kwargs['points_primary'] = points['primary']
                kwargs['primary_triangles'] = faces['primary']
                kwargs['points_secondary'] = points['secondary']
                kwargs['secondary_triangles'] = faces['secondary']

                cmap = self.build_surface_map(colormap=kwargs['colormap'],
                                              components_distance=components_distance, return_map=True)
                kwargs['primary_cmap'] = cmap['primary']
                kwargs['secondary_cmap'] = cmap['secondary']
                if kwargs['normals']:
                    kwargs['primary_centres'] = self.primary.calculate_surface_centres(
                        kwargs['points_primary'], kwargs['primary_triangles'])
                    kwargs['primary_arrows'] = self.primary.calculate_normals(
                        kwargs['points_primary'], kwargs['primary_triangles'])
                    kwargs['secondary_centres'] = self.secondary.calculate_surface_centres(
                        kwargs['points_secondary'], kwargs['secondary_triangles'])
                    kwargs['secondary_arrows'] = self.secondary.calculate_normals(
                        kwargs['points_secondary'], kwargs['secondary_triangles'])
            else:
                if kwargs['components_to_plot'] in ['primary', 'both']:
                    points, faces = self.build_surface(component='primary', components_distance=components_distance,
                                                       return_surface=True)
                    kwargs['points_primary'] = points['primary']
                    kwargs['primary_triangles'] = faces['primary']

                    if kwargs['colormap']:
                        cmap = self.build_surface_map(colormap=kwargs['colormap'], component='primary',
                                                      components_distance=components_distance, return_map=True)
                        kwargs['primary_cmap'] = cmap['primary']

                    if kwargs['normals']:
                        kwargs['primary_centres'] = self.primary.calculate_surface_centres(
                            kwargs['points_primary'], kwargs['primary_triangles'])
                        kwargs['primary_arrows'] = self.primary.calculate_normals(
                            kwargs['points_primary'], kwargs['primary_triangles'])

                    if kwargs['face_mask_primary'] is not None:
                        kwargs['primary_triangles'] = kwargs['primary_triangles'][kwargs['face_mask_primary']]
                        kwargs['primary_cmap'] = kwargs['primary_cmap'][kwargs['face_mask_primary']]

                if kwargs['components_to_plot'] in ['secondary', 'both']:
                    points, faces = self.build_surface(component='secondary', components_distance=components_distance,
                                                       return_surface=True)
                    kwargs['points_secondary'] = points['secondary']
                    kwargs['secondary_triangles'] = faces['secondary']

                    if kwargs['colormap']:
                        cmap = self.build_surface_map(colormap=kwargs['colormap'], component='secondary',
                                                      components_distance=components_distance, return_map=True)
                        kwargs['secondary_cmap'] = cmap['secondary']

                    if kwargs['normals']:
                        kwargs['secondary_centres'] = self.secondary.calculate_surface_centres(
                            kwargs['points_secondary'], kwargs['secondary_triangles'])
                        kwargs['secondary_arrows'] = self.secondary.calculate_normals(
                            kwargs['points_secondary'], kwargs['secondary_triangles'])

                    if kwargs['face_mask_secondary'] is not None:
                        kwargs['secondary_triangles'] = kwargs['secondary_triangles'][kwargs['face_mask_secondary']]
                        kwargs['secondary_cmap'] = kwargs['secondary_cmap'][kwargs['face_mask_secondary']]
        else:
            raise ValueError("Incorrect descriptor `{}`".format(descriptor))

        method_to_call(**kwargs)

    def build_surface_map(self, colormap=None, component=None, components_distance=None, return_map=False):
        """
        function calculates surface maps (temperature or gravity acceleration) for star and spot faces and it can return
        them as one array if return_map=True

        :param return_map: if True function returns arrays with surface map including star and spot segments
        :param colormap: switch for `temperature` or `gravity` colormap to create
        :param component: `primary` or `secondary` component surface map to calculate, if not supplied
        :param components_distance: distance between components
        :return:
        """
        if colormap is None:
            raise ValueError('Specify colormap to calculate (`temperature` or `gravity_acceleration`).')
        if components_distance is None:
            raise ValueError('Component distance value was not supplied.')

        component = self._component_to_list(component)

        for _component in component:
            component_instance = getattr(self, _component)

            # compute and assign surface areas of elements if missing
            self._logger.debug('Computing surface areas of {} elements.'.format(_component))
            component_instance.areas = component_instance.calculate_areas()

            # compute and assign polar radius if missing
            self._logger.debug('Computing polar radius of {} component.'.format(_component))
            component_instance._polar_radius = self.calculate_polar_radius(
                component=_component, components_distance=components_distance)

            # compute and assign potential gradient magnitudes for elements if missing
            self._logger.debug('Computing potential gradient magnitudes distribution of {} component.'
                               ''.format(_component))
            component_instance.potential_gradient_magnitudes = self.calculate_face_magnitude_gradient(
                component=_component, components_distance=components_distance)

            self._logger.debug('Computing magnitude of {} polar potential gradient.'.format(_component))
            component_instance.polar_potential_gradient_magnitude = \
                self.calculate_polar_potential_gradient_magnitude(
                    component=_component, components_distance=components_distance)

            # compute and assign temperature of elements
            if colormap == 'temperature':
                self._logger.debug('Computing effective temprature distibution of {} component.'.format(_component))
                component_instance.temperatures = component_instance.calculate_effective_temperatures()
                if component_instance.pulsations:
                    self._logger.debug('Adding pulsations to surface temperature distribution '
                                       'of the {} component.'.format(_component))
                    component_instance.temperatures = component_instance.add_pulsations()

            if component_instance.spots:
                for spot_index, spot in component_instance.spots.items():
                    self._logger.debug('Calculating surface areas of {} component / {} spot.'.format(_component,
                                                                                                     spot_index))
                    spot.areas = spot.calculate_areas()

                    self._logger.debug('Calculating distribution of potential gradient magnitudes of {} component / '
                                       '{} spot.'.format(_component, spot_index))
                    spot.potential_gradient_magnitudes = self.calculate_face_magnitude_gradient(
                        component=_component,
                        components_distance=components_distance,
                        points=spot.points, faces=spot.faces)

                    if colormap == 'temperature':
                        self._logger.debug('Computing temperature distribution of {} component / {} spot'
                                           ''.format(_component, spot_index))
                        spot.temperatures = spot.temperature_factor * \
                                            component_instance.calculate_effective_temperatures(
                                                gradient_magnitudes=spot.potential_gradient_magnitudes)
                        if component_instance.pulsations:
                            self._logger.debug('Adding pulsations to temperature distribution of {} component / {} spot'
                                               ''.format(_component, spot_index))
                            spot.temperatures = component_instance.add_pulsations(points=spot.points, faces=spot.faces,
                                                                                  temperatures=spot.temperatures)

                if colormap == 'temperature':
                    component_instance.renormalize_temperatures()
                    self._logger.debug('Renormalizing temperature map of {0} component due to presence of spots'
                                       ''.format(component))

        # implementation of reflection effect
        if colormap == 'temperature':
            if len(component) == 2:
                for _component in component:
                    component_instance = getattr(self, _component)
                    component_instance.calculate_all_surface_centres()
                    component_instance.calculate_all_normals()

                self.reflection_effect(iterations=0,
                                       components_distance=components_distance)
            else:
                self._logger.debug('Reflection effect can be calculated only when surface map of both components is '
                                   'calculated. Skipping calculation of reflection effect.')

        if return_map:
            return_map = {}
            for _component in component:
                component_instance = getattr(self, _component)
                if colormap == 'gravity_acceleration':
                    return_map[_component] = copy(component_instance.potential_gradient_magnitudes)
                elif colormap == 'temperature':
                    return_map[_component] = copy(component_instance.temperatures)

                if component_instance.spots:
                    for spot_index, spot in component_instance.spots.items():
                        if colormap == 'gravity_acceleration':
                            return_map[_component] = np.append(return_map[_component], spot.potential_gradient_magnitudes)
                        elif colormap == 'temperature':
                            return_map[_component] = np.append(return_map[_component], spot.temperatures)
            return return_map
        return

    @classmethod
    def is_property(cls, kwargs):
        """
        method for checking if keyword arguments are valid properties of this class

        :param kwargs: dict
        :return:
        """
        is_not = ['`{}`'.format(k) for k in kwargs if k not in cls.ALL_KWARGS]
        if is_not:
            raise AttributeError('Arguments {} are not valid {} properties.'.format(', '.join(is_not),
                                                                                    cls.__name__))

    def reflection_effect(self, iterations=None, components_distance=None):
        if iter is None:
            raise ValueError('Number of iterations for reflection effect was not specified.')
        elif iterations == 0:
            self._logger.debug('Number of reflections in reflection effect was set to zero. Reflection effect will '
                               'not be calculated.')
            return

        if components_distance is None:
            raise ValueError('Components distance was not supplied.')

        component = self._component_to_list(None)
        # this section calculates the visibility of each surface face
        # don't forget to treat self visibility of faces on the same star in over-contact system

        # if stars are too close and with too different radii, you can see more (less) than a half of the stellare
        # surface, calculating excess angle
        sinTheta = np.abs(self.primary.polar_radius - self.secondary.polar_radius) / components_distance
        x_corr_primary = self.primary.polar_radius * sinTheta
        x_corr_secondary = self.secondary.polar_radius * sinTheta

        # visibility of faces is given by their x position
        xlim = {}
        (xlim['primary'], xlim['secondary']) = (x_corr_primary, 1 + x_corr_secondary) \
            if self.primary.polar_radius > self.secondary.polar_radius else (- x_corr_primary, 1 - x_corr_secondary)

        use_quarter_star_test = self.primary.spots is None and self.secondary.spots is None

        #declaring variables
        centres, vis_test, vis_test_star, gamma, normals = {}, {}, {}, {}, {}
        # centres - dict with all centres concatenated (star and spot) into one matrix for convenience
        # vis_test - dict with bool map for centres to select only faces visible from any face on companion
        # vis_test_star - dict with bool map for component_instance.face_centres star faces visible from any face on
        # companion
        # gamma is of dimensions num_of_visible_faces_primary x num_of_visible_faces_secondary

        if not use_quarter_star_test:
            vis_test_spot = {}
        # vis_test_spot - dict with bool maps for each spot faces visible from any face on companion


        # selecting faces that have a chance to be visible from other component
        for _component in component:
            component_instance = getattr(self, _component)
            centres[_component] = copy(component_instance.face_centres)
            normals[_component] = copy(component_instance.normals)
            if use_quarter_star_test:
                # this branch is activated in case of clean surface where symmetries can be used
                # excluding quadrants that can be mirrored using symmetries
                if self.morphology == 'over-contact':
                    quadrant_exclusion = np.logical_or(component_instance.face_centres[:, 1] > 0,
                                                       component_instance.face_centres[:, 2] > 0)
                else:
                    quadrant_exclusion = np.array([True for _ in component_instance.face_centres[:, 0]])
                # excluding faces on far sides of components
                test1 = component_instance.face_centres[:, 0] >= xlim[_component] if _component == 'primary' else \
                    component_instance.face_centres[:, 0] <= xlim[_component]
                # this variable contains faces that can seen from base symmetry part of the other star
                vis_test[_component] = np.logical_and(test1, quadrant_exclusion)
                vis_test_star[_component] = vis_test[_component]
                vis_test[_component] = copy(vis_test_star[_component])

            else:
                vis_test_star[_component] = component_instance.face_centres[:, 0] >= xlim[_component] if \
                    _component == 'primary' else component_instance.face_centres[:, 0] <= xlim[_component]
                vis_test[_component] = copy(vis_test_star[_component])
                if component_instance.spots:
                    vis_test_spot[_component] = {}
                    for spot_index, spot in component_instance.spots.items():
                        vis_test_spot[_component][spot_index] = spot.face_centres[:, 0] >= xlim[_component] if \
                            _component == 'primary' else spot.face_centres[:, 0] <= xlim[_component]

                        # merge surface and spot face parameters into one variable
                        centres[_component] = np.append(centres[_component], spot.face_centres, axis=0)
                        vis_test[_component] = np.append(vis_test[_component], vis_test_spot[_component][spot_index],
                                                         axis=0)
                        normals[_component] = np.append(normals[_component], spot.normals, axis=0)

        # calculating distances and distance vectors between, join vector is already normalized
        distance, join_vector = utils.calculate_distance_matrix(points1=centres['primary'][vis_test['primary']],
                                                                points2=centres['secondary'][vis_test['secondary']],
                                                                return_join_vector_matrix=True)

        # calculating cos of angle gamma between face normal and join vector
        gamma = {'primary':
                     np.sum(np.multiply(normals['primary'][vis_test['primary']][:, None, :], join_vector), axis=2),
                 'secondary':
                     np.sum(np.multiply(normals['secondary'][vis_test['secondary']][None, :, :], join_vector), axis=2)}

        # testing mutual visibility of faces by assigning 0 to non visible face combination
        gamma['primary'][gamma['primary'] < 0] = 0.
        gamma['secondary'][gamma['secondary'] > 0] = 0.

        #calculating QAB = (cos gamma_a)*cos(gamma_b)/d**2
        q_ab = -np.divide(np.multiply(gamma['primary'], gamma['secondary']), np.power(distance, 2))
        # negative sign is there because of reversed distance vector used for secondary component

        #     st = time()
        #     print('Elapsed time: {0:.5f} s.'.format(time() - st))



        ret = {'primary': vis_test['primary'], 'secondary': vis_test['secondary']}
        # print(np.shape(distance), np.shape(distance_vector))

        return ret['primary'], ret['secondary']





<|MERGE_RESOLUTION|>--- conflicted
+++ resolved
@@ -75,16 +75,12 @@
         self._phase_shift = None
         self._semi_major_axis = None
         self._periastron_phase = None
-<<<<<<< HEAD
-        self._reflection_effect_iterations = 0
-        
-=======
-
->>>>>>> 23c1ffea
+
         params = {
             "primary": self.primary,
             "secondary": self.secondary
         }
+
         params.update(**kwargs)
         self._star_params_validity_check(**params)
         # set attributes and test whether all parameters were initialized
@@ -335,31 +331,6 @@
                            "of class instance {} to {}".format(BinarySystem.__name__, self._phase_shift))
 
     @property
-<<<<<<< HEAD
-    def reflection_effect_iterations(self):
-        """
-        returns number of iterations (reflections) that will be taken into an account during reflection effect
-        calculation
-
-        :return: int
-        """
-        return self._reflection_effect_iterations
-
-    @reflection_effect_iterations.setter
-    def reflection_effect_iterations(self, iterations):
-        """
-        setter for number of iterations (reflections) that will be taken into an account during reflection effect
-        calculation
-        :param iterations: int
-        """
-        self._reflection_effect_iterations = int(iterations)
-        self._logger.debug("Setting property `reflection_effect_iterations` "
-                           "of class instance {} to {}".format(BinarySystem.__name__,
-                                                               self._reflection_effect_iterations))
-    
-    @property
-=======
->>>>>>> 23c1ffea
     def semi_major_axis(self):
         """
         returns semi major axis of the system in default distance unit
