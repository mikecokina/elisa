'''
             _,--""--,_
        _,,-"          \
    ,-e"                ;
   (*             \     |
    \o\     __,-"  )    |
     `,_   (((__,-"     L___,,--,,__
        ) ,---\  /\    / -- '' -'-' )
      _/ /     )_||   /---,,___  __/
     """"     """"|_ /         ""
                  """"

 ______ _______ ______ _______ ______
|   __ \       |   __ \    ___|   __ \
|   __ <   -   |   __ <    ___|      <
|______/_______|______/_______|___|__|

    Because of funny Polish video

'''

from engine.system import System
from engine.star import Star
from engine.orbit import Orbit
from astropy import units as u
import numpy as np
import logging
from engine import const as c
from scipy.optimize import newton
from engine import utils
from engine import graphics
from engine import units
import scipy
from scipy.spatial import Delaunay
from copy import copy
from scipy.spatial import KDTree

logging.basicConfig(level=logging.DEBUG, format='%(asctime)s : [%(levelname)s] : %(name)s : %(message)s')


class BinarySystem(System):
    KWARGS = ['gamma', 'inclination', 'period', 'eccentricity', 'argument_of_periastron', 'primary_minimum_time',
              'phase_shift']

    def __init__(self, primary, secondary, name=None, **kwargs):
        self.is_property(kwargs)
        super(BinarySystem, self).__init__(name=name, **kwargs)

        # get logger
        self._logger = logging.getLogger(BinarySystem.__name__)
        self._logger.info("Initialising object {}".format(BinarySystem.__name__))

        self._logger.debug("Setting property components "
                           "of class instance {}".format(BinarySystem.__name__))

        # assign components to binary system
        self._primary = primary
        self._secondary = secondary

        # physical properties check
        self._mass_ratio = self.secondary.mass / self.primary.mass

        # default values of properties
        self._inclination = None
        self._period = None
        self._eccentricity = None
        self._argument_of_periastron = None
        self._orbit = None
        self._primary_minimum_time = None
        self._phase_shift = None
        self._semi_major_axis = None
        self._periastron_phase = None

        params = {"primary": self.primary, "secondary": self.secondary}
        params.update(**kwargs)
        self._params_validity_check(**params)
        # set attributes and test whether all parameters were initialized
        missing_kwargs = []
        for kwarg in BinarySystem.KWARGS:
            if kwarg not in kwargs:
                missing_kwargs.append("`{}`".format(kwarg))
                self._logger.error("Property {} "
                                   "of class instance {} was not initialized".format(kwarg, BinarySystem.__name__))
            else:
                setattr(self, kwarg, kwargs[kwarg])

        # will show all missing kwargs from KWARGS
        if missing_kwargs:
            raise ValueError('Mising argument(s): {} in class instance {}'.format(', '.join(missing_kwargs),
                                                                                  BinarySystem.__name__))

        # calculation of dependent parameters
        self._semi_major_axis = self.calculate_semi_major_axis()

        # orbit initialisation
        self.init_orbit()

        # binary star morphology estimation
        self._morphology = self._estimate_morphology()

        # todo: compute and assign to all radii values to both components

        # evaluate spots of both components
        self._evaluate_spots(components_distance=1.0)

    def _evaluate_spots(self, components_distance):
        """
        compute points of each spots and assigns values to spot container instance

        :param components_distance: float
        :return:
        """
        def solver_condition(x, *_args, **_kwargs):
            x, _, _ = utils.spherical_to_cartesian(x, _args[1], _args[2])
            x = x if component == "primary" else components_distance - x
            # ignore also spots where one of points is situated just on the neck
            if (component == "primary" and x >= neck_position) or (component == "secondary" and x <= neck_position):
                return False
            return True

        fns = {"primary": self.potential_primary_fn, "secondary": self.potential_secondary_fn}

        neck_position = 1e10
        # in case of wuma system, get separation and make additional test of location of each point (if primary
        # spot doesn't intersect with secondary, if does, then such spot will be skiped completly)
        if self.morphology == "over-contact":
            neck_position = self.calculate_neck_position()

        for component, fn in fns.items():
            self._logger.info("Evaluating spots for {} component".format(component))
            component_instance = getattr(self, component)

            if not component_instance.spots:
                self._logger.info("No spots to evaluate for {} component. Skipping.".format(component))
                continue

            # iterate over spots
            for spot_index, spot_instance in list(component_instance.spots.items()):
                # lon -> phi, lat -> theta
                lon, lat = spot_instance.longitude, spot_instance.latitude
                alpha, diameter = spot_instance.angular_density, spot_instance.angular_diameter

                # initial containers for current spot
                boundary_points, spot_points = [], []

                # initial radial vector
                radial_vector = np.array([1.0, lon, lat])  # unit radial vector to the center of current spot
                center_vector = np.array(utils.spherical_to_cartesian(1.0, lon, lat))

                args, use = (components_distance, radial_vector[1], radial_vector[2]), False
                solution, use = self.solver(fn, solver_condition, *args)

                if not use:
                    # in case of spots, each point should be usefull, otherwise remove spot from
                    # component spot list and skip current spot computation
                    self._logger.info("Center of spot {} doesn't satisfy reasonable conditions and "
                                      "entire spot will be omitted. Your spot probably lies close to the "
                                      "neck.".format(spot_instance.kwargs_serializer()))

                    component_instance.remove_spot(spot_index=spot_index)
                    continue

                spot_center_r = solution
                spot_center = np.array(utils.spherical_to_cartesian(spot_center_r, lon, lat))

                # compute euclidean distance of two points on spot (x0)
                # we have to obtain distance between center and 1st point in 1st ring of spot
                args, use = (components_distance, lon, lat + alpha), False
                solution, use = self.solver(fn, solver_condition, *args)

                if not use:
                    # in case of spots, each point should be usefull, otherwise remove spot from
                    # component spot list and skip current spot computation
                    self._logger.info("First ring of spot {} doesn't satisfy reasonable conditions and "
                                      "entire spot will be omitted".format(spot_instance.kwargs_serializer()))

                    component_instance.remove_spot(spot_index=spot_index)
                    continue
                x0 = np.sqrt(spot_center_r ** 2 + solution ** 2 - (2.0 * spot_center_r * solution * np.cos(alpha)))

                # number of points in latitudal direction
                num_radial = int((diameter * 0.5) // alpha)
                thetas = np.linspace(lat, lat + (diameter * 0.5), num=num_radial, endpoint=True)

                num_azimuthal = [1 if i == 0 else int(i * 2.0 * np.pi * x0 // x0) for i in range(0, len(thetas))]
                deltas = [np.linspace(0., c.FULL_ARC, num=num, endpoint=False) for num in num_azimuthal]

                # todo: add condition to die
                try:
                    for theta_index, theta in enumerate(thetas):
                        # first point of n-th ring of spot (counting start from center)
                        default_spherical_vector = [1.0, lon % c.FULL_ARC, theta]

                        for delta_index, delta in enumerate(deltas[theta_index]):
                            # rotating default spherical vector around spot center vector and thus generating concentric
                            # circle of points around centre of spot
                            delta_vector = utils.arbitrary_rotation(theta=delta, omega=center_vector,
                                                                    vector=utils.spherical_to_cartesian(
                                                                        default_spherical_vector[0],
                                                                        default_spherical_vector[1],
                                                                        default_spherical_vector[2]),
                                                                    degrees=False)

                            spherical_delta_vector = utils.cartesian_to_sphetical(delta_vector[0],
                                                                                  delta_vector[1],
                                                                                  delta_vector[2])

                            args = (components_distance, spherical_delta_vector[1], spherical_delta_vector[2])
                            solution, use = self.solver(fn, solver_condition, *args)

                            if not use:
                                raise StopIteration

                            spot_point = np.array(utils.spherical_to_cartesian(solution, spherical_delta_vector[1],
                                                                               spherical_delta_vector[2]))
                            spot_points.append(spot_point)

                            if theta_index == len(thetas) - 1:
                                boundary_points.append(spot_point)

                except StopIteration:
                    self._logger.info("Any point of spot {} doesn't satisfy reasonable conditions and "
                                      "entire spot will be omitted.".format(spot_instance.kwargs_serializer()))
                    # what about this?: component_instance.remove_spot(spot_index=spot_index)
                    return

                boundary_com = np.sum(np.array(boundary_points), axis=0) / len(boundary_points)
                boundary_com = utils.cartesian_to_sphetical(*boundary_com)
<<<<<<< HEAD
                solution, _ = self.solver(fn, solver_condition, *(components_distance, boundary_com[1],
                                                                  boundary_com[2]))
                boundary_center = utils.spherical_to_cartesian(solution, boundary_com[1], boundary_com[2])
=======
                solution, _ = self.solver(fn, solver_condition, *(components_distance, boundary_com[1], boundary_com[2]))
                boundary_center = np.array(utils.spherical_to_cartesian(solution, boundary_com[1], boundary_com[2]))
>>>>>>> 0dfa7ced

                # first point will be always barycenter of boundary
                spot_points[0] = boundary_center

                # max size from barycenter of boundary to boundary
                # todo: make sure this value is correct = make an unittests for spots
                spot_instance.max_size = max([np.linalg.norm(np.array(boundary_center) - np.array(b))
                                              for b in boundary_points])

                if component == "primary":
                    spot_instance.points = np.array(spot_points)
                    spot_instance.boundary = np.array(boundary_points)
                    spot_instance.boundary_center = np.array(boundary_center)
                    spot_instance.center = np.array(spot_center)
                else:
<<<<<<< HEAD
                    spot_instance.points = np.array([(components_distance - point[0], -point[1], point[2])
                                                    for point in spot_points])

                    spot_instance.boundary = np.array([(components_distance - point[0], -point[1], point[2])
                                                      for point in boundary_points])

                    spot_instance.boundary_center = np.array((components_distance - boundary_center[0],
                                                             -boundary_center[1], boundary_center[2]))

                    spot_instance.center = np.array((components_distance - spot_center[0], -spot_center[1][1],
                                                    spot_center[1][2]))
=======
                    spot_instance.points = np.array([np.array([components_distance - point[0], -point[1], point[2]])
                                                     for point in spot_points])

                    spot_instance.boundary = np.array([np.array([components_distance - point[0], -point[1], point[2]])
                                                       for point in boundary_points])

                    spot_instance.boundary_center = np.array([components_distance - boundary_center[0],
                                                             -boundary_center[1], boundary_center[2]])

                    spot_instance.center = np.array([components_distance - spot_center[0], -spot_center[1][1],
                                                    spot_center[1][2]])
>>>>>>> 0dfa7ced

                spot_instance.normals = self.calculate_potential_gradient(component=component,
                                                                          components_distance=components_distance,
                                                                          points=np.array(spot_instance.points))

    def solver(self, fn, condition, *args, **kwargs):
        """
        will solve fn implicit function taking args by using scipy.optimize.fsolve method and return
        solution if satisfy conditional function

        :param fn: function
        :param condition: function
        :param args: tuple
        :return: float (np.nan), bool
        """
        solution, use = np.nan, False
        scipy_solver_init_value = np.array([1. / 10000.])
        try:
            solution, _, ier, _ = scipy.optimize.fsolve(fn, scipy_solver_init_value, full_output=True, args=args,
                                                        xtol=1e-12)
            if ier == 1 and not np.isnan(solution[0]):
                solution = solution[0]
                use = True if 1 > solution > 0 else False
        except Exception as e:
            self._logger.debug("Attempt to solve function {} finished w/ exception: {}".format(fn.__name__, str(e)))
            use = False

        return (solution, use) if condition(solution, *args, **kwargs) else (np.nan, False)

    def _params_validity_check(self, **kwargs):

        if not isinstance(kwargs.get("primary"), Star):
            raise TypeError("Primary component is not instance of class {}".format(Star.__name__))

        if not isinstance(kwargs.get("secondary"), Star):
            raise TypeError("Secondary component is not instance of class {}".format(Star.__name__))

        # checking if stellar components have all necessary parameters initialised
        # tehese parameters are not mandatory in single star system, so validity check cannot be provided
        # on whole set of KWARGS in star object
        star_mandatory_kwargs = ['mass', 'surface_potential', 'synchronicity']
        missing_kwargs = []
        for component in [self.primary, self.secondary]:
            for kwarg in star_mandatory_kwargs:
                if getattr(component, kwarg) is None:
                    missing_kwargs.append("`{}`".format(kwarg))

            component_name = 'primary' if component == self.primary else 'secondary'
            if len(missing_kwargs) != 0:
                raise ValueError('Mising argument(s): {} in {} component Star class'.format(
                    ', '.join(missing_kwargs), component_name))

    def init(self):
        """
        function to reinitialize BinarySystem class instance after changing parameter(s) of binary system using setters

        :return:
        """
        self.__init__(primary=self.primary, secondary=self.secondary, **self._kwargs_serializer())

    def _kwargs_serializer(self):
        """
        creating dictionary of keyword arguments of BinarySystem class in order to be able to reinitialize the class
        instance in init()

        :return: dict
        """
        serialized_kwargs = {}
        for kwarg in self.KWARGS:
            serialized_kwargs[kwarg] = getattr(self, kwarg)
        return serialized_kwargs

    def _estimate_morphology(self):
        """
        Setup binary star class property `morphology`
        :return:
        """
        PRECISSION = 1e-8

        # fixme: probably should be better to create a new function like setup_critical_potentials()

        primary_critical_potential = self.critical_potential(component="primary",
                                                             components_distance=1-self.eccentricity)
        secondary_critical_potential = self.critical_potential(component="secondary",
                                                               components_distance=1-self.eccentricity)

        self.primary.critical_surface_potential = primary_critical_potential
        self.secondary.critical_surface_potential = secondary_critical_potential

        if self.primary.synchronicity == 1 and self.secondary.synchronicity == 1 and self.eccentricity == 0.0:
            lp = self.libration_potentials()
            self._primary_filling_factor = (lp[1] - self.primary.surface_potential) / (lp[1] - lp[2])
            self._secondary_filling_factor = (lp[1] - self.secondary.surface_potential) / (lp[1] - lp[2])

            if ((1 > self.secondary_filling_factor > 0) or (1 > self.primary_filling_factor > 0)) and \
                    (self.primary_filling_factor - self.secondary_filling_factor > PRECISSION):
                raise ValueError("Detected over-contact binary system, but potentials of components are not the same.")
            if self.primary_filling_factor > 1 or self.secondary_filling_factor > 1:
                raise ValueError("Non-Physical system: primary_filling_factor or "
                                 "secondary_filling_factor is greater then 1. Filling factor is obtained as following:"
                                 "(Omega_{inner} - Omega) / (Omega_{inner} - Omega_{outter})")

            if (abs(self.primary_filling_factor) < PRECISSION and self.secondary_filling_factor < 0) or (
                            self.primary_filling_factor < 0 and abs(self.secondary_filling_factor) < PRECISSION):
                return "semi-detached"
            elif self.primary_filling_factor < 0 and self.secondary_filling_factor < 0:
                return "detached"
            elif 1 >= self.primary_filling_factor > 0:
                return "over-contact"
            elif self.primary_filling_factor > 1 or self.secondary_filling_factor > 1:
                raise ValueError("Non-Physical system: potential of components is to low.")

        else:
            self._primary_filling_factor, self._secondary_filling_factor = None, None
            if abs(self.primary.surface_potential - primary_critical_potential) < PRECISSION and \
               abs(self.secondary.surface_potential - secondary_critical_potential) < PRECISSION:
                return "double-contact"

            elif self.primary.surface_potential > primary_critical_potential and (
                        self.secondary.surface_potential > secondary_critical_potential):
                return "detached"

            else:
                raise ValueError("Non-Physical system. Change stellar parameters.")

    def init_orbit(self):
        """
        encapsulating orbit class into binary system

        :return:
        """
        self._logger.debug("Re/Initializing orbit in class instance {} ".format(BinarySystem.__name__))
        orbit_kwargs = {key: getattr(self, key) for key in Orbit.KWARGS}
        self._orbit = Orbit(**orbit_kwargs)

    @property
    def primary_filling_factor(self):
        """
        filling factor for primary components

        :return: (np.)float
        """
        return self._primary_filling_factor

    @property
    def secondary_filling_factor(self):
        """
        fillinf catro for secondary component

        :return: (np.)float
        """
        return self._secondary_filling_factor

    @property
    def morphology(self):
        """
        morphology of binary star system

        :return: str; detached, semi-detached, over-contact, double-contact
        """
        return self._morphology

    @property
    def mass_ratio(self):
        """
        returns mass ratio m2/m1 of binary system components

        :return: numpy.float
        """
        return self._mass_ratio

    @mass_ratio.setter
    def mass_ratio(self, value):
        """
        disabled setter for binary system mass ratio

        :param value:
        :return:
        """
        raise Exception("Property ``mass_ratio`` is read-only.")

    @property
    def primary(self):
        """
        encapsulation of primary component into binary system

        :return: class Star
        """
        return self._primary

    @property
    def secondary(self):
        """
        encapsulation of secondary component into binary system

        :return: class Star
        """
        return self._secondary

    @property
    def orbit(self):
        """
        encapsulation of orbit class into binary system

        :return: class Orbit
        """
        return self._orbit

    @property
    def period(self):
        """
        returns orbital period of binary system

        :return: (np.)int, (np.)float, astropy.unit.quantity.Quantity
        """
        return self._period

    @period.setter
    def period(self, period):
        """
        set orbital period of bonary star system, if unit is not specified, default period unit is assumed

        :param period: (np.)int, (np.)float, astropy.unit.quantity.Quantity
        :return:
        """
        if isinstance(period, u.quantity.Quantity):
            self._period = np.float64(period.to(units.PERIOD_UNIT))
        elif isinstance(period, (int, np.int, float, np.float)):
            self._period = np.float64(period)
        else:
            raise TypeError('Input of variable `period` is not (np.)int or (np.)float '
                            'nor astropy.unit.quantity.Quantity instance.')
        self._logger.debug("Setting property period "
                           "of class instance {} to {}".format(BinarySystem.__name__, self._period))

    @property
    def inclination(self):
        """
        inclination of binary star system

        :return: (np.)int, (np.)float, astropy.unit.quantity.Quantity
        """
        return self._inclination

    @inclination.setter
    def inclination(self, inclination):
        """
        set orbit inclination of binary star system, if unit is not specified, default unit is assumed

        :param inclination: (np.)int, (np.)float, astropy.unit.quantity.Quantity
        :return:
        """

        if isinstance(inclination, u.quantity.Quantity):
            self._inclination = np.float64(inclination.to(units.ARC_UNIT))
        elif isinstance(inclination, (int, np.int, float, np.float)):
            self._inclination = np.float64(inclination)
        else:
            raise TypeError('Input of variable `inclination` is not (np.)int or (np.)float '
                            'nor astropy.unit.quantity.Quantity instance.')

        if not 0 <= self.inclination <= c.PI:
            raise ValueError('Eccentricity value of {} is out of bounds (0, pi).'.format(self.inclination))

        self._logger.debug("Setting property inclination "
                           "of class instance {} to {}".format(BinarySystem.__name__, self._inclination))

    @property
    def eccentricity(self):
        """
        eccentricity of orbit of binary star system

        :return: (np.)int, (np.)float
        """
        return self._eccentricity

    @eccentricity.setter
    def eccentricity(self, eccentricity):
        """
        set eccentricity

        :param eccentricity: (np.)int, (np.)float
        :return:
        """
        if eccentricity < 0 or eccentricity > 1 or not isinstance(eccentricity, (int, np.int, float, np.float)):
            raise TypeError(
                'Input of variable `eccentricity` is not (np.)int or (np.)float or it is out of boundaries.')
        self._eccentricity = eccentricity
        self._logger.debug("Setting property eccentricity "
                           "of class instance {} to {}".format(BinarySystem.__name__, self._eccentricity))

    @property
    def argument_of_periastron(self):
        """
        argument of periastron

        :return: (np.)int, (np.)float, astropy.unit.quantity.Quantity
        """
        return self._argument_of_periastron

    @argument_of_periastron.setter
    def argument_of_periastron(self, argument_of_periastron):
        """
        setter for argument of periastron

        :param argument_of_periastron: (np.)int, (np.)float, astropy.unit.quantity.Quantity
        :return:
        """
        if isinstance(argument_of_periastron, u.quantity.Quantity):
            self._argument_of_periastron = np.float64(argument_of_periastron.to(units.ARC_UNIT))
        elif isinstance(argument_of_periastron, (int, np.int, float, np.float)):
            self._argument_of_periastron = np.float64(argument_of_periastron)
        else:
            raise TypeError('Input of variable `periastron` is not (np.)int or (np.)float '
                            'nor astropy.unit.quantity.Quantity instance.')

    @property
    def primary_minimum_time(self):
        """
        returns time of primary minimum in default period unit

        :return: numpy.float
        """
        return self._primary_minimum_time

    @primary_minimum_time.setter
    def primary_minimum_time(self, primary_minimum_time):
        """
        setter for time of primary minima

        :param primary_minimum_time: (np.)int, (np.)float, astropy.unit.quantity.Quantity
        :return:
        """
        if isinstance(primary_minimum_time, u.quantity.Quantity):
            self._primary_minimum_time = np.float64(primary_minimum_time.to(units.PERIOD_UNIT))
        elif isinstance(primary_minimum_time, (int, np.int, float, np.float)):
            self._primary_minimum_time = np.float64(primary_minimum_time)
        else:
            raise TypeError('Input of variable `primary_minimum_time` is not (np.)int or (np.)float '
                            'nor astropy.unit.quantity.Quantity instance.')
        self._logger.debug("Setting property primary_minimum_time "
                           "of class instance {} to {}".format(BinarySystem.__name__, self._primary_minimum_time))

    @property
    def phase_shift(self):
        """
        returns phase shift of the primary eclipse minimum with respect to ephemeris
        true_phase is used during calculations, where: true_phase = phase + phase_shift

        :return: numpy.float
        """
        return self._phase_shift

    @phase_shift.setter
    def phase_shift(self, phase_shift):
        """
        setter for phase shift of the primary eclipse minimum with respect to ephemeris
        this will cause usage of true_phase during calculations, where: true_phase = phase + phase_shift

        :param phase_shift: numpy.float
        :return:
        """
        self._phase_shift = phase_shift
        self._logger.debug("Setting property phase_shift "
                           "of class instance {} to {}".format(BinarySystem.__name__, self._phase_shift))

    @property
    def semi_major_axis(self):
        """
        returns semi major axis of the system in default distance unit

        :return: np.float
        """
        return self._semi_major_axis

    def calculate_semi_major_axis(self):
        """
        calculates length semi major axis usin 3rd kepler law

        :return: np.float
        """
        period = (self._period * units.PERIOD_UNIT).to(u.s)
        return (c.G * (self.primary.mass + self.secondary.mass) * period ** 2 / (4 * c.PI ** 2)) ** (1.0 / 3)

    def compute_lc(self):
        pass

    def get_info(self):
        pass

    def primary_potential_derivative_x(self, x, *args):
        """
        derivative of potential function perspective of primary component along the x axis

        :param x: (np.)float
        :param args: tuple ((np.)float, (np.)float); (components distance, synchronicity of primary component)
        :return: (np.)float
        """
        d, = args
        r_sqr, rw_sqr = x ** 2, (d - x) ** 2
        return - (x / r_sqr ** (3.0 / 2.0)) + ((self.mass_ratio * (d - x)) / rw_sqr ** (
            3.0 / 2.0)) + self.primary.synchronicity ** 2 * (self.mass_ratio + 1) * x - self.mass_ratio / d ** 2

    def secondary_potential_derivative_x(self, x, *args):
        """
        derivative of potential function perspective of secondary component along the x axis

        :param x: (np.)float
        :param args: tuple ((np.)float, (np.)float); (components distance, synchronicity of secondary component)
        :return: (np.)float
        """
        d, = args
        r_sqr, rw_sqr = x ** 2, (d - x) ** 2
        return - (x / r_sqr ** (3.0 / 2.0)) + ((self.mass_ratio * (d - x)) / rw_sqr ** (
            3.0 / 2.0)) - self.secondary.synchronicity ** 2 * (self.mass_ratio + 1) * (d - x) + (1.0 / d ** 2)

    def potential_value_primary(self, radius, *args):
        """
        calculates modified kopal potential from point of view of primary component

        :param radius: (np.)float; spherical variable
        :param args: ((np.)float, (np.)float, (np.)float); (component distance, azimuthal angle, polar angle)
        :return: (np.)float
        """
        d, phi, theta = args  # distance between components, azimut angle, latitude angle (0,180)

        block_a = 1.0 / radius
        block_b = self.mass_ratio / (np.sqrt(np.power(d, 2) + np.power(radius, 2) - (
            2.0 * radius * np.cos(phi) * np.sin(theta) * d)))
        block_c = (self.mass_ratio * radius * np.cos(phi) * np.sin(theta)) / (np.power(d, 2))
        block_d = 0.5 * np.power(self.primary.synchronicity, 2) * (1 + self.mass_ratio) * np.power(radius, 2) * (
            1 - np.power(np.cos(theta), 2))

        return block_a + block_b - block_c + block_d

    def potential_value_primary_cylindrical(self, radius, *args):
        """
        calculates modified kopal potential from point of view of primary component in cylindrical coordinates
        r_n, phi_n, z_n, where z_n = x and heads along z axis, this function is intended for generation of ``necks``
        of W UMa systems, therefore components distance = 1 an synchronicity = 1 is assumed

        :param radius: np.float
        :param args: tuple (np.float, np.float) - phi, z (polar coordinates)
        :return:
        """
        phi, z = args

        block_a = 1 / np.power(np.power(z, 2) + np.power(radius, 2), 0.5)
        block_b = self.mass_ratio / np.power(np.power(1 - z, 2) + np.power(radius, 2), 0.5)
        block_c = 0.5 * np.power(self.mass_ratio, 2) / (self.mass_ratio + 1)
        block_d = 0.5 * (self.mass_ratio + 1) * (np.power(self.mass_ratio / (self.mass_ratio + 1) - z, 2)
                                                 + np.power(radius * np.sin(phi), 2))

        return block_a + block_b - block_c + block_d

    def potential_value_secondary(self, radius, *args):
        """
        calculates modified kopal potential from point of view of secondary component

        :param radius: np.float; spherical variable
        :param args: (np.float, np.float, np.float); (component distance, azimutal angle, polar angle)
        :return: np.float
        """
        d, phi, theta = args
        inverted_mass_ratio = 1.0 / self.mass_ratio

        block_a = 1.0 / radius
        block_b = inverted_mass_ratio / (np.sqrt(np.power(d, 2) + np.power(radius, 2) - (
            2.0 * radius * np.cos(phi) * np.sin(theta) * d)))
        block_c = (inverted_mass_ratio * radius * np.cos(phi) * np.sin(theta)) / (np.power(d, 2))
        block_d = 0.5 * np.power(self.secondary.synchronicity, 2) * (1 + inverted_mass_ratio) * np.power(
            radius, 2) * (1 - np.power(np.cos(theta), 2))

        inverse_potential = (block_a + block_b - block_c + block_d) / inverted_mass_ratio + (
            0.5 * ((inverted_mass_ratio - 1) / inverted_mass_ratio))

        return inverse_potential

    def potential_value_secondary_cylindrical(self, radius, *args):
        """
        calculates modified kopal potential from point of view of secondary component in cylindrical coordinates
        r_n, phi_n, z_n, where z_n = x and heads along z axis, this function is intended for generation of ``necks``
        of W UMa systems, therefore components distance = 1 an synchronicity = 1 is assumed

        :param radius: np.float
        :param args: tuple (np.float, np.float) - phi, z (polar coordinates)
        :return:
        """
        phi, z = args
        inverted_mass_ratio = 1.0 / self.mass_ratio

        block_a = 1 / np.power(np.power(z, 2) + np.power(radius, 2), 0.5)
        block_b = inverted_mass_ratio / np.power(np.power(1 - z, 2) + np.power(radius, 2), 0.5)
        block_c = 0.5 * np.power(inverted_mass_ratio, 2) / (inverted_mass_ratio + 1)
        block_d = 0.5 * (inverted_mass_ratio + 1) * (np.power(inverted_mass_ratio / (inverted_mass_ratio + 1) - z, 2)
                                                     + np.power(radius * np.sin(phi), 2))

        return (block_a + block_b - block_c + block_d) / inverted_mass_ratio + (
                0.5 * ((inverted_mass_ratio - 1) / inverted_mass_ratio))

    def potential_primary_fn(self, radius, *args):
        """
        implicit potential function from perspective of primary component

        :param radius: np.float; spherical variable
        :param args: (np.float, np.float, np.float); (component distance, azimutal angle, polar angle)
        :return:
        """
        return self.potential_value_primary(radius, *args) - self.primary.surface_potential

    def potential_primary_cylindrical_fn(self, radius, *args):
        """
        implicit potential function from perspective of primary component given in cylindrical coordinates

        :param radius: np.float
        :param args: tuple: (phi, z) - polar coordinates
        :return:
        """
        return self.potential_value_primary_cylindrical(radius, *args) - self.primary.surface_potential

    def potential_secondary_fn(self, radius, *args):
        """
        implicit potential function from perspective of secondary component

        :param radius: np.float; spherical variable
        :param args: (np.float, np.float, np.float); (component distance, azimutal angle, polar angle)
        :return: np.float
        """
        return self.potential_value_secondary(radius, *args) - self.secondary.surface_potential

    def potential_secondary_cylindrical_fn(self, radius, *args):
        """
        implicit potential function from perspective of secondary component given in cylindrical coordinates

        :param radius: np.float
        :param args: tuple: (phi, z) - polar coordinates
        :return: np.float
        """
        return self.potential_value_secondary_cylindrical(radius, *args) - self.secondary.surface_potential

    def critical_potential(self, component, components_distance):
        """
        return a critical potential for target component

        :param component: str; define target component to compute critical potential; `primary` or `secondary`
        :param components_distance: np.float
        :return: np.float
        """
        args = components_distance,
        if component == "primary":
            solution = newton(self.primary_potential_derivative_x, 0.000001, args=args, tol=1e-12)
        elif component == "secondary":
            solution = newton(self.secondary_potential_derivative_x, 0.000001, args=args, tol=1e-12)
        else:
            raise ValueError("Parameter `component` has incorrect value. Use `primary` or `secondary`.")

        if not np.isnan(solution):
            if component == "primary":
                args = components_distance, 0.0, c.HALF_PI
                return abs(self.potential_value_primary(solution, *args))
            else:
                args = (components_distance, 0.0, c.HALF_PI)
                return abs(self.potential_value_secondary(components_distance - solution, *args))
        else:
            raise ValueError("Iteration process to solve critical potential seems to lead nowhere (critical potential "
                             "solver has failed).")

    def calculate_potential_gradient(self, component, components_distance, points=None):
        """
        return outter gradients in each point of star surface or defined points

        :param component: str, `primary` or `secondary`
        :param components_distance: float, in SMA distance
        :param points: list/numpy.array
        :return: numpy.array
        """
        component_instance = getattr(self, component)
        points = component_instance.points if points is None else points

        r3 = np.power(np.linalg.norm(points, axis=1), 3)
        r_hat3 = np.power(np.linalg.norm(points - np.array([components_distance, 0., 0]), axis=1), 3)
        if component == 'primary':
            F2 = np.power(self.primary.synchronicity, 2)
            domega_dx = - points[:, 0] / r3 + self.mass_ratio * (
                components_distance - points[:, 0]) / r_hat3 + F2 * (
                self.mass_ratio + 1) * points[:, 0] - self.mass_ratio / np.power(components_distance, 2)
        elif component == 'secondary':
            F2 = np.power(self.secondary.synchronicity, 2)
            domega_dx = - points[:, 0] / r3 + self.mass_ratio * (
                components_distance - points[:, 0]) / r_hat3 - F2 * (
                self.mass_ratio + 1) * (components_distance - points[:, 0]) * points[:, 0] + 1 / np.power(
                components_distance, 2)
        else:
            raise ValueError('Invalid value `{}` of argument `component`. Use `primary` or `secondary`.'
                             .format(component))
        domega_dy = - points[:, 1] * (1 / r3 + self.mass_ratio / r_hat3 - F2 * (self.mass_ratio + 1))
        domega_dz = - points[:, 2] * (1 / r3 + self.mass_ratio / r_hat3)
        return -np.column_stack((domega_dx, domega_dy, domega_dz))

    def calculate_face_magnitude_gradient(self, component, components_distance):
        """
        return array of face mean of magnitude gradients

        :param component:
        :param components_distance:
        :return: np.array
        """
        component_instance = getattr(self, component)
        gradients = self.calculate_potential_gradient(component, components_distance)
        domega_dx, domega_dy, domega_dz = gradients[:, 0], gradients[:, 1], gradients[:, 2]
        points_gradients = np.power(np.power(domega_dx, 2) + np.power(domega_dy, 2) + np.power(domega_dz, 2), 0.5)
        return np.mean(points_gradients[component_instance.faces], axis=1)

    def calculate_polar_potential_gradient_magnitude(self, component=None, components_distance=None):
        """
        returns magnitude of polar potential gradient

        :param component: str, `primary` or `secondary`
        :param components_distance: float, in SMA distance
        :return: numpy.array
        """
        component_instance = getattr(self, component)
        points = np.array([0., 0., component_instance.polar_radius]) if component == 'primary' \
            else np.array([components_distance, 0., component_instance.polar_radius])
        r3 = np.power(np.linalg.norm(points), 3)
        r_hat3 = np.power(np.linalg.norm(points - np.array([components_distance, 0., 0.])), 3)
        if component == 'primary':
            domega_dx = self.mass_ratio * components_distance / r_hat3 \
                        - self.mass_ratio / np.power(components_distance, 2)
        elif component == 'secondary':
            domega_dx = - points[0] / r3 + self.mass_ratio * (components_distance - points[0]) / r_hat3 \
                        + 1. / np.power(components_distance, 2)
        else:
            raise ValueError('Invalid value `{}` of argument `component`. Use `primary` or `secondary`.'
                             .format(component))
        domega_dz = - points[2] * (1. / r3 + self.mass_ratio / r_hat3)
        return np.power(np.power(domega_dx, 2) + np.power(domega_dz, 2), 0.5)

    def calculate_polar_radius(self, component=None, components_distance=None):
        """
        calculates polar radius in the similar manner as in BinarySystem.compute_equipotential_boundary method

        :param component: str - `primary` or `secondary`
        :param components_distance: float
        :return: float - polar radius
        """
        if component == 'primary':
            fn = self.potential_primary_fn
        elif component == 'secondary':
            fn = self.potential_secondary_fn
        else:
            raise ValueError('Invalid value of `component` argument {}. Expecting `primary` or `secondary`.'
                             .format(component))
        args = (components_distance, 0., 0)
        scipy_solver_init_value = np.array([components_distance / 10000.0])
        solution, _, ier, _ = scipy.optimize.fsolve(fn, scipy_solver_init_value,
                                                    full_output=True, args=args, xtol=1e-12)

        # check for regular solution
        if ier == 1 and not np.isnan(solution[0]) and 30 >= solution[0] >= 0:
            return solution[0]
        else:
            raise ValueError('Invalid value of polar radius {} was calculated.'.format(solution))

    def calculate_side_radius(self, component=None, components_distance=None):
        """
        calculates side radius in the similar manner as in BinarySystem.compute_equipotential_boundary method

        :param component: str - `primary` or `secondary`
        :param components_distance: float - photometric phase
        :return: float - polar radius
        """
        if component == 'primary':
            fn = self.potential_primary_fn
        elif component == 'secondary':
            fn = self.potential_secondary_fn
        else:
            raise ValueError('Invalid value of `component` argument {}. Expecting `primary` or `secondary`.'
                             .format(component))
        args = (components_distance, c.HALF_PI, c.HALF_PI)
        scipy_solver_init_value = np.array([components_distance / 10000.0])
        solution, _, ier, _ = scipy.optimize.fsolve(fn, scipy_solver_init_value,
                                                    full_output=True, args=args, xtol=1e-12)

        # check for regular solution
        if ier == 1 and not np.isnan(solution[0]) and 30 >= solution[0] >= 0:
            return solution[0]
        else:
            raise ValueError('Invalid value of polar radius {} was calculated.'.format(solution))

    def compute_equipotential_boundary(self, components_distance, plane):
        """
        compute a equipotential boundary of components (crossection of Hill plane)

        :param components_distance: (np.)float
        :param plane: str; xy, yz, zx
        :return: tuple (np.array, np.array)
        """

        components = ['primary', 'secondary']
        points_primary, points_secondary = [], []
        fn_map = {'primary': self.potential_primary_fn, 'secondary': self.potential_secondary_fn}

        angles = np.linspace(-3*c.HALF_PI, c.HALF_PI, 300, endpoint=True)
        for component in components:
            for angle in angles:
                if utils.is_plane(plane, 'xy'):
                    args, use = (components_distance, angle, c.HALF_PI), False
                elif utils.is_plane(plane, 'yz'):
                    args, use = (components_distance, c.HALF_PI, angle), False
                elif utils.is_plane(plane, 'zx'):
                    args, use = (components_distance, 0.0, angle), False
                else:
                    raise ValueError('Invalid choice of crossection plane, use only: `xy`, `yz`, `zx`.')

                scipy_solver_init_value = np.array([components_distance / 10000.0])
                solution, _, ier, _ = scipy.optimize.fsolve(fn_map[component], scipy_solver_init_value,
                                                            full_output=True, args=args, xtol=1e-12)

                # check for regular solution
                if ier == 1 and not np.isnan(solution[0]):
                    solution = solution[0]
                    if 30 >= solution >= 0:
                        use = True
                else:
                    continue

                if use:
                    if utils.is_plane(plane, 'yz'):
                        if component == 'primary':
                            points_primary.append([solution * np.sin(angle), solution * np.cos(angle)])
                        elif component == 'secondary':
                            points_secondary.append([solution * np.sin(angle), solution * np.cos(angle)])
                    elif utils.is_plane(plane, 'xz'):
                        if component == 'primary':
                            points_primary.append([solution * np.sin(angle), solution * np.cos(angle)])
                        elif component == 'secondary':
                            points_secondary.append([- (solution * np.sin(angle) - components_distance),
                                                     solution * np.cos(angle)])
                    else:
                        if component == 'primary':
                            points_primary.append([solution * np.cos(angle), solution * np.sin(angle)])
                        elif component == 'secondary':
                            points_secondary.append([- (solution * np.cos(angle) - components_distance),
                                                     solution * np.sin(angle)])

        return np.array(points_primary), np.array(points_secondary)

    def lagrangian_points(self):
        """

        :return: list; x-valeus of libration points [L3, L1, L2] respectively
        """

        def potential_dx(x, *args):
            """
            general potential in case of primary.synchornicity = secondary.synchronicity = 1.0 and eccentricity = 0.0

            :param x: (np.)float
            :param args: tuple; periastron distance of components
            :return: (np.)float
            """
            d, = args
            r_sqr, rw_sqr = x ** 2, (d - x) ** 2
            return - (x / r_sqr ** (3.0 / 2.0)) + ((self.mass_ratio * (d - x)) / rw_sqr ** (
                3.0 / 2.0)) + (self.mass_ratio + 1) * x - self.mass_ratio / d ** 2

        periastron_distance = self.orbit.periastron_distance
        xs = np.linspace(- periastron_distance * 3.0, periastron_distance * 3.0, 100)

        args_val = periastron_distance,
        round_to = 10
        points, lagrange = [], []

        for x_val in xs:
            try:
                # if there is no valid value (in case close to x=0.0, potential_dx diverge)
                np.seterr(divide='raise', invalid='raise')
                potential_dx(round(x_val, round_to), *args_val)
                np.seterr(divide='print', invalid='print')
            except Exception as e:
                self._logger.debug("Invalid value passed to potential, exception: {0}".format(str(e)))
                continue

            try:
                solution, _, ier, _ = scipy.optimize.fsolve(potential_dx, x_val, full_output=True, args=args_val,
                                                            xtol=1e-12)
                if ier == 1:
                    if round(solution[0], 5) not in points:
                        try:
                            value_dx = abs(round(potential_dx(solution[0], *args_val), 4))
                            use = True if value_dx == 0 else False
                        except Exception as e:
                            self._logger.debug(
                                "Skipping sollution for x: {0} due to exception: {1}".format(x_val, str(e)))
                            use = False

                        if use:
                            points.append(round(solution[0], 5))
                            lagrange.append(solution[0])
                            if len(lagrange) == 3:
                                break
            except Exception as e:
                self._logger.debug("Solution for x: {0} lead to nowhere, exception: {1}".format(x_val, str(e)))
                continue

        return sorted(lagrange) if self.mass_ratio < 1.0 else sorted(lagrange, reverse=True)

    def libration_potentials(self):
        """
        return potentials in L3, L1, L2 respectively

        :return: list; [Omega(L3), Omega(L1), Omega(L2)]
        """
        def potential(radius):
            theta, d = c.HALF_PI, self.orbit.periastron_distance
            if isinstance(radius, (float, int, np.float, np.int)):
                radius = [radius]
            elif not isinstance(radius, (list, np.array)):
                raise ValueError("Incorrect value of variable `radius`")

            p_values = []
            for r in radius:
                phi, r = (0.0, r) if r >= 0 else (c.PI, abs(r))

                block_a = 1.0 / r
                block_b = self.mass_ratio / (np.sqrt(np.power(d, 2) + np.power(r, 2) - (
                    2.0 * r * np.cos(phi) * np.sin(theta) * d)))
                block_c = (self.mass_ratio * r * np.cos(phi) * np.sin(theta)) / (np.power(d, 2))
                block_d = 0.5 * (1 + self.mass_ratio) * np.power(r, 2) * (
                    1 - np.power(np.cos(theta), 2))

                p_values.append(block_a + block_b - block_c + block_d)
            return p_values

        lagrangian_points = self.lagrangian_points()
        return potential(lagrangian_points)

    def mesh_detached(self, component, components_distance):
        """
        creates surface mesh of given binary star component in case of detached (semi-detached) system

        :param component: str - `primary` or `secondary`
        :param components_distance: np.float
        :return: numpy.array - set of points in shape numpy.array([[x1 y1 z1],
                                                                     [x2 y2 z2],
                                                                      ...
                                                                     [xN yN zN]])
        """
        component_instance = getattr(self, component)
        if component_instance.discretization_factor > 90:
            raise ValueError("Invalid value of alpha parameter. Use value less than 90.")

        alpha = np.radians(component_instance.discretization_factor)
        scipy_solver_init_value = np.array([1. / 10000.])

        if component == 'primary':
            fn = self.potential_primary_fn
        elif component == 'secondary':
            fn = self.potential_secondary_fn
        else:
            raise ValueError('Invalid value of `component` argument: `{}`. Expecting '
                             '`primary` or `secondary`.'.format(component))

        # calculating points on equator
        num = int(c.PI // alpha)
        r_eq = []
        phi_eq = np.linspace(0., c.PI, num=num + 1)
        theta_eq = np.array([c.HALF_PI for _ in phi_eq])
        for phi in phi_eq:
            args = (components_distance, phi, c.HALF_PI)
            solution, _, ier, _ = scipy.optimize.fsolve(fn, scipy_solver_init_value, full_output=True, args=args,
                                                        xtol=1e-12)
            r_eq.append(solution[0])
        r_eq = np.array(r_eq)
        x_eq, y_eq, z_eq = utils.spherical_to_cartesian(r_eq, phi_eq, theta_eq)

        # calculating points on phi = 0 meridian
        r_meridian = []
        num = int(c.HALF_PI // alpha)
        phi_meridian = np.array([c.PI for _ in range(num - 1)] + [0 for _ in range(num)])
        theta_meridian = np.concatenate((np.linspace(c.HALF_PI - alpha, alpha, num=num - 1),
                                         np.linspace(0., c.HALF_PI, num=num, endpoint=False)))
        for ii, theta in enumerate(theta_meridian):
            args = (components_distance, phi_meridian[ii], theta)
            solution, _, ier, _ = scipy.optimize.fsolve(fn, scipy_solver_init_value, full_output=True, args=args,
                                                        xtol=1e-12)
            r_meridian.append(solution[0])
        r_meridian = np.array(r_meridian)
        x_meridian, y_meridian, z_meridian = utils.spherical_to_cartesian(r_meridian, phi_meridian, theta_meridian)

        # calculating the rest (quarter) of the surface
        thetas = np.linspace(alpha, c.HALF_PI, num=num, endpoint=False)
        r_q, phi_q, theta_q = [], [], []
        for theta in thetas:
            alpha_corrected = alpha / np.sin(theta)
            num = int(c.PI // alpha_corrected)
            alpha_corrected = c.PI / (num + 1)
            phi_q_add = [alpha_corrected * ii for ii in range(1, num + 1)]
            phi_q += phi_q_add
            for phi in phi_q_add:
                theta_q.append(theta)
                args = (components_distance, phi, theta)
                solution, _, ier, _ = scipy.optimize.fsolve(fn, scipy_solver_init_value, full_output=True, args=args,
                                                            xtol=1e-12)
                r_q.append(solution[0])

        r_q, phi_q, theta_q = np.array(r_q), np.array(phi_q), np.array(theta_q)
        x_q, y_q, z_q = utils.spherical_to_cartesian(r_q, phi_q, theta_q)

        x = np.concatenate((x_eq,  x_eq[1:-1], x_meridian,  x_meridian, x_q,  x_q,  x_q,  x_q))
        y = np.concatenate((y_eq, -y_eq[1:-1], y_meridian,  y_meridian, y_q, -y_q,  y_q, -y_q))
        z = np.concatenate((z_eq,  z_eq[1:-1], z_meridian, -z_meridian, z_q,  z_q, -z_q, -z_q))
        x = -x + components_distance if component == 'secondary' else x
        points = np.column_stack((x, y, z))

        return points

    def calculate_neck_position(self, return_polynomial=False):
        """
        function calculates x-coordinate of the `neck` (the narrowest place) of an over-contact system
        :return: np.float (0.1)
        """
        neck_position = None
        components_distance = 1.0
        components = ['primary', 'secondary']
        points_primary, points_secondary = [], []
        fn_map = {'primary': self.potential_primary_fn, 'secondary': self.potential_secondary_fn}

        # generating only part of the surface that I'm interested in (neck in xy plane for x between 0 and 1)
        angles = np.linspace(0., c.HALF_PI, 100, endpoint=True)
        for component in components:
            for angle in angles:
                args, use = (components_distance, angle, c.HALF_PI), False

                scipy_solver_init_value = np.array([components_distance / 10000.0])
                solution, _, ier, _ = scipy.optimize.fsolve(fn_map[component], scipy_solver_init_value,
                                                            full_output=True, args=args, xtol=1e-12)

                # check for regular solution
                if ier == 1 and not np.isnan(solution[0]):
                    solution = solution[0]
                    if 30 >= solution >= 0:
                        use = True
                else:
                    continue

                if use:
                    if component == 'primary':
                        points_primary.append([solution * np.cos(angle), solution * np.sin(angle)])
                    elif component == 'secondary':
                        points_secondary.append([- (solution * np.cos(angle) - components_distance),
                                                solution * np.sin(angle)])

        neck_points = np.array(points_secondary + points_primary)
        # fitting of the neck with polynomial in order to find minimum
        polynomial_fit = np.polyfit(neck_points[:, 0], neck_points[:, 1], deg=15)
        polynomial_fit_differentiation = np.polyder(polynomial_fit)
        roots = np.roots(polynomial_fit_differentiation)
        roots = [np.real(xx) for xx in roots if np.imag(xx) == 0]
        # choosing root that is closest to the middle of the system, should work...
        # idea is to rule out roots near 0 or 1
        comparision_value = 1
        for root in roots:
            new_value = abs(0.5 - root)
            if new_value < comparision_value:
                comparision_value = new_value
                neck_position = root
        if return_polynomial:
            return neck_position, polynomial_fit
        else:
            return neck_position

    def mesh_over_contact(self, component):
        """
        creates surface mesh of given binary star component in case of over-contact system

        :param component: str - `primary` or `secondary`
        :return: numpy.array - set of points in shape numpy.array([[x1 y1 z1],
                                                                     [x2 y2 z2],
                                                                      ...
                                                                     [xN yN zN]])
        """
        component_instance = getattr(self, component)
        if component_instance.discretization_factor > 90:
            raise ValueError("Invalid value of alpha parameter. Use value less than 90.")

        alpha = np.radians(component_instance.discretization_factor)
        scipy_solver_init_value = np.array([1. / 10000.])

        # calculating distance between components
        components_distance = self.orbit.orbital_motion(phase=0)[0][0]

        if component == 'primary':
            fn = self.potential_primary_fn
            fn_cylindrical = self.potential_primary_cylindrical_fn
        elif component == 'secondary':
            fn = self.potential_secondary_fn
            fn_cylindrical = self.potential_secondary_cylindrical_fn
        else:
            raise ValueError('Invalid value of `component` argument: `{}`. '
                             'Expecting `primary` or `secondary`.'.format(component))

        # calculating points on farside equator
        num = int(c.HALF_PI // alpha)
        r_eq = []
        phi_eq = np.linspace(c.HALF_PI, c.PI, num=num + 1)
        theta_eq = np.array([c.HALF_PI for _ in phi_eq])
        for phi in phi_eq:
            args = (components_distance, phi, c.HALF_PI)
            solution, _, ier, _ = scipy.optimize.fsolve(fn, scipy_solver_init_value, full_output=True, args=args,
                                                        xtol=1e-12)
            r_eq.append(solution[0])
        r_eq = np.array(r_eq)
        x_eq, y_eq, z_eq = utils.spherical_to_cartesian(r_eq, phi_eq, theta_eq)

        # calculating points on phi = pi meridian
        r_meridian = []
        num = int(c.HALF_PI // alpha)
        phi_meridian = np.array([c.PI for _ in range(num)])
        theta_meridian = np.linspace(c.HALF_PI - alpha, 0., num=num)
        for ii, theta in enumerate(theta_meridian):
            args = (components_distance, phi_meridian[ii], theta)
            solution, _, ier, _ = scipy.optimize.fsolve(fn, scipy_solver_init_value, full_output=True, args=args,
                                                        xtol=1e-12)
            r_meridian.append(solution[0])
        r_meridian = np.array(r_meridian)
        x_meridian, y_meridian, z_meridian = utils.spherical_to_cartesian(r_meridian, phi_meridian, theta_meridian)

        # calculating points on phi = pi/2 meridian
        r_meridian2 = []
        num = int(c.HALF_PI // alpha) - 1
        phi_meridian2 = np.array([c.HALF_PI for _ in range(num)])
        theta_meridian2 = np.linspace(alpha, c.HALF_PI, num=num, endpoint=False)
        for ii, theta in enumerate(theta_meridian2):
            args = (components_distance, phi_meridian2[ii], theta)
            solution, _, ier, _ = scipy.optimize.fsolve(fn, scipy_solver_init_value, full_output=True, args=args,
                                                        xtol=1e-12)
            r_meridian2.append(solution[0])
        r_meridian2 = np.array(r_meridian2)
        x_meridian2, y_meridian2, z_meridian2 = utils.spherical_to_cartesian(r_meridian2, phi_meridian2,
                                                                             theta_meridian2)

        # calculating the rest of the surface on farside
        thetas = np.linspace(alpha, c.HALF_PI, num=num, endpoint=False)
        r_q, phi_q, theta_q = [], [], []
        for theta in thetas:
            alpha_corrected = alpha / np.sin(theta)
            num = int(c.HALF_PI // alpha_corrected)
            alpha_corrected = c.HALF_PI / (num + 1)
            phi_q_add = [c.HALF_PI + alpha_corrected * ii for ii in range(1, num + 1)]
            phi_q += phi_q_add
            for phi in phi_q_add:
                theta_q.append(theta)
                args = (components_distance, phi, theta)
                solution, _, ier, _ = scipy.optimize.fsolve(fn, scipy_solver_init_value, full_output=True, args=args,
                                                            xtol=1e-12)
                r_q.append(solution[0])
        r_q, phi_q, theta_q = np.array(r_q), np.array(phi_q), np.array(theta_q)
        x_q, y_q, z_q = utils.spherical_to_cartesian(r_q, phi_q, theta_q)

        # generating the neck
        neck_position, neck_polynome = self.calculate_neck_position(return_polynomial=True)
        # lets define cylindrical coordinate system r_n, phi_n, z_n for our neck where z_n = x, phi_n = 0 heads along
        # z axis
        num = 100
        delta_z = alpha * self.calculate_polar_radius(component=component, components_distance=1-self.eccentricity)
        if component == 'primary':
            # position of z_n adapted to the slope of the neck, gives triangles with more similar areas
            x_curve = np.linspace(0., neck_position, num=num, endpoint=True)
            z_curve = np.polyval(neck_polynome, x_curve)
            curve = np.column_stack((x_curve, z_curve))
            neck_lengths = np.sqrt(np.sum(np.diff(curve, axis=0)**2, axis=1))
            neck_length = np.sum(neck_lengths)
            segment = neck_length / (int(neck_length // delta_z) + 1)

            k = 1
            z_ns, line_sum = [], 0.0
            for ii in range(num-1):
                line_sum += neck_lengths[ii]
                if line_sum > k * segment:
                    z_ns.append(x_curve[ii+1])
                    k += 1
            z_ns.append(neck_position)
            z_ns = np.array(z_ns)
            # num = int(neck_position // delta_z) + 1
            # z_ns = np.linspace(delta_z, neck_position, num=num, endpoint=True)
        else:
            # position of z_n adapted to the slope of the neck, gives triangles with more similar areas
            x_curve = np.linspace(neck_position, 1, num=num, endpoint=True)
            z_curve = np.polyval(neck_polynome, x_curve)
            curve = np.column_stack((x_curve, z_curve))
            neck_lengths = np.sqrt(np.sum(np.diff(curve, axis=0) ** 2, axis=1))
            neck_length = np.sum(neck_lengths)
            segment = neck_length / (int(neck_length // delta_z) + 1)

            k = 1
            z_ns, line_sum = [1 - neck_position], 0.0
            for ii in range(num - 2):
                line_sum += neck_lengths[ii]
                if line_sum > k * segment:
                    z_ns.append(1 - x_curve[ii + 1])
                    k += 1

            z_ns = np.array(z_ns)

            # num = int((1 - neck_position) // delta_z) + 1
            # z_ns = np.linspace(delta_z, 1.0 - neck_position, num=num, endpoint=True)

        # generating equatorial, polar part and rest of the neck
        r_eqn, phi_eqn, z_eqn = [], [], []
        r_n, phi_n, z_n = [], [], []
        for z in z_ns:
            z_eqn.append(z)
            phi_eqn.append(0.0)
            args = (0.0, z)
            solution, _, ier, _ = scipy.optimize.fsolve(fn_cylindrical, scipy_solver_init_value, full_output=True,
                                                        args=args, xtol=1e-12)
            r_eqn.append(solution[0])

            z_eqn.append(z)
            phi_eqn.append(c.HALF_PI)
            args = (c.HALF_PI, z)
            solution, _, ier, _ = scipy.optimize.fsolve(fn_cylindrical, scipy_solver_init_value, full_output=True,
                                                        args=args, xtol=1e-12)
            r_eqn.append(solution[0])

            num = int(c.HALF_PI * r_eqn[-1] // delta_z)
            start_val = c.HALF_PI / (num + 1)
            phis = np.linspace(start_val, c.HALF_PI, num=num, endpoint=False)
            for phi in phis:
                z_n.append(z)
                phi_n.append(phi)
                args = (phi, z)
                solution, _, ier, _ = scipy.optimize.fsolve(fn_cylindrical, scipy_solver_init_value, full_output=True,
                                                            args=args, xtol=1e-12)
                r_n.append(solution[0])

        r_eqn = np.array(r_eqn)
        z_eqn = np.array(z_eqn)
        phi_eqn = np.array(phi_eqn)
        z_eqn, y_eqn, x_eqn = utils.cylindrical_to_cartesian(r_eqn, phi_eqn, z_eqn)

        r_n = np.array(r_n)
        z_n = np.array(z_n)
        phi_n = np.array(phi_n)
        z_n, y_n, x_n = utils.cylindrical_to_cartesian(r_n, phi_n, z_n)

        x = np.concatenate((x_eq,  x_eq[:-1], x_meridian,  x_meridian, x_meridian2,  x_meridian2,  x_meridian2,
                            x_meridian2, x_q,  x_q,  x_q,  x_q, x_eqn,  x_eqn, x_n,  x_n,  x_n,  x_n))
        y = np.concatenate((y_eq, -y_eq[:-1], y_meridian,  y_meridian, y_meridian2,  y_meridian2, -y_meridian2,
                            -y_meridian2, y_q, -y_q,  y_q, -y_q, y_eqn, -y_eqn, y_n, -y_n, -y_n,  y_n))
        z = np.concatenate((z_eq,  z_eq[:-1], z_meridian, -z_meridian, z_meridian2, -z_meridian2,  z_meridian2,
                            -z_meridian2, z_q,  z_q, -z_q, -z_q, z_eqn, -z_eqn, z_n,  z_n, -z_n, -z_n))
        x = -x + components_distance if component == 'secondary' else x
        points = np.column_stack((x, y, z))

        return points

    def detached_system_surface(self, component):
        """
        calculates surface faces from the given component's points in case of detached or semi-contact system

        :param component: str
        :return: np.array - N x 3 array of vertice indices
        """
        component_instance = getattr(self, component)
        triangulation = Delaunay(component_instance.points)
        triangles_indices = triangulation.convex_hull
        return triangles_indices

    def over_contact_surface(self, component):
        """
        calculates surface faces from the given component's points in case of over-contact system

        :param component: str - `primary` or `secondary`
        :return: np.array - N x 3 array of vertice indices
        """
        component_instance = getattr(self, component)
        neck_x = self.calculate_neck_position()

        # projection of component's far side surface into ``sphere`` with radius r1
        r1 = neck_x  # radius of the sphere and cylinder
        projected_points = []
        if component == 'primary':
            k = r1 / (neck_x + 0.01)
            for point in component_instance.points:
                if point[0] <= 0:
                    projected_points.append(r1 * point / np.linalg.norm(point))
                else:
                    r = (r1**2 - (k * point[0])**2)**0.5
                    length = np.linalg.norm(point[1:])
                    new_point = np.array([point[0], r * point[1] / length, r * point[2] / length])
                    projected_points.append(new_point)
        else:
            for point in component_instance.points:
                if point[0] >= 1:
                    point_copy = np.array(point)
                    point_copy[0] -= 1
                    new_val = r1 * point_copy / np.linalg.norm(point_copy)
                    new_val[0] += 1
                    projected_points.append(new_val)
                else:
                    k = r1 / ((1 - neck_x) + 0.01)
                    r = (r1**2 - (k * (1 - point[0]))**2)**0.5
                    length = np.linalg.norm(point[1:])
                    new_point = np.array([point[0], r * point[1] / length, r * point[2] / length])
                    projected_points.append(new_point)

        projected_points = np.array(projected_points)

        # triangulation of this now convex object
        triangulation = Delaunay(projected_points)
        triangles_indices = triangulation.convex_hull

        # removal of faces on top of the neck
        new_triangles_indices = []
        for indices in triangles_indices:
            min_x = min([component_instance.points[ii, 0] for ii in indices])
            max_x = max([component_instance.points[ii, 0] for ii in indices])
            if abs(max_x - min_x) > 1e-8:
                new_triangles_indices.append(indices)
            elif not 0 < min_x < 1:
                new_triangles_indices.append(indices)

        return np.array(new_triangles_indices)

    def build_mesh(self, component, components_distance=None):
        if components_distance is None:
            components_distance = 1 - self.eccentricity
        component_instance = getattr(self, component)
        component_instance.points = self.mesh_over_contact(component=component) if self.morphology == 'over-contact' \
            else self.mesh_detached(component=component, components_distance=components_distance)

    def build_surface(self, component='None'):
        component_instance = getattr(self, component)
        component_instance.faces = self.over_contact_surface(component=component) if self.morphology == 'over-contact' \
            else self.detached_system_surface(component=component)

    def evaluate_normals(self, component, component_distance):
        """
        evaluate normals for both components using potential gradient (useful before triangulation)

        :param component:
        :param component_distance:
        :return:
        """
        component_instance = getattr(self, component)
        component_instance.normals = self.calculate_potential_gradient(component=component,
                                                                       components_distance=component_distance)

    def build_colormap(self, component=None, components_distance=None):
        """
        auxiliary function for plot function with descriptor value `surface` in case of temperature colormap turned on

        :param component: str - `primary` or `secondary`
        :param components_distance: float
        :return:
        """
        component_instance = getattr(self, component)
        if component_instance.areas is None:
            component_instance.areas = component_instance.calculate_areas()
        if component_instance.polar_radius is None:
            component_instance.polar_radius = self.calculate_polar_radius(component=component,
                                                                          components_distance=components_distance)
        if component_instance.potential_gradients is None:
            component_instance.potential_gradients = \
                self.calculate_face_magnitude_gradient(component=component, components_distance=components_distance)
            component_instance.polar_potential_gradient = \
                self.calculate_polar_potential_gradient_magnitude(component=component,
                                                                  components_distance=components_distance)
        if component_instance.temperatures is None:
            component_instance.temperatures = component_instance.calculate_effective_temperatures()

    def plot(self, descriptor=None, **kwargs):
        """
        universal plot interface for binary system class, more detailed documentation for each value of descriptor is
        available in graphics library

        :param descriptor: str (defines type of plot):
                            orbit - plots orbit in orbital plane
                            equipotential - plots crossections of surface Hill planes in xy,yz,zx planes
                            mesh - plot surface points
                            surface - plot stellar surfaces
        :param kwargs: dict (depends on descriptor value, see individual functions in graphics.py)
        :return:
        """
        if descriptor == 'orbit':
            KWARGS = ['start_phase', 'stop_phase', 'number_of_points', 'axis_unit', 'frame_of_reference']
            utils.invalid_kwarg_checker(kwargs, KWARGS, BinarySystem.plot)

            method_to_call = graphics.orbit
            start_phase = 0 if 'start_phase' not in kwargs else kwargs['start_phase']
            stop_phase = 1.0 if 'stop_phase' not in kwargs else kwargs['stop_phase']
            number_of_points = 300 if 'number_of_points' not in kwargs else kwargs['number_of_points']

            if 'axis_unit' not in kwargs:
                kwargs['axis_unit'] = u.solRad
            elif kwargs['axis_unit'] == 'dimensionless':
                kwargs['axis_unit'] = u.dimensionless_unscaled

            if 'frame_of_reference' not in kwargs:
                kwargs['frame_of_reference'] = 'primary_component'

            # orbit calculation for given phases
            phases = np.linspace(start_phase, stop_phase, number_of_points)
            ellipse = self.orbit.orbital_motion(phase=phases)
            # if axis are without unit a = 1
            if kwargs['axis_unit'] != u.dimensionless_unscaled:
                a = self._semi_major_axis * units.DISTANCE_UNIT.to(kwargs['axis_unit'])
                radius = a * ellipse[:, 0]
            else:
                radius = ellipse[:, 0]
            azimuth = ellipse[:, 1]
            x, y = utils.polar_to_cartesian(radius=radius, phi=azimuth - c.PI / 2.0)
            if kwargs['frame_of_reference'] == 'barycentric':
                kwargs['x1_data'] = - self.mass_ratio * x / (1 + self.mass_ratio)
                kwargs['y1_data'] = - self.mass_ratio * y / (1 + self.mass_ratio)
                kwargs['x2_data'] = x / (1 + self.mass_ratio)
                kwargs['y2_data'] = y / (1 + self.mass_ratio)
            elif kwargs['frame_of_reference'] == 'primary_component':
                kwargs['x_data'], kwargs['y_data'] = x, y

        elif descriptor == 'equipotential':
            KWARGS = ['plane', 'phase']
            utils.invalid_kwarg_checker(kwargs, KWARGS, BinarySystem.plot)

            method_to_call = graphics.equipotential

            if 'phase' not in kwargs:
                kwargs['phase'] = 0
            if 'plane' not in kwargs:
                kwargs['plane'] = 'xy'

            # relative distance between components (a = 1)
            if utils.is_plane(kwargs['plane'], 'xy') or utils.is_plane(
                    kwargs['plane'], 'yz') or utils.is_plane(kwargs['plane'], 'zx'):
                components_distance = self.orbit.orbital_motion(phase=kwargs['phase'])[0][0]
                points_primary, points_secondary = \
                    self.compute_equipotential_boundary(components_distance=components_distance, plane=kwargs['plane'])
            else:
                raise ValueError('Invalid choice of crossection plane, use only: `xy`, `yz`, `zx`.')

            kwargs['points_primary'] = points_primary
            kwargs['points_secondary'] = points_secondary

        elif descriptor == 'mesh':
            KWARGS = ['phase', 'components_to_plot']
            utils.invalid_kwarg_checker(kwargs, KWARGS, BinarySystem.plot)

            method_to_call = graphics.binary_mesh

            if 'phase' not in kwargs:
                kwargs['phase'] = 0
            if 'components_to_plot' not in kwargs:
                kwargs['components_to_plot'] = 'both'

            components_distance = self.orbit.orbital_motion(phase=kwargs['phase'])[0][0]

            if kwargs['components_to_plot'] in ['primary', 'both']:
                if self.primary.points is None:
                    self.build_mesh(component='primary', components_distance=components_distance)
                kwargs['points_primary'] = self.primary.points

            if kwargs['components_to_plot'] in ['secondary', 'both']:
                if self.secondary.points is None:
                    self.build_mesh(component='secondary', components_distance=components_distance)
                kwargs['points_secondary'] = self.secondary.points

        elif descriptor == 'surface':
            KWARGS = ['phase', 'components_to_plot', 'normals', 'edges', 'colormap']
            utils.invalid_kwarg_checker(kwargs, KWARGS, BinarySystem.plot)

            method_to_call = graphics.binary_surface

            if 'phase' not in kwargs:
                kwargs['phase'] = 0
            if 'components_to_plot' not in kwargs:
                kwargs['components_to_plot'] = 'both'
            if 'normals' not in kwargs:
                kwargs['normals'] = False
            if 'edges' not in kwargs:
                kwargs['edges'] = False
            if 'colormap' not in kwargs:
                kwargs['colormap'] = None

            components_distance = self.orbit.orbital_motion(phase=kwargs['phase'])[0][0]

            if kwargs['components_to_plot'] in ['primary', 'both']:
                if self.primary.points is None:
                    self.build_mesh(component='primary', components_distance=components_distance)
                kwargs['points_primary'] = self.primary.points
                if self.primary.faces is None:
                    self.build_surface(component='primary')
                kwargs['primary_triangles'] = self.primary.faces

                if kwargs['normals']:
                    kwargs['primary_centres'] = self.primary.calculate_surface_centres(
                        kwargs['points_primary'], kwargs['primary_triangles'])
                    kwargs['primary_arrows'] = self.primary.calculate_normals(
                        kwargs['points_primary'], kwargs['primary_triangles'])

                if kwargs['colormap'] == 'temperature':
                    self.build_colormap(component='primary', components_distance=components_distance)
                    kwargs['primary_cmap'] = self.primary.temperatures

            if kwargs['components_to_plot'] in ['secondary', 'both']:
                if self.secondary.points is None:
                    self.build_mesh(component='secondary', components_distance=components_distance)
                kwargs['points_secondary'] = self.secondary.points
                if self.secondary.faces is None:
                    self.build_surface(component='secondary')
                kwargs['secondary_triangles'] = self.secondary.faces

                if kwargs['normals']:
                    kwargs['secondary_centres'] = self.secondary.calculate_surface_centres(
                        kwargs['points_secondary'], kwargs['secondary_triangles'])
                    kwargs['secondary_arrows'] = self.secondary.calculate_normals(
                        kwargs['points_secondary'], kwargs['secondary_triangles'])

                if kwargs['colormap'] == 'temperature':
                    self.build_colormap(component='secondary', components_distance=components_distance)
                    kwargs['secondary_cmap'] = self.secondary.temperatures

        else:
            raise ValueError("Incorrect descriptor `{}`".format(descriptor))

        method_to_call(**kwargs)

    def surface(self, component):
        # todo: add info
        """

        :param component: specify component, use `primary` or `secondary`
        :type: str
        :return:
        """

        if component not in ["primary", "secondary"]:
            raise ValueError("Incorrect component value, `primary` or `secondary` allowed.")
        component_instance = getattr(self, component)

        # build surface if there is no spot specified
        if not component_instance.spots:
            self.build_surface(component)
            return

        vertices_map = [{"type": "object", "enum": -1} for _ in component_instance.points]
        points = copy(component_instance.points)
        normals = copy(component_instance.normals)

        # average spacing of component surface points
        avsp = utils.average_spacing(data=component_instance.points, neighbours=6)

        for spot_index, spot in component_instance.spots.items():
            avsp_spot = utils.average_spacing(data=spot.points, neighbours=6)
            vertices_to_remove, vertices_test = [], []

            # find nearest points to spot alt center
            tree = KDTree(points)
            distances, indices = tree.query(spot.boundary_center, k=len(points))

            max_dist_to_object_point = spot.max_size + (0.25 * avsp)
            max_dist_to_spot_point = spot.max_size + (0.1 * avsp_spot)

            for dist, ix in zip(distances, indices):
                if dist > max_dist_to_object_point:
                    # break, because distancies are ordered by size, so there is no more points of object that
                    # have to be removed
                    break

                # distance exeption for spots points
                # we keep such point [it is point in innner ring]
                if vertices_map[ix]["type"] == "spot" and dist > max_dist_to_spot_point:
                    continue
                # norms 0 belong to boundary center
                if np.dot(spot.normals[0], normals[ix]) > 0:
                    vertices_to_remove.append(ix)

            # simplices of target object for testing whether point lying inside or not of spot boundary
            vertices_to_remove = list(set(vertices_to_remove))

            # test if index to remove from all current points from simplex_map belongs to any of spots
            spot_indices, star_indices = [], []
            for item in vertices_to_remove:
                # that cannot occurred in firt step of loop, since there is no spot
                if vertices_map[item]["type"] == "spot":
                    spot_indices.append(item)
                else:
                    star_indices.append(item)

            # points, norms and vertices_map update
            if len(vertices_to_remove) != 0:
                _points, _normals = [], []
                _vertices_map = {}
                m_ix = 0

                for ix, vertex, norm in list(zip(range(0, len(points)), points, normals)):
                    if ix in vertices_to_remove:
                        # skip point if is marked for removal
                        continue

                    # append only points of currrent object that do not intervent to spot
                    # [current, since there should be already spot from previous iteration step]
                    _points.append(vertex)
                    _normals.append(norm)

                    _vertices_map[m_ix] = {"type": vertices_map[ix]["type"], "enum": vertices_map[ix]["enum"]}
                    m_ix += 1

                shift = len(_points)
                for i, vertex, norm in list(zip(range(shift, shift + len(spot.points)), spot.points, spot.normals)):
                    _points.append(vertex)
                    _normals.append(norm)
                    _vertices_map[i] = {"type": "spot", "enum": spot_index}

                points = copy(_points)
                vertices_map = copy(_vertices_map)
                normals = copy(_normals)

                del (_points, _vertices_map, _normals)

        component_instance.points = points

        # triangulation process
        self.build_surface(component)

        spots_instance_indices = list(set([vertices_map[ix]["enum"]
                                      for ix in vertices_map if vertices_map[ix]["type"] == "spot"]))

        model = {"object": [], "spots": {}}
        spot_candidates = {"simplex": {}, "com": {}, "3rd_enum": {}, "ix": {}}

        # init variables
        for spot_index in spots_instance_indices:
            model["spots"][spot_index] = []
            for key in ["com", "3rd_enum", "ix"]:
                spot_candidates[key][spot_index] = []

        # iterate over triagnulation
        # simplex (2d simplex over triangulatio e.g. [100, 25, 36]), I mentioned 2d, since in 3d, simplex is tetrahedron
        # face (point representation of triangle (contain real coordinates, not just indices))
        for simplex, face, ix in list(zip(component_instance.faces,
                                          component_instance.points[component_instance.faces],
                                          range(component_instance.faces.shape[0]))):

            # test if each point belongs to spot
            if vertices_map[simplex[0]]["type"] == "spot" and vertices_map[simplex[1]]["type"] == "spot" \
                    and vertices_map[simplex[2]]["type"] == "spot":

                # if each point belongs to the same spot, then it is for sure face of that spot
                if vertices_map[simplex[0]]["enum"] == vertices_map[simplex[1]]["enum"] == vertices_map[simplex[2]]["enum"]:
                    model["spots"][vertices_map[simplex[0]]["enum"]].append(np.array(simplex))

                else:
                    # if at least one of points of face belongs to different spot, we have to test
                    # which one of those spots current face belongs to

                    reference, trd_enum = None, None
                    # variable trd_enum is enum index of 3rd corner of face;

                    if vertices_map[simplex[-1]]["enum"] == vertices_map[simplex[0]]["enum"]:
                        reference = vertices_map[simplex[-1]]["enum"]
                        trd_enum = vertices_map[simplex[1]]["enum"]
                    elif vertices_map[simplex[0]]["enum"] == vertices_map[simplex[1]]["enum"]:
                        reference = vertices_map[simplex[0]]["enum"]
                        trd_enum = vertices_map[simplex[-1]]["enum"]
                    elif vertices_map[simplex[1]]["enum"] == vertices_map[simplex[-1]]["enum"]:
                        reference = vertices_map[simplex[1]]["enum"]
                        trd_enum = vertices_map[simplex[0]]["enum"]

                    if reference is not None:
                        spot_candidates["com"][reference].append(np.average(face, axis=0))
                        spot_candidates["3rd_enum"][reference].append(trd_enum)
                        spot_candidates["ix"][reference].append(ix)

            # if at least one of points belongs to star body, then it is for sure star body face
            elif vertices_map[simplex[0]]["type"] == "t_object" or vertices_map[simplex[1]]["type"] == "t_object" \
                    or vertices_map[simplex[2]]["type"] == "t_object":
                model["object"].append(np.array(simplex))
            else:
                model["object"].append(np.array(simplex))

        if spot_candidates["com"]:
            for spot_index in spot_candidates["com"].keys():
                # get center and size of current spot candidate
                center, size = component_instance.spots[spot_index].boundary_center, \
                               component_instance.spots[spot_index].max_size

                # compute distance of all center of mass of faces of current
                # spot candidate to the center of this candidate
                dists = [np.linalg.norm(np.array(com) - np.array(center)) for com in spot_candidates["com"][spot_index]]

                # test if dist is smaller as current spot size;
                # if dist is smaller, then current face belongs to spots otherwise face belongs to t_object itself

                for idx, dist in enumerate(dists):
                    simplex_index = spot_candidates["ix"][spot_index][idx]
                    if dist < size:
                        model["spots"][spot_index].append(np.array(component_instance.faces[simplex_index]))
                    else:
                        # make the same computation for 3rd vertex of face
                        # it might be confusing, but spot candidate is spot where 2 of 3 vertex of one face belong to first spot,
                        # and the 3rd index belongs to another (neighbour) spot
                        # it has to be alos tested, whether face finally do not belongs to spot candidate;

                        trd_spot_index = spot_candidates["3rd_enum"][spot_index][idx]

                        trd_center = component_instance.spots[trd_spot_index].boundary_center
                        trd_size = component_instance.spots[trd_spot_index].max_size

                        com = spot_candidates["com"][spot_index][idx]
                        dist = np.linalg.norm(np.array(com) - np.array(trd_center))

                        if dist < trd_size:
                            model["spots"][trd_spot_index].append(np.array(component_instance.faces[simplex_index]))
                        else:
                            model["object"].append(np.array(component_instance.faces[simplex_index]))

        # remove spots that are totaly overlaped
        for spot_index, _ in list(component_instance.spots.items()):
            if spot_index not in spots_instance_indices:
                self._logger.warning("Spot with index {} doesn't contain any face and will be removed "
                                     "from component {} spot list".format(spot_index, component_instance.name))
                component_instance.remove_spot(spot_index=spot_index)
            else:
                self._logger.debug(
                    "Changing value of parameter points of spot {} / "
                    "component {}".format(spot_index, component_instance.name))
                # get points currently belong to the given spot
                indices = list(set(np.array(model["spots"][spot_index]).flatten()))
                component_instance.spots[spot_index].points = component_instance.points[indices]

                self._logger.debug(
                    "Changing value of parameter faces of spot {} / "
                    "component {}".format(spot_index, component_instance.name))
                component_instance.spots[spot_index].faces = model["spots"][spot_index]
                remap_dict = {idx[1]: idx[0] for idx in enumerate(indices)}
                component_instance.spots[spot_index].faces = \
                    utils.remap(component_instance.spots[spot_index].faces, remap_dict)

        self._logger.debug("Changing value of parameter points of object {}".format(component_instance.name))
        indices = list(set(np.array(model["object"]).flatten()))
        component_instance.points = component_instance.points[indices]

        self._logger.debug("Changing value of parameter faces of object {}".format(component_instance.name))
        remap_dict = {idx[1]: idx[0] for idx in enumerate(indices)}

        component_instance.faces = utils.remap(model["object"], remap_dict)

        # todo: recompute normals????

        # graphics.binary_surface(components_to_plot="primary",
        #                         primary_triangles=component_instance.faces,
        #                         points_primary=component_instance.points, edges=True)

    def is_property(self, kwargs):
        """
        method for checking if keyword arguments are valid properties of this class

        :param kwargs: dict
        :return:
        """
        is_not = ['`{}`'.format(k) for k in kwargs if k not in dir(self)]
        if is_not:
            raise AttributeError('Arguments {} are not valid {} properties.'.format(', '.join(is_not),
                                                                                    BinarySystem.__name__))<|MERGE_RESOLUTION|>--- conflicted
+++ resolved
@@ -226,14 +226,8 @@
 
                 boundary_com = np.sum(np.array(boundary_points), axis=0) / len(boundary_points)
                 boundary_com = utils.cartesian_to_sphetical(*boundary_com)
-<<<<<<< HEAD
-                solution, _ = self.solver(fn, solver_condition, *(components_distance, boundary_com[1],
-                                                                  boundary_com[2]))
-                boundary_center = utils.spherical_to_cartesian(solution, boundary_com[1], boundary_com[2])
-=======
                 solution, _ = self.solver(fn, solver_condition, *(components_distance, boundary_com[1], boundary_com[2]))
                 boundary_center = np.array(utils.spherical_to_cartesian(solution, boundary_com[1], boundary_com[2]))
->>>>>>> 0dfa7ced
 
                 # first point will be always barycenter of boundary
                 spot_points[0] = boundary_center
@@ -249,19 +243,6 @@
                     spot_instance.boundary_center = np.array(boundary_center)
                     spot_instance.center = np.array(spot_center)
                 else:
-<<<<<<< HEAD
-                    spot_instance.points = np.array([(components_distance - point[0], -point[1], point[2])
-                                                    for point in spot_points])
-
-                    spot_instance.boundary = np.array([(components_distance - point[0], -point[1], point[2])
-                                                      for point in boundary_points])
-
-                    spot_instance.boundary_center = np.array((components_distance - boundary_center[0],
-                                                             -boundary_center[1], boundary_center[2]))
-
-                    spot_instance.center = np.array((components_distance - spot_center[0], -spot_center[1][1],
-                                                    spot_center[1][2]))
-=======
                     spot_instance.points = np.array([np.array([components_distance - point[0], -point[1], point[2]])
                                                      for point in spot_points])
 
@@ -273,7 +254,6 @@
 
                     spot_instance.center = np.array([components_distance - spot_center[0], -spot_center[1][1],
                                                     spot_center[1][2]])
->>>>>>> 0dfa7ced
 
                 spot_instance.normals = self.calculate_potential_gradient(component=component,
                                                                           components_distance=components_distance,
@@ -1561,6 +1541,9 @@
         :param kwargs: dict (depends on descriptor value, see individual functions in graphics.py)
         :return:
         """
+
+        # fixme: alpha argument is not used anymore
+
         if descriptor == 'orbit':
             KWARGS = ['start_phase', 'stop_phase', 'number_of_points', 'axis_unit', 'frame_of_reference']
             utils.invalid_kwarg_checker(kwargs, KWARGS, BinarySystem.plot)
