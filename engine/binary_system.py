'''
             _,--""--,_
        _,,-"          \
    ,-e"                ;
   (*             \     |
    \o\     __,-"  )    |
     `,_   (((__,-"     L___,,--,,__
        ) ,---\  /\    / -- '' -'-' )
      _/ /     )_||   /---,,___  __/
     """"     """"|_ /         ""
                  """"

 ______ _______ ______ _______ ______
|   __ \       |   __ \    ___|   __ \
|   __ <   -   |   __ <    ___|      <
|______/_______|______/_______|___|__|

    Because of funny Polish video

'''

from engine.system import System
from engine.star import Star
from engine.spot import Spot
from engine.orbit import Orbit
from astropy import units as u
import numpy as np
import logging
from engine import const as c
from scipy.optimize import newton
from engine import utils
from engine import graphics
from engine import units
import scipy
from scipy.spatial import Delaunay

logging.basicConfig(level=logging.DEBUG, format='%(asctime)s : [%(levelname)s] : %(name)s : %(message)s')


class BinarySystem(System):
    KWARGS = ['gamma', 'inclination', 'period', 'eccentricity', 'argument_of_periastron', 'primary_minimum_time',
              'phase_shift']

    def __init__(self, primary, secondary, name=None, **kwargs):
        self.is_property(kwargs)
        super(BinarySystem, self).__init__(name=name, **kwargs)

        # get logger
        self._logger = logging.getLogger(BinarySystem.__name__)
        self._logger.info("Initialising object {}".format(BinarySystem.__name__))

        self._logger.debug("Setting property components "
                           "of class instance {}".format(BinarySystem.__name__))

        # assign components to binary system
        self._primary = primary
        self._secondary = secondary

        # physical properties check
        self._mass_ratio = self.secondary.mass / self.primary.mass

        # default values of properties
        self._inclination = None
        self._period = None
        self._eccentricity = None
        self._argument_of_periastron = None
        self._orbit = None
        self._primary_minimum_time = None
        self._phase_shift = None
        self._semi_major_axis = None
        self._periastron_phase = None

        params = {"primary": self.primary, "secondary": self.secondary}
        params.update(**kwargs)
        self._params_validity_check(**params)
        # set attributes and test whether all parameters were initialized
        missing_kwargs = []
        for kwarg in BinarySystem.KWARGS:
            if kwarg not in kwargs:
                missing_kwargs.append("`{}`".format(kwarg))
                self._logger.error("Property {} "
                                   "of class instance {} was not initialized".format(kwarg, BinarySystem.__name__))
            else:
                setattr(self, kwarg, kwargs[kwarg])

        # will show all missing kwargs from KWARGS
        if missing_kwargs:
            raise ValueError('Mising argument(s): {} in class instance {}'.format(', '.join(missing_kwargs),
                                                                                  BinarySystem.__name__))

        # calculation of dependent parameters
        self._semi_major_axis = self.semi_major_axis_from_3rd_kepler_law()

        # orbit initialisation
        self.init_orbit()

        # binary star morphology estimation
        self._morphology = self._estimate_morphology()

        # todo: compute and assign to all radii values to both components

        # evaluate spots of both components
        self._evaluate_spots()

    def _evaluate_spots(self):
        fns = {"primary": self.potential_primary_fn, "secondary": self.potential_secondary_fn}

        for component, fn in fns.items():
            self._logger.info("Evaluating spots for {} component".format(component))
            component_instance = getattr(self, component)

<<<<<<< HEAD
=======
            if not component_instance.spots:
                self._logger.info("No spots to evaluate for {} component. Skipping.".format(component))
                continue
    #
    #     wuma_components_separation = None
    #     # in case of wuma system, get separation and make additional test of location of each point (if primary
    #     # spot doesn't intersect with secondary, if does, then such spot will be skiped completly)
    #     if self.morphology == "over-contact":
    #         wuma_components_separation = self.calculate_neck_position()
    #
    #     for spot_instance in self._spots:
    #         # lon -> phi, lat -> theta
    #         lon, lat, diameter = spot_instance.longitude, spot_instance.latitude, spot_instance.angular_diameter

>>>>>>> 2e0985a6
    def _params_validity_check(self, **kwargs):

        if not isinstance(kwargs.get("primary"), Star):
            raise TypeError("Primary component is not instance of class {}".format(Star.__name__))

        if not isinstance(kwargs.get("secondary"), Star):
            raise TypeError("Secondary component is not instance of class {}".format(Star.__name__))

        # checking if stellar components have all necessary parameters initialised
        # tehese parameters are not mandatory in single star system, so validity check cannot be provided
        # on whole set of KWARGS in star object
        star_mandatory_kwargs = ['mass', 'surface_potential', 'synchronicity']
        missing_kwargs = []
        for component in [self.primary, self.secondary]:
            for kwarg in star_mandatory_kwargs:
                if getattr(component, kwarg) is None:
                    missing_kwargs.append("`{}`".format(kwarg))

            component_name = 'primary' if component == self.primary else 'secondary'
            if len(missing_kwargs) != 0:
                raise ValueError('Mising argument(s): {} in {} component Star class'.format(
                    ', '.join(missing_kwargs), component_name))

    def init(self):
        """
        function to reinitialize BinarySystem class instance after changing parameter(s) of binary system using setters

        :return:
        """
        self.__init__(primary=self.primary, secondary=self.secondary, **self._kwargs_serializer())

    def _kwargs_serializer(self):
        """
        creating dictionary of keyword arguments of BinarySystem class in order to be able to reinitialize the class
        instance in init()

        :return: dict
        """
        serialized_kwargs = {}
        for kwarg in self.KWARGS:
            serialized_kwargs[kwarg] = getattr(self, kwarg)
        return serialized_kwargs

    def _estimate_morphology(self):
        """
        Setup binary star class property `morphology`
        :return:
        """
        PRECISSION = 1e-8

        # fixme: probably should be better to create a new function like setup_critical_potentials()

        primary_critical_potential = self.critical_potential(component="primary",
                                                             phase=self.orbit.periastron_phase)
        secondary_critical_potential = self.critical_potential(component="secondary",
                                                               phase=self.orbit.periastron_phase)

        self.primary.critical_surface_potential = primary_critical_potential
        self.secondary.critical_surface_potential = secondary_critical_potential

        if self.primary.synchronicity == 1 and self.secondary.synchronicity == 1 and self.eccentricity == 0.0:
            lp = self.libration_potentials()
            self._primary_filling_factor = (lp[1] - self.primary.surface_potential) / (lp[1] - lp[2])
            self._secondary_filling_factor = (lp[1] - self.secondary.surface_potential) / (lp[1] - lp[2])

            if ((1 > self.secondary_filling_factor > 0) or (1 > self.primary_filling_factor > 0)) and \
                    (self.primary_filling_factor - self.secondary_filling_factor > PRECISSION):
                raise ValueError("Detected over-contact binary system, but potentials of components are not the same.")
            if self.primary_filling_factor > 1 or self.secondary_filling_factor > 1:
                raise ValueError("Non-Physical system: primary_filling_factor or "
                                 "secondary_filling_factor is greater then 1. Filling factor is obtained as following:"
                                 "(Omega_{inner} - Omega) / (Omega_{inner} - Omega_{outter})")

            if (abs(self.primary_filling_factor) < PRECISSION and self.secondary_filling_factor < 0) or (
                            self.primary_filling_factor < 0 and abs(self.secondary_filling_factor) < PRECISSION):
                return "semi-detached"
            elif self.primary_filling_factor < 0 and self.secondary_filling_factor < 0:
                return "detached"
            elif 1 >= self.primary_filling_factor > 0:
                return "over-contact"
            elif self.primary_filling_factor > 1 or self.secondary_filling_factor > 1:
                raise ValueError("Non-Physical system: potential of components is to low.")

        else:
            self._primary_filling_factor, self._secondary_filling_factor = None, None
            if abs(self.primary.surface_potential - primary_critical_potential) < PRECISSION and \
               abs(self.secondary.surface_potential - secondary_critical_potential) < PRECISSION:
                return "double-contact"

            elif self.primary.surface_potential > primary_critical_potential and (
                        self.secondary.surface_potential > secondary_critical_potential):
                return "detached"

            else:
                raise ValueError("Non-Physical system. Change stellar parameters.")

    def init_orbit(self):
        """
        encapsulating orbit class into binary system

        :return:
        """
        self._logger.debug("Re/Initializing orbit in class instance {} ".format(BinarySystem.__name__))
        orbit_kwargs = {key: getattr(self, key) for key in Orbit.KWARGS}
        self._orbit = Orbit(**orbit_kwargs)

    @property
    def primary_filling_factor(self):
        """
        filling factor for primary components

        :return: (np.)float
        """
        return self._primary_filling_factor

    @property
    def secondary_filling_factor(self):
        """
        fillinf catro for secondary component

        :return: (np.)float
        """
        return self._secondary_filling_factor

    @property
    def morphology(self):
        """
        morphology of binary star system

        :return: str; detached, semi-detached, over-contact, double-contact
        """
        return self._morphology

    @property
    def mass_ratio(self):
        """
        returns mass ratio m2/m1 of binary system components

        :return: numpy.float
        """
        return self._mass_ratio

    @mass_ratio.setter
    def mass_ratio(self, value):
        """
        disabled setter for binary system mass ratio

        :param value:
        :return:
        """
        raise Exception("Property ``mass_ratio`` is read-only.")

    @property
    def primary(self):
        """
        encapsulation of primary component into binary system

        :return: class Star
        """
        return self._primary

    @property
    def secondary(self):
        """
        encapsulation of secondary component into binary system

        :return: class Star
        """
        return self._secondary

    @property
    def orbit(self):
        """
        encapsulation of orbit class into binary system

        :return: class Orbit
        """
        return self._orbit

    @property
    def period(self):
        """
        returns orbital period of binary system

        :return: (np.)int, (np.)float, astropy.unit.quantity.Quantity
        """
        return self._period

    @period.setter
    def period(self, period):
        """
        set orbital period of bonary star system, if unit is not specified, default period unit is assumed

        :param period: (np.)int, (np.)float, astropy.unit.quantity.Quantity
        :return:
        """
        if isinstance(period, u.quantity.Quantity):
            self._period = np.float64(period.to(units.PERIOD_UNIT))
        elif isinstance(period, (int, np.int, float, np.float)):
            self._period = np.float64(period)
        else:
            raise TypeError('Input of variable `period` is not (np.)int or (np.)float '
                            'nor astropy.unit.quantity.Quantity instance.')
        self._logger.debug("Setting property period "
                           "of class instance {} to {}".format(BinarySystem.__name__, self._period))

    @property
    def inclination(self):
        """
        inclination of binary star system

        :return: (np.)int, (np.)float, astropy.unit.quantity.Quantity
        """
        return self._inclination

    @inclination.setter
    def inclination(self, inclination):
        """
        set orbit inclination of binary star system, if unit is not specified, default unit is assumed

        :param inclination: (np.)int, (np.)float, astropy.unit.quantity.Quantity
        :return:
        """

        if isinstance(inclination, u.quantity.Quantity):
            self._inclination = np.float64(inclination.to(units.ARC_UNIT))
        elif isinstance(inclination, (int, np.int, float, np.float)):
            self._inclination = np.float64(inclination)
        else:
            raise TypeError('Input of variable `inclination` is not (np.)int or (np.)float '
                            'nor astropy.unit.quantity.Quantity instance.')

        if not 0 <= self.inclination <= c.PI:
            raise ValueError('Eccentricity value of {} is out of bounds (0, pi).'.format(self.inclination))

        self._logger.debug("Setting property inclination "
                           "of class instance {} to {}".format(BinarySystem.__name__, self._inclination))

    @property
    def eccentricity(self):
        """
        eccentricity of orbit of binary star system

        :return: (np.)int, (np.)float
        """
        return self._eccentricity

    @eccentricity.setter
    def eccentricity(self, eccentricity):
        """
        set eccentricity

        :param eccentricity: (np.)int, (np.)float
        :return:
        """
        if eccentricity < 0 or eccentricity > 1 or not isinstance(eccentricity, (int, np.int, float, np.float)):
            raise TypeError(
                'Input of variable `eccentricity` is not (np.)int or (np.)float or it is out of boundaries.')
        self._eccentricity = eccentricity
        self._logger.debug("Setting property eccentricity "
                           "of class instance {} to {}".format(BinarySystem.__name__, self._eccentricity))

    @property
    def argument_of_periastron(self):
        """
        argument of periastron

        :return: (np.)int, (np.)float, astropy.unit.quantity.Quantity
        """
        return self._argument_of_periastron

    @argument_of_periastron.setter
    def argument_of_periastron(self, argument_of_periastron):
        """
        setter for argument of periastron

        :param argument_of_periastron: (np.)int, (np.)float, astropy.unit.quantity.Quantity
        :return:
        """
        if isinstance(argument_of_periastron, u.quantity.Quantity):
            self._argument_of_periastron = np.float64(argument_of_periastron.to(units.ARC_UNIT))
        elif isinstance(argument_of_periastron, (int, np.int, float, np.float)):
            self._argument_of_periastron = np.float64(argument_of_periastron)
        else:
            raise TypeError('Input of variable `periastron` is not (np.)int or (np.)float '
                            'nor astropy.unit.quantity.Quantity instance.')

    @property
    def primary_minimum_time(self):
        """
        returns time of primary minimum in default period unit

        :return: numpy.float
        """
        return self._primary_minimum_time

    @primary_minimum_time.setter
    def primary_minimum_time(self, primary_minimum_time):
        """
        setter for time of primary minima

        :param primary_minimum_time: (np.)int, (np.)float, astropy.unit.quantity.Quantity
        :return:
        """
        if isinstance(primary_minimum_time, u.quantity.Quantity):
            self._primary_minimum_time = np.float64(primary_minimum_time.to(units.PERIOD_UNIT))
        elif isinstance(primary_minimum_time, (int, np.int, float, np.float)):
            self._primary_minimum_time = np.float64(primary_minimum_time)
        else:
            raise TypeError('Input of variable `primary_minimum_time` is not (np.)int or (np.)float '
                            'nor astropy.unit.quantity.Quantity instance.')
        self._logger.debug("Setting property primary_minimum_time "
                           "of class instance {} to {}".format(BinarySystem.__name__, self._primary_minimum_time))

    @property
    def phase_shift(self):
        """
        returns phase shift of the primary eclipse minimum with respect to ephemeris
        true_phase is used during calculations, where: true_phase = phase + phase_shift

        :return: numpy.float
        """
        return self._phase_shift

    @phase_shift.setter
    def phase_shift(self, phase_shift):
        """
        setter for phase shift of the primary eclipse minimum with respect to ephemeris
        this will cause usage of true_phase during calculations, where: true_phase = phase + phase_shift

        :param phase_shift: numpy.float
        :return:
        """
        self._phase_shift = phase_shift
        self._logger.debug("Setting property phase_shift "
                           "of class instance {} to {}".format(BinarySystem.__name__, self._phase_shift))

    @property
    def semi_major_axis(self):
        """
        returns semi major axis of the system in default distance unit

        :return: np.float
        """
        return self._semi_major_axis

    def semi_major_axis_from_3rd_kepler_law(self):
        """
        calculates length semi major axis usin 3rd kepler law

        :return: np.float
        """
        period = (self._period * units.PERIOD_UNIT).to(u.s)
        return (c.G * (self.primary.mass + self.secondary.mass) * period ** 2 / (4 * c.PI ** 2)) ** (1.0 / 3)

    def compute_lc(self):
        pass

    def get_info(self):
        pass

    def primary_potential_derivative_x(self, x, *args):
        """
        derivative of potential function perspective of primary component along the x axis

        :param x: (np.)float
        :param args: tuple ((np.)float, (np.)float); (components distance, synchronicity of primary component)
        :return: (np.)float
        """
        d, = args
        r_sqr, rw_sqr = x ** 2, (d - x) ** 2
        return - (x / r_sqr ** (3.0 / 2.0)) + ((self.mass_ratio * (d - x)) / rw_sqr ** (
            3.0 / 2.0)) + self.primary.synchronicity ** 2 * (self.mass_ratio + 1) * x - self.mass_ratio / d ** 2

    def secondary_potential_derivative_x(self, x, *args):
        """
        derivative of potential function perspective of secondary component along the x axis

        :param x: (np.)float
        :param args: tuple ((np.)float, (np.)float); (components distance, synchronicity of secondary component)
        :return: (np.)float
        """
        d, = args
        r_sqr, rw_sqr = x ** 2, (d - x) ** 2
        return - (x / r_sqr ** (3.0 / 2.0)) + ((self.mass_ratio * (d - x)) / rw_sqr ** (
            3.0 / 2.0)) - self.secondary.synchronicity ** 2 * (self.mass_ratio + 1) * (d - x) + (1.0 / d ** 2)

    def potential_value_primary(self, radius, *args):
        """
        calculates modified kopal potential from point of view of primary component

        :param radius: (np.)float; spherical variable
        :param args: ((np.)float, (np.)float, (np.)float); (component distance, azimuthal angle, polar angle)
        :return: (np.)float
        """
        d, phi, theta = args  # distance between components, azimut angle, latitude angle (0,180)

        block_a = 1.0 / radius
        block_b = self.mass_ratio / (np.sqrt(np.power(d, 2) + np.power(radius, 2) - (
            2.0 * radius * np.cos(phi) * np.sin(theta) * d)))
        block_c = (self.mass_ratio * radius * np.cos(phi) * np.sin(theta)) / (np.power(d, 2))
        block_d = 0.5 * np.power(self.primary.synchronicity, 2) * (1 + self.mass_ratio) * np.power(radius, 2) * (
            1 - np.power(np.cos(theta), 2))

        return block_a + block_b - block_c + block_d

    def potential_value_primary_cylindrical(self, radius, *args):
        """
        calculates modified kopal potential from point of view of primary component in cylindrical coordinates
        r_n, phi_n, z_n, where z_n = x and heads along z axis, this function is intended for generation of ``necks``
        of W UMa systems, therefore components distance = 1 an synchronicity = 1 is assumed

        :param radius: np.float
        :param args: tuple (np.float, np.float) - phi, z (polar coordinates)
        :return:
        """
        phi, z = args

        block_a = 1 / np.power(np.power(z, 2) + np.power(radius, 2), 0.5)
        block_b = self.mass_ratio / np.power(np.power(1 - z, 2) + np.power(radius, 2), 0.5)
        block_c = 0.5 * np.power(self.mass_ratio, 2) / (self.mass_ratio + 1)
        block_d = 0.5 * (self.mass_ratio + 1) * (np.power(self.mass_ratio / (self.mass_ratio + 1) - z, 2)
                                                 + np.power(radius * np.sin(phi), 2))

        return block_a + block_b - block_c + block_d

    def potential_value_secondary(self, radius, *args):
        """
        calculates modified kopal potential from point of view of secondary component

        :param radius: np.float; spherical variable
        :param args: (np.float, np.float, np.float); (component distance, azimutal angle, polar angle)
        :return: np.float
        """
        d, phi, theta = args
        inverted_mass_ratio = 1.0 / self.mass_ratio

        block_a = 1.0 / radius
        block_b = inverted_mass_ratio / (np.sqrt(np.power(d, 2) + np.power(radius, 2) - (
            2.0 * radius * np.cos(phi) * np.sin(theta) * d)))
        block_c = (inverted_mass_ratio * radius * np.cos(phi) * np.sin(theta)) / (np.power(d, 2))
        block_d = 0.5 * np.power(self.secondary.synchronicity, 2) * (1 + inverted_mass_ratio) * np.power(
            radius, 2) * (1 - np.power(np.cos(theta), 2))

        inverse_potential = (block_a + block_b - block_c + block_d) / inverted_mass_ratio + (
            0.5 * ((inverted_mass_ratio - 1) / inverted_mass_ratio))

        return inverse_potential

    def potential_value_secondary_cylindrical(self, radius, *args):
        """
        calculates modified kopal potential from point of view of secondary component in cylindrical coordinates
        r_n, phi_n, z_n, where z_n = x and heads along z axis, this function is intended for generation of ``necks``
        of W UMa systems, therefore components distance = 1 an synchronicity = 1 is assumed

        :param radius: np.float
        :param args: tuple (np.float, np.float) - phi, z (polar coordinates)
        :return:
        """
        phi, z = args
        inverted_mass_ratio = 1.0 / self.mass_ratio

        block_a = 1 / np.power(np.power(z, 2) + np.power(radius, 2), 0.5)
        block_b = inverted_mass_ratio / np.power(np.power(1 - z, 2) + np.power(radius, 2), 0.5)
        block_c = 0.5 * np.power(inverted_mass_ratio, 2) / (inverted_mass_ratio + 1)
        block_d = 0.5 * (inverted_mass_ratio + 1) * (np.power(inverted_mass_ratio / (inverted_mass_ratio + 1) - z, 2)
                                                     + np.power(radius * np.sin(phi), 2))

        return (block_a + block_b - block_c + block_d) / inverted_mass_ratio + (
                0.5 * ((inverted_mass_ratio - 1) / inverted_mass_ratio))

    def potential_primary_fn(self, radius, *args):
        """
        implicit potential function from perspective of primary component

        :param radius: np.float; spherical variable
        :param args: (np.float, np.float, np.float); (component distance, azimutal angle, polar angle)
        :return:
        """
        return self.potential_value_primary(radius, *args) - self.primary.surface_potential

    def potential_primary_cylindrical_fn(self, radius, *args):
        """
        implicit potential function from perspective of primary component given in cylindrical coordinates

        :param radius: np.float
        :param args: tuple: (phi, z) - polar coordinates
        :return:
        """
        return self.potential_value_primary_cylindrical(radius, *args) - self.primary.surface_potential

    def potential_secondary_fn(self, radius, *args):
        """
        implicit potential function from perspective of secondary component

        :param radius: np.float; spherical variable
        :param args: (np.float, np.float, np.float); (component distance, azimutal angle, polar angle)
        :return: np.float
        """
        return self.potential_value_secondary(radius, *args) - self.secondary.surface_potential

    def potential_secondary_cylindrical_fn(self, radius, *args):
        """
        implicit potential function from perspective of secondary component given in cylindrical coordinates

        :param radius: np.float
        :param args: tuple: (phi, z) - polar coordinates
        :return: np.float
        """
        return self.potential_value_secondary_cylindrical(radius, *args) - self.secondary.surface_potential

    def critical_potential(self, component, phase):
        """
        return a critical potential for target component

        :param component: str; define target component to compute critical potential; `primary` or `secondary`
        :param phase: np.float
        :return: np.float
        """
        component_distance = self.orbit.orbital_motion(phase=phase)[0][0]
        args = component_distance,
        if component == "primary":
            solution = newton(self.primary_potential_derivative_x, 0.000001, args=args, tol=1e-12)
        elif component == "secondary":
            solution = newton(self.secondary_potential_derivative_x, 0.000001, args=args, tol=1e-12)
        else:
            raise ValueError("Parameter `component` has incorrect value. Use `primary` or `secondary`.")

        if not np.isnan(solution):
            if component == "primary":
                args = component_distance, 0.0, c.HALF_PI
                return abs(self.potential_value_primary(solution, *args))
            else:
                args = (component_distance, 0.0, c.HALF_PI)
                return abs(self.potential_value_secondary(component_distance - solution, *args))
        else:
            raise ValueError("Iteration process to solve critical potential seems to lead nowhere (critical potential "
                             "solver has failed).")

    def calculate_polar_radius(self, component=None, phase=None):
        """
        calculates polar radius in the similar manner as in BinarySystem.compute_equipotential_boundary method

        :param component: str - `primary` or `secondary`
        :param phase: float - photometric phase
        :return: float - polar radius
        """
        if component == 'primary':
            fn = self.potential_primary_fn
        elif component == 'secondary':
            fn = self.potential_secondary_fn
        else:
            raise ValueError('Invalid value of `component` argument {}. Expecting `primary` or `secondary`.'
                             .format(component))
        components_distance = self.orbit.orbital_motion(phase=phase)[0][0]
        args = (components_distance, 0, 0)
        scipy_solver_init_value = np.array([components_distance / 10000.0])
        solution, _, ier, _ = scipy.optimize.fsolve(fn, scipy_solver_init_value,
                                                    full_output=True, args=args, xtol=1e-12)

        # check for regular solution
        if ier == 1 and not np.isnan(solution[0]) and 30 >= solution[0] >= 0:
            return solution[0]
        else:
            raise ValueError('Invalid value of polar radius {} was calculated.'.format(solution))

    def calculate_side_radius(self, component=None, phase=None):
        """
        calculates side radius in the similar manner as in BinarySystem.compute_equipotential_boundary method

        :param component: str - `primary` or `secondary`
        :param phase: float - photometric phase
        :return: float - polar radius
        """
        if component == 'primary':
            fn = self.potential_primary_fn
        elif component == 'secondary':
            fn = self.potential_secondary_fn
        else:
            raise ValueError('Invalid value of `component` argument {}. Expecting `primary` or `secondary`.'
                             .format(component))
        components_distance = self.orbit.orbital_motion(phase=phase)[0][0]
        args = (components_distance, c.HALF_PI, c.HALF_PI)
        scipy_solver_init_value = np.array([components_distance / 10000.0])
        solution, _, ier, _ = scipy.optimize.fsolve(fn, scipy_solver_init_value,
                                                    full_output=True, args=args, xtol=1e-12)

        # check for regular solution
        if ier == 1 and not np.isnan(solution[0]) and 30 >= solution[0] >= 0:
            return solution[0]
        else:
            raise ValueError('Invalid value of polar radius {} was calculated.'.format(solution))

    def compute_equipotential_boundary(self, phase, plane):
        """
        compute a equipotential boundary of components (crossection of Hill plane)

        :param phase: (np.)float; phase to obtain a component distance
        :param plane: str; xy, yz, zx
        :return: tuple (np.array, np.array)
        """
        components_distance = self.orbit.orbital_motion(phase=phase)[0][0]

        components = ['primary', 'secondary']
        points_primary, points_secondary = [], []
        fn_map = {'primary': self.potential_primary_fn, 'secondary': self.potential_secondary_fn}

        angles = np.linspace(-3*c.HALF_PI, c.HALF_PI, 300, endpoint=True)
        for component in components:
            for angle in angles:
                if utils.is_plane(plane, 'xy'):
                    args, use = (components_distance, angle, c.HALF_PI), False
                elif utils.is_plane(plane, 'yz'):
                    args, use = (components_distance, c.HALF_PI, angle), False
                elif utils.is_plane(plane, 'zx'):
                    args, use = (components_distance, 0.0, angle), False
                else:
                    raise ValueError('Invalid choice of crossection plane, use only: `xy`, `yz`, `zx`.')

                scipy_solver_init_value = np.array([components_distance / 10000.0])
                solution, _, ier, _ = scipy.optimize.fsolve(fn_map[component], scipy_solver_init_value,
                                                            full_output=True, args=args, xtol=1e-12)

                # check for regular solution
                if ier == 1 and not np.isnan(solution[0]):
                    solution = solution[0]
                    if 30 >= solution >= 0:
                        use = True
                else:
                    continue

                if use:
                    if utils.is_plane(plane, 'yz'):
                        if component == 'primary':
                            points_primary.append([solution * np.sin(angle), solution * np.cos(angle)])
                        elif component == 'secondary':
                            points_secondary.append([solution * np.sin(angle), solution * np.cos(angle)])
                    elif utils.is_plane(plane, 'xz'):
                        if component == 'primary':
                            points_primary.append([solution * np.sin(angle), solution * np.cos(angle)])
                        elif component == 'secondary':
                            points_secondary.append([- (solution * np.sin(angle) - components_distance),
                                                     solution * np.cos(angle)])
                    else:
                        if component == 'primary':
                            points_primary.append([solution * np.cos(angle), solution * np.sin(angle)])
                        elif component == 'secondary':
                            points_secondary.append([- (solution * np.cos(angle) - components_distance),
                                                     solution * np.sin(angle)])

        return np.array(points_primary), np.array(points_secondary)

    def lagrangian_points(self):
        """

        :return: list; x-valeus of libration points [L3, L1, L2] respectively
        """

        def potential_dx(x, *args):
            """
            general potential in case of primary.synchornicity = secondary.synchronicity = 1.0 and eccentricity = 0.0

            :param x: (np.)float
            :param args: tuple; periastron distance of components
            :return: (np.)float
            """
            d, = args
            r_sqr, rw_sqr = x ** 2, (d - x) ** 2
            return - (x / r_sqr ** (3.0 / 2.0)) + ((self.mass_ratio * (d - x)) / rw_sqr ** (
                3.0 / 2.0)) + (self.mass_ratio + 1) * x - self.mass_ratio / d ** 2

        periastron_distance = self.orbit.periastron_distance
        xs = np.linspace(- periastron_distance * 3.0, periastron_distance * 3.0, 100)

        args_val = periastron_distance,
        round_to = 10
        points, lagrange = [], []

        for x_val in xs:
            try:
                # if there is no valid value (in case close to x=0.0, potential_dx diverge)
                np.seterr(divide='raise', invalid='raise')
                potential_dx(round(x_val, round_to), *args_val)
                np.seterr(divide='print', invalid='print')
            except Exception as e:
                self._logger.debug("Invalid value passed to potential, exception: {0}".format(str(e)))
                continue

            try:
                solution, _, ier, _ = scipy.optimize.fsolve(potential_dx, x_val, full_output=True, args=args_val,
                                                            xtol=1e-12)
                if ier == 1:
                    if round(solution[0], 5) not in points:
                        try:
                            value_dx = abs(round(potential_dx(solution[0], *args_val), 4))
                            use = True if value_dx == 0 else False
                        except Exception as e:
                            self._logger.debug(
                                "Skipping sollution for x: {0} due to exception: {1}".format(x_val, str(e)))
                            use = False

                        if use:
                            points.append(round(solution[0], 5))
                            lagrange.append(solution[0])
                            if len(lagrange) == 3:
                                break
            except Exception as e:
                self._logger.debug("Solution for x: {0} lead to nowhere, exception: {1}".format(x_val, str(e)))
                continue

        return sorted(lagrange) if self.mass_ratio < 1.0 else sorted(lagrange, reverse=True)

    def libration_potentials(self):
        """
        return potentials in L3, L1, L2 respectively

        :return: list; [Omega(L3), Omega(L1), Omega(L2)]
        """
        def potential(radius):
            theta, d = c.HALF_PI, self.orbit.periastron_distance
            if isinstance(radius, (float, int, np.float, np.int)):
                radius = [radius]
            elif not isinstance(radius, (list, np.array)):
                raise ValueError("Incorrect value of variable `radius`")

            p_values = []
            for r in radius:
                phi, r = (0.0, r) if r >= 0 else (c.PI, abs(r))

                block_a = 1.0 / r
                block_b = self.mass_ratio / (np.sqrt(np.power(d, 2) + np.power(r, 2) - (
                    2.0 * r * np.cos(phi) * np.sin(theta) * d)))
                block_c = (self.mass_ratio * r * np.cos(phi) * np.sin(theta)) / (np.power(d, 2))
                block_d = 0.5 * (1 + self.mass_ratio) * np.power(r, 2) * (
                    1 - np.power(np.cos(theta), 2))

                p_values.append(block_a + block_b - block_c + block_d)
            return p_values

        lagrangian_points = self.lagrangian_points()
        return potential(lagrangian_points)

    def mesh_detached(self, component, phase, alpha=3):
        """
        creates surface mesh of given binary star component in case of detached (semi-detached) system

        :param component: str - `primary` or `secondary`
        :param phase: np.float - (0, 1) photometric phase at which surface is calculated, irrelevant in case e=0
        :param alpha: np.float - discretization factor, mean angular distance of points
        :return: numpy.array - set of points in shape numpy.array([[x1 y1 z1],
                                                                     [x2 y2 z2],
                                                                      ...
                                                                     [xN yN zN]])
        """
        if alpha > 90:
            raise ValueError("Invalid value of alpha parameter. Use value less than 90.")

        alpha = np.radians(alpha)
        scipy_solver_init_value = np.array([1. / 10000.])

        # calculating distance between components
        components_distance = self.orbit.orbital_motion(phase=phase)[0][0]

        if component == 'primary':
            fn = self.potential_primary_fn
        elif component == 'secondary':
            fn = self.potential_secondary_fn
        else:
            raise ValueError('Invalid value of `component` argument: `{}`. Expecting `primary` or `secondary`.'
                             ).format(component)

        # calculating points on equator
        num = int(c.PI // alpha)
        r_eq = []
        phi_eq = np.linspace(0, c.PI, num=num + 1)
        theta_eq = np.array([c.HALF_PI for _ in phi_eq])
        for phi in phi_eq:
            args = (components_distance, phi, c.HALF_PI)
            solution, _, ier, _ = scipy.optimize.fsolve(fn, scipy_solver_init_value, full_output=True, args=args,
                                                        xtol=1e-12)
            r_eq.append(solution[0])
        r_eq = np.array(r_eq)
        x_eq, y_eq, z_eq = utils.spherical_to_cartesian(r_eq, phi_eq, theta_eq)

        # calculating points on phi = 0 meridian
        r_meridian = []
        num = int(c.HALF_PI // alpha)
        phi_meridian = np.array([c.PI for _ in range(num - 1)] + [0 for _ in range(num)])
        theta_meridian = np.concatenate((np.linspace(c.HALF_PI - alpha, alpha, num=num - 1),
                                         np.linspace(0, c.HALF_PI, num=num, endpoint=False)))
        for ii, theta in enumerate(theta_meridian):
            args = (components_distance, phi_meridian[ii], theta)
            solution, _, ier, _ = scipy.optimize.fsolve(fn, scipy_solver_init_value, full_output=True, args=args,
                                                        xtol=1e-12)
            r_meridian.append(solution[0])
        r_meridian = np.array(r_meridian)
        x_meridian, y_meridian, z_meridian = utils.spherical_to_cartesian(r_meridian, phi_meridian, theta_meridian)

        # calculating the rest (quarter) of the surface
        thetas = np.linspace(alpha, c.HALF_PI, num=num, endpoint=False)
        r_q, phi_q, theta_q = [], [], []
        for theta in thetas:
            alpha_corrected = alpha / np.sin(theta)
            num = int(c.PI // alpha_corrected)
            alpha_corrected = c.PI / (num + 1)
            phi_q_add = [alpha_corrected * ii for ii in range(1, num + 1)]
            phi_q += phi_q_add
            for phi in phi_q_add:
                theta_q.append(theta)
                args = (components_distance, phi, theta)
                solution, _, ier, _ = scipy.optimize.fsolve(fn, scipy_solver_init_value, full_output=True, args=args,
                                                            xtol=1e-12)
                r_q.append(solution[0])

        r_q, phi_q, theta_q = np.array(r_q), np.array(phi_q), np.array(theta_q)
        x_q, y_q, z_q = utils.spherical_to_cartesian(r_q, phi_q, theta_q)

        x = np.concatenate((x_eq,  x_eq[1:-1], x_meridian,  x_meridian, x_q,  x_q,  x_q,  x_q))
        y = np.concatenate((y_eq, -y_eq[1:-1], y_meridian,  y_meridian, y_q, -y_q,  y_q, -y_q))
        z = np.concatenate((z_eq,  z_eq[1:-1], z_meridian, -z_meridian, z_q,  z_q, -z_q, -z_q))
        x = -x + components_distance if component == 'secondary' else x
        points = np.column_stack((x, y, z))

        return points

    def calculate_neck_position(self):
        """
        function calculates x-coordinate of the `neck` (the narrowest place) of an over-contact system
        :return: np.float (0.1)
        """
        neck_position = None
        components_distance = 1.0
        components = ['primary', 'secondary']
        points_primary, points_secondary = [], []
        fn_map = {'primary': self.potential_primary_fn, 'secondary': self.potential_secondary_fn}

        # generating only part of the surface that I'm interested in (neck in xy plane for x between 0 and 1)
        angles = np.linspace(0, c.HALF_PI, 100, endpoint=True)
        for component in components:
            for angle in angles:
                args, use = (components_distance, angle, c.HALF_PI), False

                scipy_solver_init_value = np.array([components_distance / 10000.0])
                solution, _, ier, _ = scipy.optimize.fsolve(fn_map[component], scipy_solver_init_value, full_output=True,
                                                        args=args, xtol=1e-12)

                # check for regular solution
                if ier == 1 and not np.isnan(solution[0]):
                    solution = solution[0]
                    if 30 >= solution >= 0:
                        use = True
                else:
                    continue

                if use:
                    if component == 'primary':
                        points_primary.append([solution * np.cos(angle), solution * np.sin(angle)])
                    elif component == 'secondary':
                        points_secondary.append([- (solution * np.cos(angle) - components_distance),
                                                solution * np.sin(angle)])

        neck_points = np.array(points_secondary + points_primary)
        # fitting of the neck with polynomial in order to find minimum
        polynomial_fit = np.polyfit(neck_points[:, 0], neck_points[:, 1], deg=15)
        polynomial_fit_differentiation = np.polyder(polynomial_fit)
        roots = np.roots(polynomial_fit_differentiation)
        roots = [np.real(xx) for xx in roots if np.imag(xx) == 0]
        # choosing root that is closest to the middle of the system, should work...
        # idea is to rule out roots near 0 or 1
        comparision_value = 1
        for root in roots:
            new_value = abs(0.5 - root)
            if new_value < comparision_value:
                comparision_value = new_value
                neck_position = root

        return neck_position

    def mesh_over_contact(self, component, alpha=3):
        """
        creates surface mesh of given binary star component in case of over-contact system

        :param component: str - `primary` or `secondary`
        :param alpha: np.float - discretization factor, mean angular distance of points, use < 90
        :return: numpy.array - set of points in shape numpy.array([[x1 y1 z1],
                                                                     [x2 y2 z2],
                                                                      ...
                                                                     [xN yN zN]])
        """
        if alpha > 90:
            raise ValueError("Invalid value of alpha parameter. Use value less than 90.")

        alpha = np.radians(alpha)
        scipy_solver_init_value = np.array([1. / 10000.])

        # calculating distance between components
        components_distance = self.orbit.orbital_motion(phase=0)[0][0]

        if component == 'primary':
            fn = self.potential_primary_fn
            fn_cylindrical = self.potential_primary_cylindrical_fn
        elif component == 'secondary':
            fn = self.potential_secondary_fn
            fn_cylindrical = self.potential_secondary_cylindrical_fn
        else:
            raise ValueError('Invalid value of `component` argument: `{}`. '
                             'Expecting `primary` or `secondary`.'.format(component))

        # calculating points on farside equator
        num = int(c.HALF_PI // alpha)
        r_eq = []
        phi_eq = np.linspace(c.HALF_PI, c.PI, num=num + 1)
        theta_eq = np.array([c.HALF_PI for _ in phi_eq])
        for phi in phi_eq:
            args = (components_distance, phi, c.HALF_PI)
            solution, _, ier, _ = scipy.optimize.fsolve(fn, scipy_solver_init_value, full_output=True, args=args,
                                                        xtol=1e-12)
            r_eq.append(solution[0])
        r_eq = np.array(r_eq)
        x_eq, y_eq, z_eq = utils.spherical_to_cartesian(r_eq, phi_eq, theta_eq)

        # calculating points on phi = pi meridian
        r_meridian = []
        num = int(c.HALF_PI // alpha)
        phi_meridian = np.array([c.PI for _ in range(num)])
        theta_meridian = np.linspace(c.HALF_PI - alpha, 0, num=num)
        for ii, theta in enumerate(theta_meridian):
            args = (components_distance, phi_meridian[ii], theta)
            solution, _, ier, _ = scipy.optimize.fsolve(fn, scipy_solver_init_value, full_output=True, args=args,
                                                        xtol=1e-12)
            r_meridian.append(solution[0])
        r_meridian = np.array(r_meridian)
        x_meridian, y_meridian, z_meridian = utils.spherical_to_cartesian(r_meridian, phi_meridian, theta_meridian)

        # calculating points on phi = pi/2 meridian
        r_meridian2 = []
        num = int(c.HALF_PI // alpha) - 1
        phi_meridian2 = np.array([c.HALF_PI for xx in range(num)])
        theta_meridian2 = np.linspace(alpha, c.HALF_PI, num=num, endpoint=False)
        for ii, theta in enumerate(theta_meridian2):
            args = (components_distance, phi_meridian2[ii], theta)
            solution, _, ier, _ = scipy.optimize.fsolve(fn, scipy_solver_init_value, full_output=True, args=args,
                                                        xtol=1e-12)
            r_meridian2.append(solution[0])
        r_meridian2 = np.array(r_meridian2)
        x_meridian2, y_meridian2, z_meridian2 = utils.spherical_to_cartesian(r_meridian2, phi_meridian2,
                                                                             theta_meridian2)

        # calculating the rest of the surface on farside
        thetas = np.linspace(alpha, c.HALF_PI, num=num, endpoint=False)
        r_q, phi_q, theta_q = [], [], []
        for theta in thetas:
            alpha_corrected = alpha / np.sin(theta)
            num = int(c.HALF_PI // alpha_corrected)
            alpha_corrected = c.HALF_PI / (num + 1)
            phi_q_add = [c.HALF_PI + alpha_corrected * ii for ii in range(1, num + 1)]
            phi_q += phi_q_add
            for phi in phi_q_add:
                theta_q.append(theta)
                args = (components_distance, phi, theta)
                solution, _, ier, _ = scipy.optimize.fsolve(fn, scipy_solver_init_value, full_output=True, args=args,
                                                            xtol=1e-12)
                r_q.append(solution[0])
        r_q, phi_q, theta_q = np.array(r_q), np.array(phi_q), np.array(theta_q)
        x_q, y_q, z_q = utils.spherical_to_cartesian(r_q, phi_q, theta_q)

        # generating the neck
        neck_position = self.calculate_neck_position()
        # lets define cylindrical coordinate system r_n, phi_n, z_n for our neck where z_n = x, phi_n = 0 heads along
        # z axis
        delta_z = alpha * self.calculate_polar_radius(component=component, phase=0)
        if component == 'primary':
            num = int(neck_position // delta_z)
            z_ns = np.linspace(delta_z, neck_position, num=num, endpoint=True)
        else:
            num = int((1 - neck_position) // delta_z)
            z_ns = np.linspace(delta_z, 1.0 - neck_position, num=num, endpoint=True)

        # generating equatorial, polar part and rest of the neck
        r_eqn, phi_eqn, z_eqn = [], [], []
        r_n, phi_n, z_n = [], [], []
        for z in z_ns:
            z_eqn.append(z)
            phi_eqn.append(0.0)
            args = (0.0, z)
            solution, _, ier, _ = scipy.optimize.fsolve(fn_cylindrical, scipy_solver_init_value, full_output=True,
                                                        args=args, xtol=1e-12)
            r_eqn.append(solution[0])

            z_eqn.append(z)
            phi_eqn.append(c.HALF_PI)
            args = (c.HALF_PI, z)
            solution, _, ier, _ = scipy.optimize.fsolve(fn_cylindrical, scipy_solver_init_value, full_output=True,
                                                        args=args, xtol=1e-12)
            r_eqn.append(solution[0])

            num = int(c.HALF_PI * r_eqn[-1] // delta_z)
            start_val = c.HALF_PI / num
            phis = np.linspace(start_val, c.HALF_PI, num=num, endpoint=False)
            for phi in phis:
                z_n.append(z)
                phi_n.append(phi)
                args = (phi, z)
                solution, _, ier, _ = scipy.optimize.fsolve(fn_cylindrical, scipy_solver_init_value, full_output=True,
                                                            args=args, xtol=1e-12)
                r_n.append(solution[0])

        r_eqn = np.array(r_eqn)
        z_eqn = np.array(z_eqn)
        phi_eqn = np.array(phi_eqn)
        z_eqn, y_eqn, x_eqn = utils.cylindrical_to_cartesian(r_eqn, phi_eqn, z_eqn)

        r_n = np.array(r_n)
        z_n = np.array(z_n)
        phi_n = np.array(phi_n)
        z_n, y_n, x_n = utils.cylindrical_to_cartesian(r_n, phi_n, z_n)

        x = np.concatenate((x_eq,  x_eq[:-1], x_meridian,  x_meridian, x_meridian2,  x_meridian2,  x_meridian2,
                            x_meridian2, x_q,  x_q,  x_q,  x_q, x_eqn,  x_eqn, x_n,  x_n,  x_n,  x_n))
        y = np.concatenate((y_eq, -y_eq[:-1], y_meridian,  y_meridian, y_meridian2,  y_meridian2, -y_meridian2,
                            -y_meridian2, y_q, -y_q,  y_q, -y_q, y_eqn, -y_eqn, y_n, -y_n, -y_n,  y_n))
        z = np.concatenate((z_eq,  z_eq[:-1], z_meridian, -z_meridian, z_meridian2, -z_meridian2,  z_meridian2,
                            -z_meridian2, z_q,  z_q, -z_q, -z_q, z_eqn, -z_eqn, z_n,  z_n, -z_n, -z_n))
        x = -x + components_distance if component == 'secondary' else x
        points = np.column_stack((x, y, z))

        return points

    @staticmethod
    def detached_system_surface(points):
        """
        calculates surface faces from the given component's points in case of detached or semi-contact system

        :param points: numpy.array (see output of BinarySystem.mesh_detached() or BinarySystem.mesh_over_contact()
        :return: np.array - N x 3 array of vertice indices
        """
        triangulation = Delaunay(points)
        triangles_indices = triangulation.convex_hull
        return triangles_indices

    def over_contact_surface(self, points):
        """
        calculates surface faces from the given component's points in case of over-contact system

        :param points: numpy.array (see output of BinarySystem.mesh_detached() or BinarySystem.mesh_over_contact()
        :return: np.array - N x 3 array of vertice indices
        """
        component = 'primary' if min(points[:, 0]) < 0 else 'secondary'
        neck_x = self.calculate_neck_position()

        # projection of component's far side surface into ``sphere`` with radius r1
        r1 = neck_x  # radius of the sphere and cylinder
        projected_points = []
        if component == 'primary':
            k = r1 / (neck_x + 0.01)
            for point in points:
                if point[0] <= 0:
                    projected_points.append(r1 * point / np.linalg.norm(point))
                else:
                    r = (r1**2 - (k * point[0])**2)**0.5
                    length = np.linalg.norm(point[1:])
                    new_point = np.array([point[0], r * point[1] / length, r * point[2] / length])
                    projected_points.append(new_point)
        else:
            for point in points:
                if point[0] >= 1:
                    point_copy = np.array(point)
                    point_copy[0] -= 1
                    new_val = r1 * point_copy / np.linalg.norm(point_copy)
                    new_val[0] += 1
                    projected_points.append(new_val)
                else:
                    k = r1 / ((1 - neck_x) + 0.01)
                    r = (r1**2 - (k * (1 - point[0]))**2)**0.5
                    length = np.linalg.norm(point[1:])
                    new_point = np.array([point[0], r * point[1] / length, r * point[2] / length])
                    projected_points.append(new_point)

        projected_points = np.array(projected_points)

        # triangulation of this now convex object
        triangulation = Delaunay(projected_points)
        triangles_indices = triangulation.convex_hull

        # removal of faces on top of the neck
        new_triangles_indices = []
        for indices in triangles_indices:
            min_x = min([points[ii, 0] for ii in indices])
            max_x = max([points[ii, 0] for ii in indices])
            if abs(max_x - min_x) > 1e-8:
                new_triangles_indices.append(indices)
            elif not 0 < min_x < 1:
                new_triangles_indices.append(indices)

        return np.array(new_triangles_indices)

    def plot(self, descriptor=None, **kwargs):
        """
        universal plot interface for binary system class, more detailed documentation for each value of descriptor is
        available in graphics library

        :param descriptor: str (defines type of plot):
                            orbit - plots orbit in orbital plane
                            equipotential - plots crossections of surface Hill planes in xy,yz,zx planes
        :param kwargs: dict (depends on descriptor value, see individual functions in graphics.py)
        :return:
        """

        if descriptor == 'orbit':
            KWARGS = ['start_phase', 'stop_phase', 'number_of_points', 'axis_unit', 'frame_of_reference']
            utils.invalid_kwarg_checker(kwargs, KWARGS, BinarySystem.plot)

            method_to_call = graphics.orbit
            start_phase = 0 if 'start_phase' not in kwargs else kwargs['start_phase']
            stop_phase = 1.0 if 'stop_phase' not in kwargs else kwargs['stop_phase']
            number_of_points = 300 if 'number_of_points' not in kwargs else kwargs['number_of_points']

            if 'axis_unit' not in kwargs:
                kwargs['axis_unit'] = u.solRad
            elif kwargs['axis_unit'] == 'dimensionless':
                kwargs['axis_unit'] = u.dimensionless_unscaled

            if 'frame_of_reference' not in kwargs:
                kwargs['frame_of_reference'] = 'primary_component'

            # orbit calculation for given phases
            phases = np.linspace(start_phase, stop_phase, number_of_points)
            ellipse = self.orbit.orbital_motion(phase=phases)
            # if axis are without unit a = 1
            if kwargs['axis_unit'] != u.dimensionless_unscaled:
                a = self._semi_major_axis * units.DISTANCE_UNIT.to(kwargs['axis_unit'])
                radius = a * ellipse[:, 0]
            else:
                radius = ellipse[:, 0]
            azimuth = ellipse[:, 1]
            x, y = utils.polar_to_cartesian(radius=radius, phi=azimuth - c.PI / 2.0)
            if kwargs['frame_of_reference'] == 'barycentric':
                kwargs['x1_data'] = - self.mass_ratio * x / (1 + self.mass_ratio)
                kwargs['y1_data'] = - self.mass_ratio * y / (1 + self.mass_ratio)
                kwargs['x2_data'] = x / (1 + self.mass_ratio)
                kwargs['y2_data'] = y / (1 + self.mass_ratio)
            elif kwargs['frame_of_reference'] == 'primary_component':
                kwargs['x_data'], kwargs['y_data'] = x, y

        elif descriptor == 'equipotential':
            KWARGS = ['plane', 'phase']
            utils.invalid_kwarg_checker(kwargs, KWARGS, BinarySystem.plot)

            method_to_call = graphics.equipotential

            if 'phase' not in kwargs:
                kwargs['phase'] = 0
            if 'plane' not in kwargs:
                kwargs['plane'] = 'xy'

            # relative distance between components (a = 1)
            if utils.is_plane(kwargs['plane'], 'xy') or utils.is_plane(
                    kwargs['plane'], 'yz') or utils.is_plane(kwargs['plane'], 'zx'):
                points_primary, points_secondary = self.compute_equipotential_boundary(phase=kwargs['phase'],
                                                                                       plane=kwargs['plane'])
            else:
                raise ValueError('Invalid choice of crossection plane, use only: `xy`, `yz`, `zx`.')

            kwargs['points_primary'] = points_primary
            kwargs['points_secondary'] = points_secondary

        elif descriptor == 'mesh':
            KWARGS = ['phase', 'components_to_plot', 'alpha1', 'alpha2']
            utils.invalid_kwarg_checker(kwargs, KWARGS, BinarySystem.plot)

            method_to_call = graphics.binary_mesh

            if 'phase' not in kwargs:
                kwargs['phase'] = 0
            if 'components_to_plot' not in kwargs:
                kwargs['components_to_plot'] = 'both'

            if kwargs['components_to_plot'] in ['primary', 'both']:
                if 'alpha1' not in kwargs:
                    kwargs['alpha1'] = 5
                if self._morphology != 'over-contact':
                    kwargs['points_primary'] = self.mesh_detached(component='primary', phase=kwargs['phase'],
                                                                  alpha=kwargs['alpha1'])
                else:
                    kwargs['points_primary'] = self.mesh_over_contact(component='primary', alpha=kwargs['alpha1'])

            if kwargs['components_to_plot'] in ['secondary', 'both']:
                if 'alpha2' not in kwargs:
                    kwargs['alpha2'] = 5
                if self._morphology != 'over-contact':
                    kwargs['points_secondary'] = self.mesh_detached(component='secondary', phase=kwargs['phase'],
                                                                    alpha=kwargs['alpha2'])
                else:
                    kwargs['points_secondary'] = self.mesh_over_contact(component='secondary', alpha=kwargs['alpha2'])

        elif descriptor == 'surface':
            KWARGS = ['phase', 'components_to_plot', 'alpha1', 'alpha2', 'normals']
            utils.invalid_kwarg_checker(kwargs, KWARGS, BinarySystem.plot)

            method_to_call = graphics.binary_surface

            if 'phase' not in kwargs:
                kwargs['phase'] = 0
            if 'components_to_plot' not in kwargs:
                kwargs['components_to_plot'] = 'both'
            if 'normals' not in kwargs:
                kwargs['normals'] = False

            if kwargs['components_to_plot'] in ['primary', 'both']:
                if 'alpha1' not in kwargs:
                    kwargs['alpha1'] = 5
                if self._morphology != 'over-contact':
                    kwargs['points_primary'] = self.mesh_detached(component='primary', phase=kwargs['phase'],
                                                                  alpha=kwargs['alpha1'])
                    kwargs['primary_triangles'] = self.detached_system_surface(points=kwargs['points_primary'])
                else:
                    kwargs['points_primary'] = self.mesh_over_contact(component='primary', alpha=kwargs['alpha1'])
                    kwargs['primary_triangles'] = self.over_contact_surface(points=kwargs['points_primary'])
                kwargs['primary_centers'] = self._primary.calculate_surface_centres(kwargs['points_primary'],
                                                                                    kwargs['primary_triangles'])
                kwargs['primary_arrows'] = self._primary.calculate_normals(kwargs['points_primary'],
                                                                 kwargs['primary_triangles']) / 100

            if kwargs['components_to_plot'] in ['secondary', 'both']:
                if 'alpha2' not in kwargs:
                    kwargs['alpha2'] = 5
                if self._morphology != 'over-contact':
                    kwargs['points_secondary'] = self.mesh_detached(component='secondary', phase=kwargs['phase'],
                                                                    alpha=kwargs['alpha2'])
                    kwargs['secondary_triangles'] = self.detached_system_surface(points=kwargs['points_secondary'])
                else:
                    kwargs['points_secondary'] = self.mesh_over_contact(component='secondary', alpha=kwargs['alpha2'])
                    kwargs['secondary_triangles'] = self.over_contact_surface(points=kwargs['points_secondary'])
                kwargs['secondary_centers'] = self._secondary.calculate_surface_centres(kwargs['points_secondary'],
                                                                                        kwargs['secondary_triangles'])
                kwargs['secondary_arrows'] = self._secondary.calculate_normals(kwargs['points_secondary'],
                                                                     kwargs['secondary_triangles']) / 100

        else:
            raise ValueError("Incorrect descriptor `{}`".format(descriptor))

        method_to_call(**kwargs)

    def mesh_spot(self):




        pass

    def is_property(self, kwargs):
        """
        method for checking if keyword arguments are valid properties of this class

        :param kwargs: dict
        :return:
        """
        is_not = ['`{}`'.format(k) for k in kwargs if k not in dir(self)]
        if is_not:
            raise AttributeError('Arguments {} are not valid {} properties.'.format(', '.join(is_not), cls.__name__))<|MERGE_RESOLUTION|>--- conflicted
+++ resolved
@@ -109,8 +109,6 @@
             self._logger.info("Evaluating spots for {} component".format(component))
             component_instance = getattr(self, component)
 
-<<<<<<< HEAD
-=======
             if not component_instance.spots:
                 self._logger.info("No spots to evaluate for {} component. Skipping.".format(component))
                 continue
@@ -125,7 +123,6 @@
     #         # lon -> phi, lat -> theta
     #         lon, lat, diameter = spot_instance.longitude, spot_instance.latitude, spot_instance.angular_diameter
 
->>>>>>> 2e0985a6
     def _params_validity_check(self, **kwargs):
 
         if not isinstance(kwargs.get("primary"), Star):
