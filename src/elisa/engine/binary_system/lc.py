import numpy as np
import logging
import matplotlib.path as mpltpath

from scipy.spatial.qhull import ConvexHull

from elisa.conf import config
from elisa.engine import const, utils, atm, ld, logger
from elisa.engine.binary_system import geo
from elisa.engine.const import BINARY_POSITION_PLACEHOLDER

__logger__ = logging.getLogger(__name__)


def partial_visible_faces_surface_coverage(points, faces, normals, hull):
    pypex_hull = geo.hull_to_pypex_poly(hull)
    pypex_faces = geo.faces_to_pypex_poly(points[faces])
    # it is possible to None happens in intersection, tkae care about it latter
    pypex_intersection = geo.pypex_poly_hull_intersection(pypex_faces, pypex_hull)

    # think about surface normalisation like and avoid surface areas like 1e-6 which lead to precission lose

    pypex_polys_surface_area = np.array(geo.pypex_poly_surface_area(pypex_intersection), dtype=np.float)

    inplane_points_3d = np.concatenate((points.T, [[0.0] * len(points)])).T
    inplane_surface_area = utils.triangle_areas(triangles=faces, points=inplane_points_3d)
    correction_cosine = utils.calculate_cos_theta_los_x(normals)
    retval = (inplane_surface_area - pypex_polys_surface_area) / correction_cosine
    return retval


def get_visible_projection(obj):
    """
    returns yz projection of nearside points
    :param obj:
    :return:
    """
    return geo.plane_projection(
        obj.points[
            np.unique(obj.faces[obj.indices])
        ], "yz"
    )


def get_eclipse_boundary_path(hull):
    cover_bound = ConvexHull(hull)
    hull_points = hull[cover_bound.vertices]
    bb_path = mpltpath.Path(hull_points)
    return bb_path


def compute_surface_coverage(container: geo.SingleOrbitalPositionContainer, in_eclipse=True):
    __logger__.debug(f"computing surface coverage for {container.position}")
    cover_component = 'secondary' if 0.0 < container.position.azimuth < const.PI else 'primary'
    cover_object = getattr(container, cover_component)
    undercover_object = getattr(container, config.BINARY_COUNTERPARTS[cover_component])
    undercover_visible_point_indices = np.unique(undercover_object.faces[undercover_object.indices])

    cover_object_obs_visible_projection = get_visible_projection(cover_object)
    undercover_object_obs_visible_projection = get_visible_projection(undercover_object)
    # get matplotlib boudary path defined by hull of projection
    if in_eclipse:
        bb_path = get_eclipse_boundary_path(cover_object_obs_visible_projection)
        # obtain points out of eclipse (out of boundary defined by hull of 'infront' object)
        out_of_bound = np.invert(bb_path.contains_points(undercover_object_obs_visible_projection))
        # undercover_visible_point_indices = undercover_visible_point_indices[out_of_bound]
    else:
        out_of_bound = np.ones(undercover_object_obs_visible_projection.shape[0], dtype=np.bool)
    # bb_path = get_eclipse_boundary_path(cover_object_obs_visible_projection)
    # # obtain points out of eclipse (out of boundary defined by hull of 'infront' object)
    # out_of_bound = np.invert(bb_path.contains_points(undercover_object_obs_visible_projection))
    # undercover_visible_point_indices = undercover_visible_point_indices[out_of_bound]

    undercover_visible_point_indices = undercover_visible_point_indices[out_of_bound]
    undercover_faces = np.array([const.FALSE_FACE_PLACEHOLDER] * np.shape(undercover_object.normals)[0])
    undercover_faces[undercover_object.indices] = undercover_object.faces[undercover_object.indices]
    eclipse_faces_visibility = np.isin(undercover_faces, undercover_visible_point_indices)

    # get indices of full visible, invisible and partial visible faces
    full_visible = np.all(eclipse_faces_visibility, axis=1)
    invisible = np.all(np.invert(eclipse_faces_visibility), axis=1)
    partial_visible = np.invert(full_visible | invisible)

    # process partial and full visible faces (get surface area of 3d polygon) of undercover object
    partial_visible_faces = undercover_object.faces[partial_visible]
    partial_visible_normals = undercover_object.normals[partial_visible]
    undercover_object_pts_projection = geo.plane_projection(undercover_object.points, "yz", keep_3d=False)
    if in_eclipse:
        partial_coverage = partial_visible_faces_surface_coverage(
            points=undercover_object_pts_projection,
            faces=partial_visible_faces,
            normals=partial_visible_normals,
            hull=bb_path.vertices
        )
    else:
        partial_coverage = None

    visible_coverage = utils.poly_areas(undercover_object.points[undercover_object.faces[full_visible]])

    undercover_obj_coverage = geo.surface_area_coverage(
        size=np.shape(undercover_object.normals)[0],
        visible=full_visible, visible_coverage=visible_coverage,
        partial=partial_visible, partial_coverage=partial_coverage
    )

    visible_coverage = utils.poly_areas(cover_object.points[cover_object.faces[cover_object.indices]])
    cover_obj_coverage = geo.surface_area_coverage(len(cover_object.faces), cover_object.indices, visible_coverage)

    return {
        cover_component: cover_obj_coverage,
        config.BINARY_COUNTERPARTS[cover_component]: undercover_obj_coverage
    }


def get_normal_radiance(self, **kwargs):
    primary = atm.NaiveInterpolatedAtm.radiance(
        **dict(
            temperature=self.primary.temperatures,
            log_g=self.primary.log_g,
            metallicity=self.primary.metallicity,
            **kwargs
        )
    )

    secondary = atm.NaiveInterpolatedAtm.radiance(
        **dict(
            temperature=self.secondary.temperatures,
            log_g=self.secondary.log_g,
            metallicity=self.secondary.metallicity,
            **kwargs
        )
    )
    return primary, secondary


def get_limbdarkening(self, **kwargs):
    return [
        ld.interpolate_on_ld_grid(
            temperature=getattr(self, component).temperatures,
            log_g=getattr(self, component).log_g,
            metallicity=getattr(self, component).metallicity,
            passband=kwargs["passband"]
        ) for component in config.BINARY_COUNTERPARTS.keys()
    ]


def compute_circular_synchronous_lightcurve(self, **kwargs):
    """
    fixme: add docstrings
    :param self:
    :param kwargs:
    :return:
    """
    self.build(components_distance=1.0)

    ecl_boundaries = geo.get_eclipse_boundaries(self, 1.0)

    # in case of LC for spotless surface without pulsations unique phase interval is only (0, 0.5)
    phases = kwargs.pop("phases")
<<<<<<< HEAD
    base_phases2, reverse_idx2 = phase_crv_symmetry(self, phases)

    position_method = kwargs.pop("position_method")
    orbital_motion = position_method(phase=base_phases2)
=======
    # base_phases2, idx, reverse_idx2 = phase_crv_symmetry(self, phases)
>>>>>>> a7e7fe4d

    initial_props_container = geo.SingleOrbitalPositionContainer(self.primary, self.secondary)
    initial_props_container.setup_position(BINARY_POSITION_PLACEHOLDER(*(0, 1.0, 0.0, 0.0, 0.0)), self.inclination)

    # injected attributes
    setattr(initial_props_container.primary, 'metallicity', self.primary.metallicity)
    setattr(initial_props_container.secondary, 'metallicity', self.secondary.metallicity)

    primary_normal_radiance, secondary_normal_radiance = get_normal_radiance(initial_props_container, **kwargs)
    primary_ld_cfs, secondary_ld_cfs = get_limbdarkening(initial_props_container, **kwargs)
    ld_law_cfs_columns = config.LD_LAW_CFS_COLUMNS[config.LIMB_DARKENING_LAW]

    system_positions_container = self.prepare_system_positions_container(orbital_motion=orbital_motion,
                                                                         ecl_boundaries=ecl_boundaries)
    system_positions_container = system_positions_container.darkside_filter()

    band_curves = {key: np.empty(base_phases2.shape) for key in kwargs["passband"].keys()}
    for idx, container in enumerate(system_positions_container):
        coverage = compute_surface_coverage(container, in_eclipse=system_positions_container.in_eclipse[idx])
        p_cosines = utils.calculate_cos_theta_los_x(container.primary.normals)
        s_cosines = utils.calculate_cos_theta_los_x(container.secondary.normals)

        for band in kwargs["passband"].keys():
            # fixme: do something with this fucking zero indexing
            p_ld_cors = ld.limb_darkening_factor(coefficients=primary_ld_cfs[band][ld_law_cfs_columns].values.T,
                                                 limb_darkening_law=config.LIMB_DARKENING_LAW,
                                                 cos_theta=p_cosines)[0]

            s_ld_cors = ld.limb_darkening_factor(coefficients=secondary_ld_cfs[band][ld_law_cfs_columns].values.T,
                                                 limb_darkening_law=config.LIMB_DARKENING_LAW,
                                                 cos_theta=s_cosines)[0]
            # fixme: add all missing multiplicators (at least is missing semi_major_axis^2 in physical units)
            p_flux = np.sum(primary_normal_radiance[band] * p_cosines * coverage["primary"] * p_ld_cors)
            s_flux = np.sum(secondary_normal_radiance[band] * s_cosines * coverage["secondary"] * s_ld_cors)
            flux = p_flux + s_flux
<<<<<<< HEAD
            # band_curves[band].append(flux)
            band_curves[band][idx] = flux
    band_curves = {band: band_curves[band][reverse_idx2] for band in band_curves}
=======
            band_curves[band].append(flux)

    # temporary
    from matplotlib import pyplot as plt
    for band, curve in band_curves.items():
        x = np.arange(len(curve))
        plt.scatter(x, curve)
    plt.show()

>>>>>>> a7e7fe4d
    return band_curves


def phase_crv_symmetry(self, phase):
<<<<<<< HEAD
    """
    utilizing symmetry of circular systems without spots and pulastions wher e you need to evalueate only half of the
    phases. Function finds such redundant phases and returns only unique phases.
    :param self:
    :param phase:
    :return:
    """
    if self.primary.pulsations is None and self.primary.pulsations is None and \
            self.primary.spots is None and self.secondary.spots is None:
=======
    if not self.primary.has_pulsations() and not self.primary.has_pulsations() and \
            not self.primary.has_spots() and not self.secondary.has_spots():
>>>>>>> a7e7fe4d
        symmetrical_counterpart = phase > 0.5
        # phase[symmetrical_counterpart] = 0.5 - (phase[symmetrical_counterpart] - 0.5)
        phase[symmetrical_counterpart] = np.round(1.0 - phase[symmetrical_counterpart], 9)
        res_phases, reverse_idx = np.unique(phase, return_inverse=True)
        return res_phases, reverse_idx
    else:
        return phase, np.arange(phase.shape[0])


def compute_eccentric_lightcurve(self, **kwargs):
    self._logger = logger.getLogger(self.__class__.__name__, suppress=True)
    orbital_motion = kwargs.pop("positions")
    # todo: move it to for loop
    ecl_boundaries = np.array([0, const.PI, const.PI, const.FULL_ARC])

    band_curves = {key: list() for key in kwargs["passband"].keys()}
    ld_law_cfs_columns = config.LD_LAW_CFS_COLUMNS[config.LIMB_DARKENING_LAW]

    for orbital_position in orbital_motion:
        self.build(components_distance=orbital_position.distance)
        system_positions_container = self.prepare_system_positions_container(orbital_motion=[orbital_position],
                                                                             ecl_boundaries=ecl_boundaries)
        system_positions_container = system_positions_container.darkside_filter()
        container = next(iter(system_positions_container))

        # injected attributes
        setattr(container.primary, 'metallicity', self.primary.metallicity)
        setattr(container.secondary, 'metallicity', self.secondary.metallicity)

        primary_normal_radiance, secondary_normal_radiance = get_normal_radiance(container, **kwargs)
        primary_ld_cfs, secondary_ld_cfs = get_limbdarkening(container, **kwargs)

        coverage = compute_surface_coverage(container, in_eclipse=True)
        p_cosines = utils.calculate_cos_theta_los_x(container.primary.normals)
        s_cosines = utils.calculate_cos_theta_los_x(container.secondary.normals)

        for band in kwargs["passband"].keys():
            p_ld_cors = ld.limb_darkening_factor(coefficients=primary_ld_cfs[band][ld_law_cfs_columns].values.T,
                                                 limb_darkening_law=config.LIMB_DARKENING_LAW,
                                                 cos_theta=p_cosines)[0]

            s_ld_cors = ld.limb_darkening_factor(coefficients=secondary_ld_cfs[band][ld_law_cfs_columns].values.T,
                                                 limb_darkening_law=config.LIMB_DARKENING_LAW,
                                                 cos_theta=s_cosines)[0]
            # fixme: add all missing multiplicators (at least is missing semi_major_axis^2 in physical units)
            p_flux = np.sum(primary_normal_radiance[band] * p_cosines * coverage["primary"] * p_ld_cors)
            s_flux = np.sum(secondary_normal_radiance[band] * s_cosines * coverage["secondary"] * s_ld_cors)
            flux = p_flux + s_flux
            band_curves[band].append(flux)

    # temporary
    from matplotlib import pyplot as plt
    for band, curve in band_curves.items():
        x = np.arange(len(curve))
        plt.scatter(x, curve)
    plt.show()

    return band_curves





if __name__ == "__main__":
    pass
<|MERGE_RESOLUTION|>--- conflicted
+++ resolved
@@ -1,300 +1,279 @@
-import numpy as np
-import logging
-import matplotlib.path as mpltpath
-
-from scipy.spatial.qhull import ConvexHull
-
-from elisa.conf import config
-from elisa.engine import const, utils, atm, ld, logger
-from elisa.engine.binary_system import geo
-from elisa.engine.const import BINARY_POSITION_PLACEHOLDER
-
-__logger__ = logging.getLogger(__name__)
-
-
-def partial_visible_faces_surface_coverage(points, faces, normals, hull):
-    pypex_hull = geo.hull_to_pypex_poly(hull)
-    pypex_faces = geo.faces_to_pypex_poly(points[faces])
-    # it is possible to None happens in intersection, tkae care about it latter
-    pypex_intersection = geo.pypex_poly_hull_intersection(pypex_faces, pypex_hull)
-
-    # think about surface normalisation like and avoid surface areas like 1e-6 which lead to precission lose
-
-    pypex_polys_surface_area = np.array(geo.pypex_poly_surface_area(pypex_intersection), dtype=np.float)
-
-    inplane_points_3d = np.concatenate((points.T, [[0.0] * len(points)])).T
-    inplane_surface_area = utils.triangle_areas(triangles=faces, points=inplane_points_3d)
-    correction_cosine = utils.calculate_cos_theta_los_x(normals)
-    retval = (inplane_surface_area - pypex_polys_surface_area) / correction_cosine
-    return retval
-
-
-def get_visible_projection(obj):
-    """
-    returns yz projection of nearside points
-    :param obj:
-    :return:
-    """
-    return geo.plane_projection(
-        obj.points[
-            np.unique(obj.faces[obj.indices])
-        ], "yz"
-    )
-
-
-def get_eclipse_boundary_path(hull):
-    cover_bound = ConvexHull(hull)
-    hull_points = hull[cover_bound.vertices]
-    bb_path = mpltpath.Path(hull_points)
-    return bb_path
-
-
-def compute_surface_coverage(container: geo.SingleOrbitalPositionContainer, in_eclipse=True):
-    __logger__.debug(f"computing surface coverage for {container.position}")
-    cover_component = 'secondary' if 0.0 < container.position.azimuth < const.PI else 'primary'
-    cover_object = getattr(container, cover_component)
-    undercover_object = getattr(container, config.BINARY_COUNTERPARTS[cover_component])
-    undercover_visible_point_indices = np.unique(undercover_object.faces[undercover_object.indices])
-
-    cover_object_obs_visible_projection = get_visible_projection(cover_object)
-    undercover_object_obs_visible_projection = get_visible_projection(undercover_object)
-    # get matplotlib boudary path defined by hull of projection
-    if in_eclipse:
-        bb_path = get_eclipse_boundary_path(cover_object_obs_visible_projection)
-        # obtain points out of eclipse (out of boundary defined by hull of 'infront' object)
-        out_of_bound = np.invert(bb_path.contains_points(undercover_object_obs_visible_projection))
-        # undercover_visible_point_indices = undercover_visible_point_indices[out_of_bound]
-    else:
-        out_of_bound = np.ones(undercover_object_obs_visible_projection.shape[0], dtype=np.bool)
-    # bb_path = get_eclipse_boundary_path(cover_object_obs_visible_projection)
-    # # obtain points out of eclipse (out of boundary defined by hull of 'infront' object)
-    # out_of_bound = np.invert(bb_path.contains_points(undercover_object_obs_visible_projection))
-    # undercover_visible_point_indices = undercover_visible_point_indices[out_of_bound]
-
-    undercover_visible_point_indices = undercover_visible_point_indices[out_of_bound]
-    undercover_faces = np.array([const.FALSE_FACE_PLACEHOLDER] * np.shape(undercover_object.normals)[0])
-    undercover_faces[undercover_object.indices] = undercover_object.faces[undercover_object.indices]
-    eclipse_faces_visibility = np.isin(undercover_faces, undercover_visible_point_indices)
-
-    # get indices of full visible, invisible and partial visible faces
-    full_visible = np.all(eclipse_faces_visibility, axis=1)
-    invisible = np.all(np.invert(eclipse_faces_visibility), axis=1)
-    partial_visible = np.invert(full_visible | invisible)
-
-    # process partial and full visible faces (get surface area of 3d polygon) of undercover object
-    partial_visible_faces = undercover_object.faces[partial_visible]
-    partial_visible_normals = undercover_object.normals[partial_visible]
-    undercover_object_pts_projection = geo.plane_projection(undercover_object.points, "yz", keep_3d=False)
-    if in_eclipse:
-        partial_coverage = partial_visible_faces_surface_coverage(
-            points=undercover_object_pts_projection,
-            faces=partial_visible_faces,
-            normals=partial_visible_normals,
-            hull=bb_path.vertices
-        )
-    else:
-        partial_coverage = None
-
-    visible_coverage = utils.poly_areas(undercover_object.points[undercover_object.faces[full_visible]])
-
-    undercover_obj_coverage = geo.surface_area_coverage(
-        size=np.shape(undercover_object.normals)[0],
-        visible=full_visible, visible_coverage=visible_coverage,
-        partial=partial_visible, partial_coverage=partial_coverage
-    )
-
-    visible_coverage = utils.poly_areas(cover_object.points[cover_object.faces[cover_object.indices]])
-    cover_obj_coverage = geo.surface_area_coverage(len(cover_object.faces), cover_object.indices, visible_coverage)
-
-    return {
-        cover_component: cover_obj_coverage,
-        config.BINARY_COUNTERPARTS[cover_component]: undercover_obj_coverage
-    }
-
-
-def get_normal_radiance(self, **kwargs):
-    primary = atm.NaiveInterpolatedAtm.radiance(
-        **dict(
-            temperature=self.primary.temperatures,
-            log_g=self.primary.log_g,
-            metallicity=self.primary.metallicity,
-            **kwargs
-        )
-    )
-
-    secondary = atm.NaiveInterpolatedAtm.radiance(
-        **dict(
-            temperature=self.secondary.temperatures,
-            log_g=self.secondary.log_g,
-            metallicity=self.secondary.metallicity,
-            **kwargs
-        )
-    )
-    return primary, secondary
-
-
-def get_limbdarkening(self, **kwargs):
-    return [
-        ld.interpolate_on_ld_grid(
-            temperature=getattr(self, component).temperatures,
-            log_g=getattr(self, component).log_g,
-            metallicity=getattr(self, component).metallicity,
-            passband=kwargs["passband"]
-        ) for component in config.BINARY_COUNTERPARTS.keys()
-    ]
-
-
-def compute_circular_synchronous_lightcurve(self, **kwargs):
-    """
-    fixme: add docstrings
-    :param self:
-    :param kwargs:
-    :return:
-    """
-    self.build(components_distance=1.0)
-
-    ecl_boundaries = geo.get_eclipse_boundaries(self, 1.0)
-
-    # in case of LC for spotless surface without pulsations unique phase interval is only (0, 0.5)
-    phases = kwargs.pop("phases")
-<<<<<<< HEAD
-    base_phases2, reverse_idx2 = phase_crv_symmetry(self, phases)
-
-    position_method = kwargs.pop("position_method")
-    orbital_motion = position_method(phase=base_phases2)
-=======
-    # base_phases2, idx, reverse_idx2 = phase_crv_symmetry(self, phases)
->>>>>>> a7e7fe4d
-
-    initial_props_container = geo.SingleOrbitalPositionContainer(self.primary, self.secondary)
-    initial_props_container.setup_position(BINARY_POSITION_PLACEHOLDER(*(0, 1.0, 0.0, 0.0, 0.0)), self.inclination)
-
-    # injected attributes
-    setattr(initial_props_container.primary, 'metallicity', self.primary.metallicity)
-    setattr(initial_props_container.secondary, 'metallicity', self.secondary.metallicity)
-
-    primary_normal_radiance, secondary_normal_radiance = get_normal_radiance(initial_props_container, **kwargs)
-    primary_ld_cfs, secondary_ld_cfs = get_limbdarkening(initial_props_container, **kwargs)
-    ld_law_cfs_columns = config.LD_LAW_CFS_COLUMNS[config.LIMB_DARKENING_LAW]
-
-    system_positions_container = self.prepare_system_positions_container(orbital_motion=orbital_motion,
-                                                                         ecl_boundaries=ecl_boundaries)
-    system_positions_container = system_positions_container.darkside_filter()
-
-    band_curves = {key: np.empty(base_phases2.shape) for key in kwargs["passband"].keys()}
-    for idx, container in enumerate(system_positions_container):
-        coverage = compute_surface_coverage(container, in_eclipse=system_positions_container.in_eclipse[idx])
-        p_cosines = utils.calculate_cos_theta_los_x(container.primary.normals)
-        s_cosines = utils.calculate_cos_theta_los_x(container.secondary.normals)
-
-        for band in kwargs["passband"].keys():
-            # fixme: do something with this fucking zero indexing
-            p_ld_cors = ld.limb_darkening_factor(coefficients=primary_ld_cfs[band][ld_law_cfs_columns].values.T,
-                                                 limb_darkening_law=config.LIMB_DARKENING_LAW,
-                                                 cos_theta=p_cosines)[0]
-
-            s_ld_cors = ld.limb_darkening_factor(coefficients=secondary_ld_cfs[band][ld_law_cfs_columns].values.T,
-                                                 limb_darkening_law=config.LIMB_DARKENING_LAW,
-                                                 cos_theta=s_cosines)[0]
-            # fixme: add all missing multiplicators (at least is missing semi_major_axis^2 in physical units)
-            p_flux = np.sum(primary_normal_radiance[band] * p_cosines * coverage["primary"] * p_ld_cors)
-            s_flux = np.sum(secondary_normal_radiance[band] * s_cosines * coverage["secondary"] * s_ld_cors)
-            flux = p_flux + s_flux
-<<<<<<< HEAD
-            # band_curves[band].append(flux)
-            band_curves[band][idx] = flux
-    band_curves = {band: band_curves[band][reverse_idx2] for band in band_curves}
-=======
-            band_curves[band].append(flux)
-
-    # temporary
-    from matplotlib import pyplot as plt
-    for band, curve in band_curves.items():
-        x = np.arange(len(curve))
-        plt.scatter(x, curve)
-    plt.show()
-
->>>>>>> a7e7fe4d
-    return band_curves
-
-
-def phase_crv_symmetry(self, phase):
-<<<<<<< HEAD
-    """
-    utilizing symmetry of circular systems without spots and pulastions wher e you need to evalueate only half of the
-    phases. Function finds such redundant phases and returns only unique phases.
-    :param self:
-    :param phase:
-    :return:
-    """
-    if self.primary.pulsations is None and self.primary.pulsations is None and \
-            self.primary.spots is None and self.secondary.spots is None:
-=======
-    if not self.primary.has_pulsations() and not self.primary.has_pulsations() and \
-            not self.primary.has_spots() and not self.secondary.has_spots():
->>>>>>> a7e7fe4d
-        symmetrical_counterpart = phase > 0.5
-        # phase[symmetrical_counterpart] = 0.5 - (phase[symmetrical_counterpart] - 0.5)
-        phase[symmetrical_counterpart] = np.round(1.0 - phase[symmetrical_counterpart], 9)
-        res_phases, reverse_idx = np.unique(phase, return_inverse=True)
-        return res_phases, reverse_idx
-    else:
-        return phase, np.arange(phase.shape[0])
-
-
-def compute_eccentric_lightcurve(self, **kwargs):
-    self._logger = logger.getLogger(self.__class__.__name__, suppress=True)
-    orbital_motion = kwargs.pop("positions")
-    # todo: move it to for loop
-    ecl_boundaries = np.array([0, const.PI, const.PI, const.FULL_ARC])
-
-    band_curves = {key: list() for key in kwargs["passband"].keys()}
-    ld_law_cfs_columns = config.LD_LAW_CFS_COLUMNS[config.LIMB_DARKENING_LAW]
-
-    for orbital_position in orbital_motion:
-        self.build(components_distance=orbital_position.distance)
-        system_positions_container = self.prepare_system_positions_container(orbital_motion=[orbital_position],
-                                                                             ecl_boundaries=ecl_boundaries)
-        system_positions_container = system_positions_container.darkside_filter()
-        container = next(iter(system_positions_container))
-
-        # injected attributes
-        setattr(container.primary, 'metallicity', self.primary.metallicity)
-        setattr(container.secondary, 'metallicity', self.secondary.metallicity)
-
-        primary_normal_radiance, secondary_normal_radiance = get_normal_radiance(container, **kwargs)
-        primary_ld_cfs, secondary_ld_cfs = get_limbdarkening(container, **kwargs)
-
-        coverage = compute_surface_coverage(container, in_eclipse=True)
-        p_cosines = utils.calculate_cos_theta_los_x(container.primary.normals)
-        s_cosines = utils.calculate_cos_theta_los_x(container.secondary.normals)
-
-        for band in kwargs["passband"].keys():
-            p_ld_cors = ld.limb_darkening_factor(coefficients=primary_ld_cfs[band][ld_law_cfs_columns].values.T,
-                                                 limb_darkening_law=config.LIMB_DARKENING_LAW,
-                                                 cos_theta=p_cosines)[0]
-
-            s_ld_cors = ld.limb_darkening_factor(coefficients=secondary_ld_cfs[band][ld_law_cfs_columns].values.T,
-                                                 limb_darkening_law=config.LIMB_DARKENING_LAW,
-                                                 cos_theta=s_cosines)[0]
-            # fixme: add all missing multiplicators (at least is missing semi_major_axis^2 in physical units)
-            p_flux = np.sum(primary_normal_radiance[band] * p_cosines * coverage["primary"] * p_ld_cors)
-            s_flux = np.sum(secondary_normal_radiance[band] * s_cosines * coverage["secondary"] * s_ld_cors)
-            flux = p_flux + s_flux
-            band_curves[band].append(flux)
-
-    # temporary
-    from matplotlib import pyplot as plt
-    for band, curve in band_curves.items():
-        x = np.arange(len(curve))
-        plt.scatter(x, curve)
-    plt.show()
-
-    return band_curves
-
-
-
-
-
-if __name__ == "__main__":
-    pass
+import numpy as np
+import logging
+import matplotlib.path as mpltpath
+
+from scipy.spatial.qhull import ConvexHull
+
+from elisa.conf import config
+from elisa.engine import const, utils, atm, ld, logger
+from elisa.engine.binary_system import geo
+from elisa.engine.const import BINARY_POSITION_PLACEHOLDER
+
+__logger__ = logging.getLogger(__name__)
+
+
+def partial_visible_faces_surface_coverage(points, faces, normals, hull):
+    pypex_hull = geo.hull_to_pypex_poly(hull)
+    pypex_faces = geo.faces_to_pypex_poly(points[faces])
+    # it is possible to None happens in intersection, tkae care about it latter
+    pypex_intersection = geo.pypex_poly_hull_intersection(pypex_faces, pypex_hull)
+
+    # think about surface normalisation like and avoid surface areas like 1e-6 which lead to precission lose
+
+    pypex_polys_surface_area = np.array(geo.pypex_poly_surface_area(pypex_intersection), dtype=np.float)
+
+    inplane_points_3d = np.concatenate((points.T, [[0.0] * len(points)])).T
+    inplane_surface_area = utils.triangle_areas(triangles=faces, points=inplane_points_3d)
+    correction_cosine = utils.calculate_cos_theta_los_x(normals)
+    retval = (inplane_surface_area - pypex_polys_surface_area) / correction_cosine
+    return retval
+
+
+def get_visible_projection(obj):
+    """
+    returns yz projection of nearside points
+    :param obj:
+    :return:
+    """
+    return geo.plane_projection(
+        obj.points[
+            np.unique(obj.faces[obj.indices])
+        ], "yz"
+    )
+
+
+def get_eclipse_boundary_path(hull):
+    cover_bound = ConvexHull(hull)
+    hull_points = hull[cover_bound.vertices]
+    bb_path = mpltpath.Path(hull_points)
+    return bb_path
+
+
+def compute_surface_coverage(container: geo.SingleOrbitalPositionContainer, in_eclipse=True):
+    __logger__.debug(f"computing surface coverage for {container.position}")
+    cover_component = 'secondary' if 0.0 < container.position.azimuth < const.PI else 'primary'
+    cover_object = getattr(container, cover_component)
+    undercover_object = getattr(container, config.BINARY_COUNTERPARTS[cover_component])
+    undercover_visible_point_indices = np.unique(undercover_object.faces[undercover_object.indices])
+
+    cover_object_obs_visible_projection = get_visible_projection(cover_object)
+    undercover_object_obs_visible_projection = get_visible_projection(undercover_object)
+    # get matplotlib boudary path defined by hull of projection
+    if in_eclipse:
+        bb_path = get_eclipse_boundary_path(cover_object_obs_visible_projection)
+        # obtain points out of eclipse (out of boundary defined by hull of 'infront' object)
+        out_of_bound = np.invert(bb_path.contains_points(undercover_object_obs_visible_projection))
+        # undercover_visible_point_indices = undercover_visible_point_indices[out_of_bound]
+    else:
+        out_of_bound = np.ones(undercover_object_obs_visible_projection.shape[0], dtype=np.bool)
+    # bb_path = get_eclipse_boundary_path(cover_object_obs_visible_projection)
+    # # obtain points out of eclipse (out of boundary defined by hull of 'infront' object)
+    # out_of_bound = np.invert(bb_path.contains_points(undercover_object_obs_visible_projection))
+    # undercover_visible_point_indices = undercover_visible_point_indices[out_of_bound]
+
+    undercover_visible_point_indices = undercover_visible_point_indices[out_of_bound]
+    undercover_faces = np.array([const.FALSE_FACE_PLACEHOLDER] * np.shape(undercover_object.normals)[0])
+    undercover_faces[undercover_object.indices] = undercover_object.faces[undercover_object.indices]
+    eclipse_faces_visibility = np.isin(undercover_faces, undercover_visible_point_indices)
+
+    # get indices of full visible, invisible and partial visible faces
+    full_visible = np.all(eclipse_faces_visibility, axis=1)
+    invisible = np.all(np.invert(eclipse_faces_visibility), axis=1)
+    partial_visible = np.invert(full_visible | invisible)
+
+    # process partial and full visible faces (get surface area of 3d polygon) of undercover object
+    partial_visible_faces = undercover_object.faces[partial_visible]
+    partial_visible_normals = undercover_object.normals[partial_visible]
+    undercover_object_pts_projection = geo.plane_projection(undercover_object.points, "yz", keep_3d=False)
+    if in_eclipse:
+        partial_coverage = partial_visible_faces_surface_coverage(
+            points=undercover_object_pts_projection,
+            faces=partial_visible_faces,
+            normals=partial_visible_normals,
+            hull=bb_path.vertices
+        )
+    else:
+        partial_coverage = None
+
+    visible_coverage = utils.poly_areas(undercover_object.points[undercover_object.faces[full_visible]])
+
+    undercover_obj_coverage = geo.surface_area_coverage(
+        size=np.shape(undercover_object.normals)[0],
+        visible=full_visible, visible_coverage=visible_coverage,
+        partial=partial_visible, partial_coverage=partial_coverage
+    )
+
+    visible_coverage = utils.poly_areas(cover_object.points[cover_object.faces[cover_object.indices]])
+    cover_obj_coverage = geo.surface_area_coverage(len(cover_object.faces), cover_object.indices, visible_coverage)
+
+    return {
+        cover_component: cover_obj_coverage,
+        config.BINARY_COUNTERPARTS[cover_component]: undercover_obj_coverage
+    }
+
+
+def get_normal_radiance(self, **kwargs):
+    primary = atm.NaiveInterpolatedAtm.radiance(
+        **dict(
+            temperature=self.primary.temperatures,
+            log_g=self.primary.log_g,
+            metallicity=self.primary.metallicity,
+            **kwargs
+        )
+    )
+
+    secondary = atm.NaiveInterpolatedAtm.radiance(
+        **dict(
+            temperature=self.secondary.temperatures,
+            log_g=self.secondary.log_g,
+            metallicity=self.secondary.metallicity,
+            **kwargs
+        )
+    )
+    return primary, secondary
+
+
+def get_limbdarkening(self, **kwargs):
+    return [
+        ld.interpolate_on_ld_grid(
+            temperature=getattr(self, component).temperatures,
+            log_g=getattr(self, component).log_g,
+            metallicity=getattr(self, component).metallicity,
+            passband=kwargs["passband"]
+        ) for component in config.BINARY_COUNTERPARTS.keys()
+    ]
+
+
+def compute_circular_synchronous_lightcurve(self, **kwargs):
+    """
+    fixme: add docstrings
+    :param self:
+    :param kwargs:
+    :return:
+    """
+    self.build(components_distance=1.0)
+
+    ecl_boundaries = geo.get_eclipse_boundaries(self, 1.0)
+
+    # in case of LC for spotless surface without pulsations unique phase interval is only (0, 0.5)
+    phases = kwargs.pop("phases")
+    base_phases2, reverse_idx2 = phase_crv_symmetry(self, phases)
+
+    position_method = kwargs.pop("position_method")
+    orbital_motion = position_method(phase=base_phases2)
+
+    initial_props_container = geo.SingleOrbitalPositionContainer(self.primary, self.secondary)
+    initial_props_container.setup_position(BINARY_POSITION_PLACEHOLDER(*(0, 1.0, 0.0, 0.0, 0.0)), self.inclination)
+
+    # injected attributes
+    setattr(initial_props_container.primary, 'metallicity', self.primary.metallicity)
+    setattr(initial_props_container.secondary, 'metallicity', self.secondary.metallicity)
+
+    primary_normal_radiance, secondary_normal_radiance = get_normal_radiance(initial_props_container, **kwargs)
+    primary_ld_cfs, secondary_ld_cfs = get_limbdarkening(initial_props_container, **kwargs)
+    ld_law_cfs_columns = config.LD_LAW_CFS_COLUMNS[config.LIMB_DARKENING_LAW]
+
+    system_positions_container = self.prepare_system_positions_container(orbital_motion=orbital_motion,
+                                                                         ecl_boundaries=ecl_boundaries)
+    system_positions_container = system_positions_container.darkside_filter()
+
+    band_curves = {key: np.empty(base_phases2.shape) for key in kwargs["passband"].keys()}
+    for idx, container in enumerate(system_positions_container):
+        coverage = compute_surface_coverage(container, in_eclipse=system_positions_container.in_eclipse[idx])
+        p_cosines = utils.calculate_cos_theta_los_x(container.primary.normals)
+        s_cosines = utils.calculate_cos_theta_los_x(container.secondary.normals)
+
+        for band in kwargs["passband"].keys():
+            # fixme: do something with this fucking zero indexing
+            p_ld_cors = ld.limb_darkening_factor(coefficients=primary_ld_cfs[band][ld_law_cfs_columns].values.T,
+                                                 limb_darkening_law=config.LIMB_DARKENING_LAW,
+                                                 cos_theta=p_cosines)[0]
+
+            s_ld_cors = ld.limb_darkening_factor(coefficients=secondary_ld_cfs[band][ld_law_cfs_columns].values.T,
+                                                 limb_darkening_law=config.LIMB_DARKENING_LAW,
+                                                 cos_theta=s_cosines)[0]
+            # fixme: add all missing multiplicators (at least is missing semi_major_axis^2 in physical units)
+            p_flux = np.sum(primary_normal_radiance[band] * p_cosines * coverage["primary"] * p_ld_cors)
+            s_flux = np.sum(secondary_normal_radiance[band] * s_cosines * coverage["secondary"] * s_ld_cors)
+            flux = p_flux + s_flux
+            # band_curves[band].append(flux)
+            band_curves[band][idx] = flux
+    band_curves = {band: band_curves[band][reverse_idx2] for band in band_curves}
+    return band_curves
+
+
+def phase_crv_symmetry(self, phase):
+    """
+    utilizing symmetry of circular systems without spots and pulastions wher e you need to evalueate only half of the
+    phases. Function finds such redundant phases and returns only unique phases.
+    :param self:
+    :param phase:
+    :return:
+    """
+    if not self.primary.has_pulsations() and not self.primary.has_pulsations() and \
+            not self.primary.has_spots() and not self.secondary.has_spots():
+        symmetrical_counterpart = phase > 0.5
+        # phase[symmetrical_counterpart] = 0.5 - (phase[symmetrical_counterpart] - 0.5)
+        phase[symmetrical_counterpart] = np.round(1.0 - phase[symmetrical_counterpart], 9)
+        res_phases, reverse_idx = np.unique(phase, return_inverse=True)
+        return res_phases, reverse_idx
+    else:
+        return phase, np.arange(phase.shape[0])
+
+
+def compute_eccentric_lightcurve(self, **kwargs):
+    self._logger = logger.getLogger(self.__class__.__name__, suppress=True)
+    orbital_motion = kwargs.pop("positions")
+    # todo: move it to for loop
+    ecl_boundaries = np.array([0, const.PI, const.PI, const.FULL_ARC])
+
+    band_curves = {key: list() for key in kwargs["passband"].keys()}
+    ld_law_cfs_columns = config.LD_LAW_CFS_COLUMNS[config.LIMB_DARKENING_LAW]
+
+    for orbital_position in orbital_motion:
+        self.build(components_distance=orbital_position.distance)
+        system_positions_container = self.prepare_system_positions_container(orbital_motion=[orbital_position],
+                                                                             ecl_boundaries=ecl_boundaries)
+        system_positions_container = system_positions_container.darkside_filter()
+        container = next(iter(system_positions_container))
+
+        # injected attributes
+        setattr(container.primary, 'metallicity', self.primary.metallicity)
+        setattr(container.secondary, 'metallicity', self.secondary.metallicity)
+
+        primary_normal_radiance, secondary_normal_radiance = get_normal_radiance(container, **kwargs)
+        primary_ld_cfs, secondary_ld_cfs = get_limbdarkening(container, **kwargs)
+
+        coverage = compute_surface_coverage(container, in_eclipse=True)
+        p_cosines = utils.calculate_cos_theta_los_x(container.primary.normals)
+        s_cosines = utils.calculate_cos_theta_los_x(container.secondary.normals)
+
+        for band in kwargs["passband"].keys():
+            p_ld_cors = ld.limb_darkening_factor(coefficients=primary_ld_cfs[band][ld_law_cfs_columns].values.T,
+                                                 limb_darkening_law=config.LIMB_DARKENING_LAW,
+                                                 cos_theta=p_cosines)[0]
+
+            s_ld_cors = ld.limb_darkening_factor(coefficients=secondary_ld_cfs[band][ld_law_cfs_columns].values.T,
+                                                 limb_darkening_law=config.LIMB_DARKENING_LAW,
+                                                 cos_theta=s_cosines)[0]
+            # fixme: add all missing multiplicators (at least is missing semi_major_axis^2 in physical units)
+            p_flux = np.sum(primary_normal_radiance[band] * p_cosines * coverage["primary"] * p_ld_cors)
+            s_flux = np.sum(secondary_normal_radiance[band] * s_cosines * coverage["secondary"] * s_ld_cors)
+            flux = p_flux + s_flux
+            band_curves[band].append(flux)
+
+    # temporary
+    from matplotlib import pyplot as plt
+    for band, curve in band_curves.items():
+        x = np.arange(len(curve))
+        plt.scatter(x, curve)
+    plt.show()
+
+    return band_curves
+
+
+
+
+
+if __name__ == "__main__":
+    pass