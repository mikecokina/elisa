import numpy as np
import logging
import matplotlib.path as mpltpath

from scipy.spatial.qhull import ConvexHull

from elisa.conf import config
from elisa.engine import const, utils, atm, ld, logger
from elisa.engine.binary_system import geo
from elisa.engine.const import BINARY_POSITION_PLACEHOLDER
from scipy.interpolate import interp1d

__logger__ = logging.getLogger(__name__)


def partial_visible_faces_surface_coverage(points, faces, normals, hull):
    pypex_hull = geo.hull_to_pypex_poly(hull)
    pypex_faces = geo.faces_to_pypex_poly(points[faces])
    # it is possible to None happens in intersection, tkae care about it latter
    pypex_intersection = geo.pypex_poly_hull_intersection(pypex_faces, pypex_hull)

    # think about surface normalisation like and avoid surface areas like 1e-6 which lead to precission lose
<<<<<<< HEAD
    pypex_polys_surface_area = np.array(geo.pypex_poly_surface_area(pypex_intersection), dtype=np.float)
=======

    try:
        pypex_polys_surface_area = np.array(geo.pypex_poly_surface_area(pypex_intersection), dtype=np.float)
    except:
        print("ok")
>>>>>>> 76ba8e05

    inplane_points_3d = np.concatenate((points.T, [[0.0] * len(points)])).T
    inplane_surface_area = utils.triangle_areas(triangles=faces, points=inplane_points_3d)
    correction_cosine = utils.calculate_cos_theta_los_x(normals)
    retval = (inplane_surface_area - pypex_polys_surface_area) / correction_cosine
    return retval


def get_visible_projection(obj):
    """
    returns yz projection of nearside points
    :param obj:
    :return:
    """
    return geo.plane_projection(
        obj.points[
            np.unique(obj.faces[obj.indices])
        ], "yz"
    )


def get_eclipse_boundary_path(hull):
    cover_bound = ConvexHull(hull)
    hull_points = hull[cover_bound.vertices]
    bb_path = mpltpath.Path(hull_points)
    return bb_path


def compute_surface_coverage(container: geo.SingleOrbitalPositionContainer, in_eclipse=True):
    __logger__.debug(f"computing surface coverage for {container.position}")
    cover_component = 'secondary' if 0.0 < container.position.azimuth < const.PI else 'primary'
    cover_object = getattr(container, cover_component)
    undercover_object = getattr(container, config.BINARY_COUNTERPARTS[cover_component])
    undercover_visible_point_indices = np.unique(undercover_object.faces[undercover_object.indices])

    cover_object_obs_visible_projection = get_visible_projection(cover_object)
    undercover_object_obs_visible_projection = get_visible_projection(undercover_object)
    # get matplotlib boudary path defined by hull of projection
    if in_eclipse:
        bb_path = get_eclipse_boundary_path(cover_object_obs_visible_projection)
        # obtain points out of eclipse (out of boundary defined by hull of 'infront' object)
        out_of_bound = np.invert(bb_path.contains_points(undercover_object_obs_visible_projection))
        # undercover_visible_point_indices = undercover_visible_point_indices[out_of_bound]
    else:
        out_of_bound = np.ones(undercover_object_obs_visible_projection.shape[0], dtype=np.bool)

    undercover_visible_point_indices = undercover_visible_point_indices[out_of_bound]
    undercover_faces = np.array([const.FALSE_FACE_PLACEHOLDER] * np.shape(undercover_object.normals)[0])
    undercover_faces[undercover_object.indices] = undercover_object.faces[undercover_object.indices]
    eclipse_faces_visibility = np.isin(undercover_faces, undercover_visible_point_indices)

    # get indices of full visible, invisible and partial visible faces
    full_visible = np.all(eclipse_faces_visibility, axis=1)
    invisible = np.all(np.invert(eclipse_faces_visibility), axis=1)
    partial_visible = np.invert(full_visible | invisible)

    # process partial and full visible faces (get surface area of 3d polygon) of undercover object
    partial_visible_faces = undercover_object.faces[partial_visible]
    partial_visible_normals = undercover_object.normals[partial_visible]
    undercover_object_pts_projection = geo.plane_projection(undercover_object.points, "yz", keep_3d=False)
    if in_eclipse:
        partial_coverage = partial_visible_faces_surface_coverage(
            points=undercover_object_pts_projection,
            faces=partial_visible_faces,
            normals=partial_visible_normals,
            hull=bb_path.vertices
        )
    else:
        partial_coverage = None

    visible_coverage = utils.poly_areas(undercover_object.points[undercover_object.faces[full_visible]])

    undercover_obj_coverage = geo.surface_area_coverage(
        size=np.shape(undercover_object.normals)[0],
        visible=full_visible, visible_coverage=visible_coverage,
        partial=partial_visible, partial_coverage=partial_coverage
    )

    visible_coverage = utils.poly_areas(cover_object.points[cover_object.faces[cover_object.indices]])
    cover_obj_coverage = geo.surface_area_coverage(len(cover_object.faces), cover_object.indices, visible_coverage)

    return {
        cover_component: cover_obj_coverage,
        config.BINARY_COUNTERPARTS[cover_component]: undercover_obj_coverage
    }


def get_normal_radiance(self, **kwargs):
    return {
    'primary': atm.NaiveInterpolatedAtm.radiance(
        **dict(
            temperature=self.primary.temperatures,
            log_g=self.primary.log_g,
            metallicity=self.primary.metallicity,
            **kwargs
        )
    ),

    'secondary': atm.NaiveInterpolatedAtm.radiance(
        **dict(
            temperature=self.secondary.temperatures,
            log_g=self.secondary.log_g,
            metallicity=self.secondary.metallicity,
            **kwargs
        )
    ),
    }


def get_limbdarkening(self, **kwargs):
    """
    returns limg darkening coefficients for each face of each component
    :param self:
    :param kwargs: dict - {'primary': np.array, 'secondary': np.array}
    :return:
    """
    return {
        component:
        ld.interpolate_on_ld_grid(
            temperature=getattr(self, component).temperatures,
            log_g=getattr(self, component).log_g,
            metallicity=getattr(self, component).metallicity,
            passband=kwargs["passband"]
        ) for component in config.BINARY_COUNTERPARTS.keys()
    }


def compute_circular_synchronous_lightcurve(self, **kwargs):
    """
    fixme: add docstrings
    :param self:
    :param kwargs:
    :return:
    """
    self.build(components_distance=1.0)

    ecl_boundaries = geo.get_eclipse_boundaries(self, 1.0)

    # in case of LC for spotless surface without pulsations unique phase interval is only (0, 0.5)
    phases = kwargs.pop("phases")
    base_phases2, reverse_idx2 = phase_crv_symmetry(self, phases)

    position_method = kwargs.pop("position_method")
    orbital_motion = position_method(input_argument=base_phases2, return_nparray=False, calculate_from='phase')

    initial_props_container = geo.SingleOrbitalPositionContainer(self.primary, self.secondary)
    initial_props_container.setup_position(BINARY_POSITION_PLACEHOLDER(*(0, 1.0, 0.0, 0.0, 0.0)), self.inclination)

    # injected attributes
    setattr(initial_props_container.primary, 'metallicity', self.primary.metallicity)
    setattr(initial_props_container.secondary, 'metallicity', self.secondary.metallicity)

    normal_radiance = get_normal_radiance(initial_props_container, **kwargs)
    ld_cfs = get_limbdarkening(initial_props_container, **kwargs)
    ld_law_cfs_columns = config.LD_LAW_CFS_COLUMNS[config.LIMB_DARKENING_LAW]

    system_positions_container = self.prepare_system_positions_container(orbital_motion=orbital_motion,
                                                                         ecl_boundaries=ecl_boundaries)
    system_positions_container = system_positions_container.darkside_filter()

    band_curves = {key: np.empty(base_phases2.shape) for key in kwargs["passband"].keys()}
    for idx, container in enumerate(system_positions_container):
        coverage = compute_surface_coverage(container, in_eclipse=system_positions_container.in_eclipse[idx])
        p_cosines = utils.calculate_cos_theta_los_x(container.primary.normals)
        s_cosines = utils.calculate_cos_theta_los_x(container.secondary.normals)
        p_cosines[p_cosines < 0] = 0.0
        s_cosines[s_cosines < 0] = 0.0

        for band in kwargs["passband"].keys():
<<<<<<< HEAD
            p_ld_cors = ld.limb_darkening_factor(coefficients=primary_ld_cfs[band][ld_law_cfs_columns].values,
=======
            # fixme: do something with this fucking zero indexing
            p_ld_cors = ld.limb_darkening_factor(coefficients=ld_cfs["primary"][band][ld_law_cfs_columns].values.T,
>>>>>>> 76ba8e05
                                                 limb_darkening_law=config.LIMB_DARKENING_LAW,
                                                 cos_theta=p_cosines)

<<<<<<< HEAD
            s_ld_cors = ld.limb_darkening_factor(coefficients=secondary_ld_cfs[band][ld_law_cfs_columns].values,
=======
            s_ld_cors = ld.limb_darkening_factor(coefficients=ld_cfs["secondary"][band][ld_law_cfs_columns].values.T,
>>>>>>> 76ba8e05
                                                 limb_darkening_law=config.LIMB_DARKENING_LAW,
                                                 cos_theta=s_cosines)
            # fixme: add all missing multiplicators (at least is missing semi_major_axis^2 in physical units)
            p_flux = np.sum(normal_radiance["primary"][band] * p_cosines * coverage["primary"] * p_ld_cors)
            s_flux = np.sum(normal_radiance["secondary"][band] * s_cosines * coverage["secondary"] * s_ld_cors)
            flux = p_flux + s_flux
            # band_curves[band].append(flux)
            band_curves[band][idx] = flux
    band_curves = {band: band_curves[band][reverse_idx2] for band in band_curves}

    return band_curves


def phase_crv_symmetry(self, phase):
    """
    utilizing symmetry of circular systems without spots and pulastions where you need to evaluate only half of the
    phases. Function finds such redundant phases and returns only unique phases.
    :param self:
    :param phase:
    :return:
    """
<<<<<<< HEAD
    if self.primary.pulsations is None and self.primary.pulsations is None and \
=======
    if not self.primary.has_pulsations() and not self.primary.has_pulsations() and \
>>>>>>> 76ba8e05
            not self.primary.has_spots() and not self.secondary.has_spots():
        symmetrical_counterpart = phase > 0.5
        # phase[symmetrical_counterpart] = 0.5 - (phase[symmetrical_counterpart] - 0.5)
        phase[symmetrical_counterpart] = np.round(1.0 - phase[symmetrical_counterpart], 9)
        res_phases, reverse_idx = np.unique(phase, return_inverse=True)
        return res_phases, reverse_idx
    else:
        return phase, np.arange(phase.shape[0])


def compute_eccentric_lightcurve(self, **kwargs):
    self._logger = logger.getLogger(self.__class__.__name__, suppress=True)
    # todo: move it to for loop
    ecl_boundaries = geo.get_eclipse_boundaries(self, 1.0)

    phases = kwargs.pop("phases")

    position_method = kwargs.pop("position_method")
<<<<<<< HEAD
    orbital_motion = position_method(phase=phases)
=======
    orbital_motion, orbital_motion_array = position_method(input_argument=phases,
                                                           return_nparray=True, calculate_from='phase')
    azimuths = orbital_motion_array[:, 2]

    approximation_test1 = len(phases) > config.POINTS_ON_ECC_ORBIT and self.primary.synchronicity == 1.0 and \
                        self.secondary.synchronicity == 1.0

    # in case of clean surface or synchronous rotation (moreless), symmetry around semi-major axis can be utilized
    # mask isolating the symmetrical part of the orbit
    unique_phase_indices, orbital_motion_counterpart, orbital_motion_array_counterpart, uniq_geom_test = \
        cunstruct_geometry_symmetric_azimuths(self, azimuths, phases)

    # if approximation_test1:
    #     unique_phase_indices, orbital_motion_counterpart, orbital_motion_array_counterpart, uniq_geom_test = \
    #         cunstruct_geometry_symmetric_azimuths(self, azimuths, phases)
    #     # counterpart_phases = orbital_motion_array_counterpart[:, 4]
    # else:
    #     # # calculating all forward radii
    #     # distances = orbital_motion_array[:, 1]
    #     # forward_rad = self.calculate_all_forward_radii(distances, components=None)
    #     #
    #     # # calculating relative changes in radii
    #     # rel_d_forward_radii = {component: np.abs(radii - np.roll(radii, 1)) / radii for component, radii in
    #     #                        forward_rad.items()}
    #     # max_rel_d_forward_radii = np.max([rel_d_forward_radii['primary'].max(), rel_d_forward_radii['secondary'].max()])
    #
    #     # second approximation does not interpolates the resulting light curve but assumes that geometry is the same as
    #     # the geometry of the found counterpart
    index_of_closest = utils.find_idx_of_nearest(orbital_motion_array_counterpart[:, 1],
                                                 orbital_motion_array[~uniq_geom_test, 1])
    d_distance = np.abs(orbital_motion_array[~uniq_geom_test, 1] -
                        orbital_motion_array_counterpart[index_of_closest, 1])
    approximation_test2 = max(d_distance) < config.MAX_D_DISTANCE and \
                          self.primary.synchronicity == 1.0 and self.secondary.synchronicity == 1.0
>>>>>>> 76ba8e05

    band_curves = {key: list() for key in kwargs["passband"].keys()}

    #initial values of radii to be compared with
    orig_forward_rad_p, orig_forward_rad_p = 100.0, 100.0  # 100.0 is too large value, it will always fail the first
    # test and therefore the surface will be built
    if approximation_test1:
        band_curves_counterpart = {key: list() for key in kwargs["passband"].keys()}
        # for orbital_position in orbital_motion:
        for counterpart_idx, unique_phase_idx in enumerate(unique_phase_indices):
            orbital_position = orbital_motion[unique_phase_idx]

            self.build(components_distance=orbital_position.distance)

            container = prepare_star_container(self, orbital_position, ecl_boundaries)
            container_counterpart = prepare_star_container(self, orbital_motion_counterpart[counterpart_idx],
                                                           ecl_boundaries)

<<<<<<< HEAD
        coverage = compute_surface_coverage(container, in_eclipse=True)
        p_cosines = utils.calculate_cos_theta_los_x(container.primary.normals)
        s_cosines = utils.calculate_cos_theta_los_x(container.secondary.normals)
        p_cosines[p_cosines < 0] = 0.0
        s_cosines[s_cosines < 0] = 0.0

        for band in kwargs["passband"].keys():
            p_ld_cors = ld.limb_darkening_factor(coefficients=primary_ld_cfs[band][ld_law_cfs_columns].values,
                                                 limb_darkening_law=config.LIMB_DARKENING_LAW,
                                                 cos_theta=p_cosines)

            s_ld_cors = ld.limb_darkening_factor(coefficients=secondary_ld_cfs[band][ld_law_cfs_columns].values,
                                                 limb_darkening_law=config.LIMB_DARKENING_LAW,
                                                 cos_theta=s_cosines)
            # fixme: add all missing multiplicators (at least is missing semi_major_axis^2 in physical units)
            p_flux = np.sum(primary_normal_radiance[band] * p_cosines * coverage["primary"] * p_ld_cors)
            s_flux = np.sum(secondary_normal_radiance[band] * s_cosines * coverage["secondary"] * s_ld_cors)
            flux = p_flux + s_flux
            band_curves[band].append(flux)

    # temporary
    # from matplotlib import pyplot as plt
    # for band, curve in band_curves.items():
    #     x = np.arange(len(curve))
    #     plt.scatter(x, curve)
=======
            normal_radiance = get_normal_radiance(container, **kwargs)
            ld_cfs = get_limbdarkening(container, **kwargs)

            container.coverage, container.cosines = calculate_surface_parameters(container, in_eclipse=True)
            container_counterpart.coverage, container_counterpart.cosines = \
                calculate_surface_parameters(container_counterpart, in_eclipse=True)

            for band in kwargs["passband"].keys():
                band_curves[band].append(calculate_lc_point(container, band, ld_cfs, normal_radiance))
                band_curves_counterpart[band].append(calculate_lc_point(container_counterpart, band, ld_cfs,
                                                                        normal_radiance))

    elif approximation_test2:
        band_curves_counterpart = {key: list() for key in kwargs["passband"].keys()}
        for counterpart_idx, unique_phase_idx in enumerate(unique_phase_indices):
            pass

    else:
        for orbital_position in orbital_motion:
            self.build(components_distance=orbital_position.distance)
            container = prepare_star_container(self, orbital_position, ecl_boundaries)

            normal_radiance = get_normal_radiance(container, **kwargs)
            ld_cfs = get_limbdarkening(container, **kwargs)

            container.coverage, container.cosines = calculate_surface_parameters(container, in_eclipse=True)

            for band in kwargs["passband"].keys():
                band_curves[band].append(calculate_lc_point(container, band, ld_cfs, normal_radiance))

    # LC interpolation of symmetrical part
    if approximation_test1:
        x = np.concatenate((phases[unique_phase_indices], orbital_motion_array_counterpart[:, 4] % 1))
        sort_idx = np.argsort(x)
        x = x[sort_idx]
        x = np.concatenate(([x[-1]-1], x, [x[0]+1]))
        phases_to_interp = phases[~uniq_geom_test]
        for band in kwargs["passband"].keys():
            y = np.concatenate((band_curves[band], band_curves_counterpart[band]))
            y = y[sort_idx]
            y = np.concatenate(([y[-1]], y, [y[0]]))
            f = interp1d(x, y, kind='cubic')
            interpolated_fluxes = f(phases_to_interp)
            # band_curves[band] = np.concatenate((band_curves[band], interpolated_fluxes))
            full_crv = np.empty(phases.shape)
            full_crv[uniq_geom_test] = band_curves[band]
            full_crv[~uniq_geom_test] = interpolated_fluxes
            band_curves[band] = full_crv

    # # temporary
    # from matplotlib import pyplot as plt
    # for band, curve in band_curves.items():
    #     x = phases[unique_phase_indices]
    #     plt.scatter(x, curve[unique_phase_indices])
    #     plt.scatter(orbital_motion_array_counterpart[:, 4] % 1, band_curves_counterpart[band])
>>>>>>> 76ba8e05
    # plt.show()

    return band_curves


<<<<<<< HEAD
=======
def cunstruct_geometry_symmetric_azimuths(self, azimuths, phases):
    """
    prepare set of orbital positions that are symmetrical in therms of surface geometry, where orbital position is
    mirrored via apsidal line in order to reduce time for generating the light curve
    :param self: BinarySystem
    :param azimuths: np.array - orbital azimuths of positions in which LC will be calculated
    :param phases: np.array - orbital phase of positions in which LC will be calculated
    :return: tuple - unique_phase_indices - np.array : indices that points to the orbital positions from one half of the
                                                       orbital motion divided by apsidal line
                   - orbital_motion_counterpart - list - Positions produced by mirroring orbital positions given by
                                                         indices `unique_phase_indices`
                   - orbital_motion_array_counterpart - np.array - sa as `orbital_motion_counterpart` but in np.array
                                                        form
    """
    azimuth_boundaries = [self.argument_of_periastron, (self.argument_of_periastron + const.PI) % const.FULL_ARC]
    unique_geometry = np.logical_and(azimuths > azimuth_boundaries[0],
                                     azimuths < azimuth_boundaries[1]) \
        if azimuth_boundaries[0] < azimuth_boundaries[1] else np.logical_xor(azimuths < azimuth_boundaries[0],
                                                                             azimuths > azimuth_boundaries[1])
    unique_phase_indices = np.arange(phases.shape[0])[unique_geometry]
    unique_geometry_azimuths = azimuths[unique_geometry]
    unique_geometry_counterazimuths = (2 * self.argument_of_periastron - unique_geometry_azimuths) % const.FULL_ARC
    # unique_geometry_counterazimuths = np.concatenate(([azimuth_boundaries[0]],
    #                                                   unique_geometry_counterazimuths,
    #                                                   [azimuth_boundaries[1]]))
    orbital_motion_counterpart, orbital_motion_array_counterpart = \
        self.calculate_orbital_motion(input_argument=unique_geometry_counterazimuths,
                                      return_nparray=True,
                                      calculate_from='azimuth')

    return unique_phase_indices, orbital_motion_counterpart, orbital_motion_array_counterpart, unique_geometry


def prepare_star_container(self, orbital_position, ecl_boundaries):
    """
    prepares a postion container for given orbital position where visibe/non visible faces are calculated and
    metallicities are assigned

    :param self: BinarySystem
    :param orbital_position: Position
    :param ecl_boundaries: np.array - orbital azimuths of eclipses
    :return: container - SingleOrbitalPositionContainer
    """
    system_positions_container = self.prepare_system_positions_container(orbital_motion=[orbital_position],
                                                                         ecl_boundaries=ecl_boundaries)
    system_positions_container = system_positions_container.darkside_filter()
    # for containerf in system_positions_container:
    #     pass
    container = next(iter(system_positions_container))

    # injected attributes
    setattr(container.primary, 'metallicity', self.primary.metallicity)
    setattr(container.secondary, 'metallicity', self.secondary.metallicity)
    return container


def calculate_surface_parameters(container, in_eclipse=True):
    """
    function prepares surface-related parameters such as coverage(area o visibility of the triangles), and directional
    cosines towards line-of-sight vector

    :param container: SingleOrbitalPositionContainer
    :param in_eclipse: bool - switch to indicate if in orout of eclipse calculations to use, if you are not sure leave
                              it to True
    :return: tuple - coverage - np.array - visible area of triangles
                   - p_cosines, s_cosines - np.array - directional cosines for each face with respect to line-of-sight
                                                       vector
    """
    coverage = compute_surface_coverage(container, in_eclipse=in_eclipse)
    p_cosines = utils.calculate_cos_theta_los_x(container.primary.normals)
    s_cosines = utils.calculate_cos_theta_los_x(container.secondary.normals)
    cosines = {'primary': p_cosines, 'secondary': s_cosines}
    return coverage, cosines


def calculate_lc_point(container, band, ld_cfs, normal_radiance):
    """
    calculates point on the light curve for given band

    :param container: SingleOrbitalPositionContainer
    :param band: str - name of the photometric band
    :param ld_cfs: dict - {'primary': np.float of ld coefficents, etc for secondary}
    :param normal_radiance: dict - {'primary': np.float of normal radiances, etc for secondary}
    :return:
    """
    ld_law_cfs_columns = config.LD_LAW_CFS_COLUMNS[config.LIMB_DARKENING_LAW]
    ld_cors = {component: ld.limb_darkening_factor(coefficients=ld_cfs[component][band][ld_law_cfs_columns].values.T,
                                                   limb_darkening_law=config.LIMB_DARKENING_LAW,
                                                   cos_theta=container.cosines[component])[0]
               for component in config.BINARY_COUNTERPARTS.keys()}
    # fixme: add all missing multiplicators (at least is missing semi_major_axis^2 in physical units)
    flux = {
        component:
            np.sum(normal_radiance[component][band] * container.cosines[component] *
               container.coverage[component] * ld_cors[component])
        for component in config.BINARY_COUNTERPARTS.keys()
    }
    flux = flux['primary'] + flux['secondary']
    return flux


>>>>>>> 76ba8e05
if __name__ == "__main__":
    pass
<|MERGE_RESOLUTION|>--- conflicted
+++ resolved
@@ -1,508 +1,452 @@
-import numpy as np
-import logging
-import matplotlib.path as mpltpath
-
-from scipy.spatial.qhull import ConvexHull
-
-from elisa.conf import config
-from elisa.engine import const, utils, atm, ld, logger
-from elisa.engine.binary_system import geo
-from elisa.engine.const import BINARY_POSITION_PLACEHOLDER
-from scipy.interpolate import interp1d
-
-__logger__ = logging.getLogger(__name__)
-
-
-def partial_visible_faces_surface_coverage(points, faces, normals, hull):
-    pypex_hull = geo.hull_to_pypex_poly(hull)
-    pypex_faces = geo.faces_to_pypex_poly(points[faces])
-    # it is possible to None happens in intersection, tkae care about it latter
-    pypex_intersection = geo.pypex_poly_hull_intersection(pypex_faces, pypex_hull)
-
-    # think about surface normalisation like and avoid surface areas like 1e-6 which lead to precission lose
-<<<<<<< HEAD
-    pypex_polys_surface_area = np.array(geo.pypex_poly_surface_area(pypex_intersection), dtype=np.float)
-=======
-
-    try:
-        pypex_polys_surface_area = np.array(geo.pypex_poly_surface_area(pypex_intersection), dtype=np.float)
-    except:
-        print("ok")
->>>>>>> 76ba8e05
-
-    inplane_points_3d = np.concatenate((points.T, [[0.0] * len(points)])).T
-    inplane_surface_area = utils.triangle_areas(triangles=faces, points=inplane_points_3d)
-    correction_cosine = utils.calculate_cos_theta_los_x(normals)
-    retval = (inplane_surface_area - pypex_polys_surface_area) / correction_cosine
-    return retval
-
-
-def get_visible_projection(obj):
-    """
-    returns yz projection of nearside points
-    :param obj:
-    :return:
-    """
-    return geo.plane_projection(
-        obj.points[
-            np.unique(obj.faces[obj.indices])
-        ], "yz"
-    )
-
-
-def get_eclipse_boundary_path(hull):
-    cover_bound = ConvexHull(hull)
-    hull_points = hull[cover_bound.vertices]
-    bb_path = mpltpath.Path(hull_points)
-    return bb_path
-
-
-def compute_surface_coverage(container: geo.SingleOrbitalPositionContainer, in_eclipse=True):
-    __logger__.debug(f"computing surface coverage for {container.position}")
-    cover_component = 'secondary' if 0.0 < container.position.azimuth < const.PI else 'primary'
-    cover_object = getattr(container, cover_component)
-    undercover_object = getattr(container, config.BINARY_COUNTERPARTS[cover_component])
-    undercover_visible_point_indices = np.unique(undercover_object.faces[undercover_object.indices])
-
-    cover_object_obs_visible_projection = get_visible_projection(cover_object)
-    undercover_object_obs_visible_projection = get_visible_projection(undercover_object)
-    # get matplotlib boudary path defined by hull of projection
-    if in_eclipse:
-        bb_path = get_eclipse_boundary_path(cover_object_obs_visible_projection)
-        # obtain points out of eclipse (out of boundary defined by hull of 'infront' object)
-        out_of_bound = np.invert(bb_path.contains_points(undercover_object_obs_visible_projection))
-        # undercover_visible_point_indices = undercover_visible_point_indices[out_of_bound]
-    else:
-        out_of_bound = np.ones(undercover_object_obs_visible_projection.shape[0], dtype=np.bool)
-
-    undercover_visible_point_indices = undercover_visible_point_indices[out_of_bound]
-    undercover_faces = np.array([const.FALSE_FACE_PLACEHOLDER] * np.shape(undercover_object.normals)[0])
-    undercover_faces[undercover_object.indices] = undercover_object.faces[undercover_object.indices]
-    eclipse_faces_visibility = np.isin(undercover_faces, undercover_visible_point_indices)
-
-    # get indices of full visible, invisible and partial visible faces
-    full_visible = np.all(eclipse_faces_visibility, axis=1)
-    invisible = np.all(np.invert(eclipse_faces_visibility), axis=1)
-    partial_visible = np.invert(full_visible | invisible)
-
-    # process partial and full visible faces (get surface area of 3d polygon) of undercover object
-    partial_visible_faces = undercover_object.faces[partial_visible]
-    partial_visible_normals = undercover_object.normals[partial_visible]
-    undercover_object_pts_projection = geo.plane_projection(undercover_object.points, "yz", keep_3d=False)
-    if in_eclipse:
-        partial_coverage = partial_visible_faces_surface_coverage(
-            points=undercover_object_pts_projection,
-            faces=partial_visible_faces,
-            normals=partial_visible_normals,
-            hull=bb_path.vertices
-        )
-    else:
-        partial_coverage = None
-
-    visible_coverage = utils.poly_areas(undercover_object.points[undercover_object.faces[full_visible]])
-
-    undercover_obj_coverage = geo.surface_area_coverage(
-        size=np.shape(undercover_object.normals)[0],
-        visible=full_visible, visible_coverage=visible_coverage,
-        partial=partial_visible, partial_coverage=partial_coverage
-    )
-
-    visible_coverage = utils.poly_areas(cover_object.points[cover_object.faces[cover_object.indices]])
-    cover_obj_coverage = geo.surface_area_coverage(len(cover_object.faces), cover_object.indices, visible_coverage)
-
-    return {
-        cover_component: cover_obj_coverage,
-        config.BINARY_COUNTERPARTS[cover_component]: undercover_obj_coverage
-    }
-
-
-def get_normal_radiance(self, **kwargs):
-    return {
-    'primary': atm.NaiveInterpolatedAtm.radiance(
-        **dict(
-            temperature=self.primary.temperatures,
-            log_g=self.primary.log_g,
-            metallicity=self.primary.metallicity,
-            **kwargs
-        )
-    ),
-
-    'secondary': atm.NaiveInterpolatedAtm.radiance(
-        **dict(
-            temperature=self.secondary.temperatures,
-            log_g=self.secondary.log_g,
-            metallicity=self.secondary.metallicity,
-            **kwargs
-        )
-    ),
-    }
-
-
-def get_limbdarkening(self, **kwargs):
-    """
-    returns limg darkening coefficients for each face of each component
-    :param self:
-    :param kwargs: dict - {'primary': np.array, 'secondary': np.array}
-    :return:
-    """
-    return {
-        component:
-        ld.interpolate_on_ld_grid(
-            temperature=getattr(self, component).temperatures,
-            log_g=getattr(self, component).log_g,
-            metallicity=getattr(self, component).metallicity,
-            passband=kwargs["passband"]
-        ) for component in config.BINARY_COUNTERPARTS.keys()
-    }
-
-
-def compute_circular_synchronous_lightcurve(self, **kwargs):
-    """
-    fixme: add docstrings
-    :param self:
-    :param kwargs:
-    :return:
-    """
-    self.build(components_distance=1.0)
-
-    ecl_boundaries = geo.get_eclipse_boundaries(self, 1.0)
-
-    # in case of LC for spotless surface without pulsations unique phase interval is only (0, 0.5)
-    phases = kwargs.pop("phases")
-    base_phases2, reverse_idx2 = phase_crv_symmetry(self, phases)
-
-    position_method = kwargs.pop("position_method")
-    orbital_motion = position_method(input_argument=base_phases2, return_nparray=False, calculate_from='phase')
-
-    initial_props_container = geo.SingleOrbitalPositionContainer(self.primary, self.secondary)
-    initial_props_container.setup_position(BINARY_POSITION_PLACEHOLDER(*(0, 1.0, 0.0, 0.0, 0.0)), self.inclination)
-
-    # injected attributes
-    setattr(initial_props_container.primary, 'metallicity', self.primary.metallicity)
-    setattr(initial_props_container.secondary, 'metallicity', self.secondary.metallicity)
-
-    normal_radiance = get_normal_radiance(initial_props_container, **kwargs)
-    ld_cfs = get_limbdarkening(initial_props_container, **kwargs)
-    ld_law_cfs_columns = config.LD_LAW_CFS_COLUMNS[config.LIMB_DARKENING_LAW]
-
-    system_positions_container = self.prepare_system_positions_container(orbital_motion=orbital_motion,
-                                                                         ecl_boundaries=ecl_boundaries)
-    system_positions_container = system_positions_container.darkside_filter()
-
-    band_curves = {key: np.empty(base_phases2.shape) for key in kwargs["passband"].keys()}
-    for idx, container in enumerate(system_positions_container):
-        coverage = compute_surface_coverage(container, in_eclipse=system_positions_container.in_eclipse[idx])
-        p_cosines = utils.calculate_cos_theta_los_x(container.primary.normals)
-        s_cosines = utils.calculate_cos_theta_los_x(container.secondary.normals)
-        p_cosines[p_cosines < 0] = 0.0
-        s_cosines[s_cosines < 0] = 0.0
-
-        for band in kwargs["passband"].keys():
-<<<<<<< HEAD
-            p_ld_cors = ld.limb_darkening_factor(coefficients=primary_ld_cfs[band][ld_law_cfs_columns].values,
-=======
-            # fixme: do something with this fucking zero indexing
-            p_ld_cors = ld.limb_darkening_factor(coefficients=ld_cfs["primary"][band][ld_law_cfs_columns].values.T,
->>>>>>> 76ba8e05
-                                                 limb_darkening_law=config.LIMB_DARKENING_LAW,
-                                                 cos_theta=p_cosines)
-
-<<<<<<< HEAD
-            s_ld_cors = ld.limb_darkening_factor(coefficients=secondary_ld_cfs[band][ld_law_cfs_columns].values,
-=======
-            s_ld_cors = ld.limb_darkening_factor(coefficients=ld_cfs["secondary"][band][ld_law_cfs_columns].values.T,
->>>>>>> 76ba8e05
-                                                 limb_darkening_law=config.LIMB_DARKENING_LAW,
-                                                 cos_theta=s_cosines)
-            # fixme: add all missing multiplicators (at least is missing semi_major_axis^2 in physical units)
-            p_flux = np.sum(normal_radiance["primary"][band] * p_cosines * coverage["primary"] * p_ld_cors)
-            s_flux = np.sum(normal_radiance["secondary"][band] * s_cosines * coverage["secondary"] * s_ld_cors)
-            flux = p_flux + s_flux
-            # band_curves[band].append(flux)
-            band_curves[band][idx] = flux
-    band_curves = {band: band_curves[band][reverse_idx2] for band in band_curves}
-
-    return band_curves
-
-
-def phase_crv_symmetry(self, phase):
-    """
-    utilizing symmetry of circular systems without spots and pulastions where you need to evaluate only half of the
-    phases. Function finds such redundant phases and returns only unique phases.
-    :param self:
-    :param phase:
-    :return:
-    """
-<<<<<<< HEAD
-    if self.primary.pulsations is None and self.primary.pulsations is None and \
-=======
-    if not self.primary.has_pulsations() and not self.primary.has_pulsations() and \
->>>>>>> 76ba8e05
-            not self.primary.has_spots() and not self.secondary.has_spots():
-        symmetrical_counterpart = phase > 0.5
-        # phase[symmetrical_counterpart] = 0.5 - (phase[symmetrical_counterpart] - 0.5)
-        phase[symmetrical_counterpart] = np.round(1.0 - phase[symmetrical_counterpart], 9)
-        res_phases, reverse_idx = np.unique(phase, return_inverse=True)
-        return res_phases, reverse_idx
-    else:
-        return phase, np.arange(phase.shape[0])
-
-
-def compute_eccentric_lightcurve(self, **kwargs):
-    self._logger = logger.getLogger(self.__class__.__name__, suppress=True)
-    # todo: move it to for loop
-    ecl_boundaries = geo.get_eclipse_boundaries(self, 1.0)
-
-    phases = kwargs.pop("phases")
-
-    position_method = kwargs.pop("position_method")
-<<<<<<< HEAD
-    orbital_motion = position_method(phase=phases)
-=======
-    orbital_motion, orbital_motion_array = position_method(input_argument=phases,
-                                                           return_nparray=True, calculate_from='phase')
-    azimuths = orbital_motion_array[:, 2]
-
-    approximation_test1 = len(phases) > config.POINTS_ON_ECC_ORBIT and self.primary.synchronicity == 1.0 and \
-                        self.secondary.synchronicity == 1.0
-
-    # in case of clean surface or synchronous rotation (moreless), symmetry around semi-major axis can be utilized
-    # mask isolating the symmetrical part of the orbit
-    unique_phase_indices, orbital_motion_counterpart, orbital_motion_array_counterpart, uniq_geom_test = \
-        cunstruct_geometry_symmetric_azimuths(self, azimuths, phases)
-
-    # if approximation_test1:
-    #     unique_phase_indices, orbital_motion_counterpart, orbital_motion_array_counterpart, uniq_geom_test = \
-    #         cunstruct_geometry_symmetric_azimuths(self, azimuths, phases)
-    #     # counterpart_phases = orbital_motion_array_counterpart[:, 4]
-    # else:
-    #     # # calculating all forward radii
-    #     # distances = orbital_motion_array[:, 1]
-    #     # forward_rad = self.calculate_all_forward_radii(distances, components=None)
-    #     #
-    #     # # calculating relative changes in radii
-    #     # rel_d_forward_radii = {component: np.abs(radii - np.roll(radii, 1)) / radii for component, radii in
-    #     #                        forward_rad.items()}
-    #     # max_rel_d_forward_radii = np.max([rel_d_forward_radii['primary'].max(), rel_d_forward_radii['secondary'].max()])
-    #
-    #     # second approximation does not interpolates the resulting light curve but assumes that geometry is the same as
-    #     # the geometry of the found counterpart
-    index_of_closest = utils.find_idx_of_nearest(orbital_motion_array_counterpart[:, 1],
-                                                 orbital_motion_array[~uniq_geom_test, 1])
-    d_distance = np.abs(orbital_motion_array[~uniq_geom_test, 1] -
-                        orbital_motion_array_counterpart[index_of_closest, 1])
-    approximation_test2 = max(d_distance) < config.MAX_D_DISTANCE and \
-                          self.primary.synchronicity == 1.0 and self.secondary.synchronicity == 1.0
->>>>>>> 76ba8e05
-
-    band_curves = {key: list() for key in kwargs["passband"].keys()}
-
-    #initial values of radii to be compared with
-    orig_forward_rad_p, orig_forward_rad_p = 100.0, 100.0  # 100.0 is too large value, it will always fail the first
-    # test and therefore the surface will be built
-    if approximation_test1:
-        band_curves_counterpart = {key: list() for key in kwargs["passband"].keys()}
-        # for orbital_position in orbital_motion:
-        for counterpart_idx, unique_phase_idx in enumerate(unique_phase_indices):
-            orbital_position = orbital_motion[unique_phase_idx]
-
-            self.build(components_distance=orbital_position.distance)
-
-            container = prepare_star_container(self, orbital_position, ecl_boundaries)
-            container_counterpart = prepare_star_container(self, orbital_motion_counterpart[counterpart_idx],
-                                                           ecl_boundaries)
-
-<<<<<<< HEAD
-        coverage = compute_surface_coverage(container, in_eclipse=True)
-        p_cosines = utils.calculate_cos_theta_los_x(container.primary.normals)
-        s_cosines = utils.calculate_cos_theta_los_x(container.secondary.normals)
-        p_cosines[p_cosines < 0] = 0.0
-        s_cosines[s_cosines < 0] = 0.0
-
-        for band in kwargs["passband"].keys():
-            p_ld_cors = ld.limb_darkening_factor(coefficients=primary_ld_cfs[band][ld_law_cfs_columns].values,
-                                                 limb_darkening_law=config.LIMB_DARKENING_LAW,
-                                                 cos_theta=p_cosines)
-
-            s_ld_cors = ld.limb_darkening_factor(coefficients=secondary_ld_cfs[band][ld_law_cfs_columns].values,
-                                                 limb_darkening_law=config.LIMB_DARKENING_LAW,
-                                                 cos_theta=s_cosines)
-            # fixme: add all missing multiplicators (at least is missing semi_major_axis^2 in physical units)
-            p_flux = np.sum(primary_normal_radiance[band] * p_cosines * coverage["primary"] * p_ld_cors)
-            s_flux = np.sum(secondary_normal_radiance[band] * s_cosines * coverage["secondary"] * s_ld_cors)
-            flux = p_flux + s_flux
-            band_curves[band].append(flux)
-
-    # temporary
-    # from matplotlib import pyplot as plt
-    # for band, curve in band_curves.items():
-    #     x = np.arange(len(curve))
-    #     plt.scatter(x, curve)
-=======
-            normal_radiance = get_normal_radiance(container, **kwargs)
-            ld_cfs = get_limbdarkening(container, **kwargs)
-
-            container.coverage, container.cosines = calculate_surface_parameters(container, in_eclipse=True)
-            container_counterpart.coverage, container_counterpart.cosines = \
-                calculate_surface_parameters(container_counterpart, in_eclipse=True)
-
-            for band in kwargs["passband"].keys():
-                band_curves[band].append(calculate_lc_point(container, band, ld_cfs, normal_radiance))
-                band_curves_counterpart[band].append(calculate_lc_point(container_counterpart, band, ld_cfs,
-                                                                        normal_radiance))
-
-    elif approximation_test2:
-        band_curves_counterpart = {key: list() for key in kwargs["passband"].keys()}
-        for counterpart_idx, unique_phase_idx in enumerate(unique_phase_indices):
-            pass
-
-    else:
-        for orbital_position in orbital_motion:
-            self.build(components_distance=orbital_position.distance)
-            container = prepare_star_container(self, orbital_position, ecl_boundaries)
-
-            normal_radiance = get_normal_radiance(container, **kwargs)
-            ld_cfs = get_limbdarkening(container, **kwargs)
-
-            container.coverage, container.cosines = calculate_surface_parameters(container, in_eclipse=True)
-
-            for band in kwargs["passband"].keys():
-                band_curves[band].append(calculate_lc_point(container, band, ld_cfs, normal_radiance))
-
-    # LC interpolation of symmetrical part
-    if approximation_test1:
-        x = np.concatenate((phases[unique_phase_indices], orbital_motion_array_counterpart[:, 4] % 1))
-        sort_idx = np.argsort(x)
-        x = x[sort_idx]
-        x = np.concatenate(([x[-1]-1], x, [x[0]+1]))
-        phases_to_interp = phases[~uniq_geom_test]
-        for band in kwargs["passband"].keys():
-            y = np.concatenate((band_curves[band], band_curves_counterpart[band]))
-            y = y[sort_idx]
-            y = np.concatenate(([y[-1]], y, [y[0]]))
-            f = interp1d(x, y, kind='cubic')
-            interpolated_fluxes = f(phases_to_interp)
-            # band_curves[band] = np.concatenate((band_curves[band], interpolated_fluxes))
-            full_crv = np.empty(phases.shape)
-            full_crv[uniq_geom_test] = band_curves[band]
-            full_crv[~uniq_geom_test] = interpolated_fluxes
-            band_curves[band] = full_crv
-
-    # # temporary
-    # from matplotlib import pyplot as plt
-    # for band, curve in band_curves.items():
-    #     x = phases[unique_phase_indices]
-    #     plt.scatter(x, curve[unique_phase_indices])
-    #     plt.scatter(orbital_motion_array_counterpart[:, 4] % 1, band_curves_counterpart[band])
->>>>>>> 76ba8e05
-    # plt.show()
-
-    return band_curves
-
-
-<<<<<<< HEAD
-=======
-def cunstruct_geometry_symmetric_azimuths(self, azimuths, phases):
-    """
-    prepare set of orbital positions that are symmetrical in therms of surface geometry, where orbital position is
-    mirrored via apsidal line in order to reduce time for generating the light curve
-    :param self: BinarySystem
-    :param azimuths: np.array - orbital azimuths of positions in which LC will be calculated
-    :param phases: np.array - orbital phase of positions in which LC will be calculated
-    :return: tuple - unique_phase_indices - np.array : indices that points to the orbital positions from one half of the
-                                                       orbital motion divided by apsidal line
-                   - orbital_motion_counterpart - list - Positions produced by mirroring orbital positions given by
-                                                         indices `unique_phase_indices`
-                   - orbital_motion_array_counterpart - np.array - sa as `orbital_motion_counterpart` but in np.array
-                                                        form
-    """
-    azimuth_boundaries = [self.argument_of_periastron, (self.argument_of_periastron + const.PI) % const.FULL_ARC]
-    unique_geometry = np.logical_and(azimuths > azimuth_boundaries[0],
-                                     azimuths < azimuth_boundaries[1]) \
-        if azimuth_boundaries[0] < azimuth_boundaries[1] else np.logical_xor(azimuths < azimuth_boundaries[0],
-                                                                             azimuths > azimuth_boundaries[1])
-    unique_phase_indices = np.arange(phases.shape[0])[unique_geometry]
-    unique_geometry_azimuths = azimuths[unique_geometry]
-    unique_geometry_counterazimuths = (2 * self.argument_of_periastron - unique_geometry_azimuths) % const.FULL_ARC
-    # unique_geometry_counterazimuths = np.concatenate(([azimuth_boundaries[0]],
-    #                                                   unique_geometry_counterazimuths,
-    #                                                   [azimuth_boundaries[1]]))
-    orbital_motion_counterpart, orbital_motion_array_counterpart = \
-        self.calculate_orbital_motion(input_argument=unique_geometry_counterazimuths,
-                                      return_nparray=True,
-                                      calculate_from='azimuth')
-
-    return unique_phase_indices, orbital_motion_counterpart, orbital_motion_array_counterpart, unique_geometry
-
-
-def prepare_star_container(self, orbital_position, ecl_boundaries):
-    """
-    prepares a postion container for given orbital position where visibe/non visible faces are calculated and
-    metallicities are assigned
-
-    :param self: BinarySystem
-    :param orbital_position: Position
-    :param ecl_boundaries: np.array - orbital azimuths of eclipses
-    :return: container - SingleOrbitalPositionContainer
-    """
-    system_positions_container = self.prepare_system_positions_container(orbital_motion=[orbital_position],
-                                                                         ecl_boundaries=ecl_boundaries)
-    system_positions_container = system_positions_container.darkside_filter()
-    # for containerf in system_positions_container:
-    #     pass
-    container = next(iter(system_positions_container))
-
-    # injected attributes
-    setattr(container.primary, 'metallicity', self.primary.metallicity)
-    setattr(container.secondary, 'metallicity', self.secondary.metallicity)
-    return container
-
-
-def calculate_surface_parameters(container, in_eclipse=True):
-    """
-    function prepares surface-related parameters such as coverage(area o visibility of the triangles), and directional
-    cosines towards line-of-sight vector
-
-    :param container: SingleOrbitalPositionContainer
-    :param in_eclipse: bool - switch to indicate if in orout of eclipse calculations to use, if you are not sure leave
-                              it to True
-    :return: tuple - coverage - np.array - visible area of triangles
-                   - p_cosines, s_cosines - np.array - directional cosines for each face with respect to line-of-sight
-                                                       vector
-    """
-    coverage = compute_surface_coverage(container, in_eclipse=in_eclipse)
-    p_cosines = utils.calculate_cos_theta_los_x(container.primary.normals)
-    s_cosines = utils.calculate_cos_theta_los_x(container.secondary.normals)
-    cosines = {'primary': p_cosines, 'secondary': s_cosines}
-    return coverage, cosines
-
-
-def calculate_lc_point(container, band, ld_cfs, normal_radiance):
-    """
-    calculates point on the light curve for given band
-
-    :param container: SingleOrbitalPositionContainer
-    :param band: str - name of the photometric band
-    :param ld_cfs: dict - {'primary': np.float of ld coefficents, etc for secondary}
-    :param normal_radiance: dict - {'primary': np.float of normal radiances, etc for secondary}
-    :return:
-    """
-    ld_law_cfs_columns = config.LD_LAW_CFS_COLUMNS[config.LIMB_DARKENING_LAW]
-    ld_cors = {component: ld.limb_darkening_factor(coefficients=ld_cfs[component][band][ld_law_cfs_columns].values.T,
-                                                   limb_darkening_law=config.LIMB_DARKENING_LAW,
-                                                   cos_theta=container.cosines[component])[0]
-               for component in config.BINARY_COUNTERPARTS.keys()}
-    # fixme: add all missing multiplicators (at least is missing semi_major_axis^2 in physical units)
-    flux = {
-        component:
-            np.sum(normal_radiance[component][band] * container.cosines[component] *
-               container.coverage[component] * ld_cors[component])
-        for component in config.BINARY_COUNTERPARTS.keys()
-    }
-    flux = flux['primary'] + flux['secondary']
-    return flux
-
-
->>>>>>> 76ba8e05
-if __name__ == "__main__":
-    pass
+import numpy as np
+import logging
+import matplotlib.path as mpltpath
+
+from scipy.spatial.qhull import ConvexHull
+
+from elisa.conf import config
+from elisa.engine import const, utils, atm, ld, logger
+from elisa.engine.binary_system import geo
+from elisa.engine.const import BINARY_POSITION_PLACEHOLDER
+from scipy.interpolate import interp1d
+
+__logger__ = logging.getLogger(__name__)
+
+
+def partial_visible_faces_surface_coverage(points, faces, normals, hull):
+    pypex_hull = geo.hull_to_pypex_poly(hull)
+    pypex_faces = geo.faces_to_pypex_poly(points[faces])
+    # it is possible to None happens in intersection, tkae care about it latter
+    pypex_intersection = geo.pypex_poly_hull_intersection(pypex_faces, pypex_hull)
+
+    # think about surface normalisation like and avoid surface areas like 1e-6 which lead to loss in precission
+    pypex_polys_surface_area = np.array(geo.pypex_poly_surface_area(pypex_intersection), dtype=np.float)
+
+    inplane_points_3d = np.concatenate((points.T, [[0.0] * len(points)])).T
+    inplane_surface_area = utils.triangle_areas(triangles=faces, points=inplane_points_3d)
+    correction_cosine = utils.calculate_cos_theta_los_x(normals)
+    retval = (inplane_surface_area - pypex_polys_surface_area) / correction_cosine
+    return retval
+
+
+def get_visible_projection(obj):
+    """
+    returns yz projection of nearside points
+    :param obj:
+    :return:
+    """
+    return geo.plane_projection(
+        obj.points[
+            np.unique(obj.faces[obj.indices])
+        ], "yz"
+    )
+
+
+def get_eclipse_boundary_path(hull):
+    cover_bound = ConvexHull(hull)
+    hull_points = hull[cover_bound.vertices]
+    bb_path = mpltpath.Path(hull_points)
+    return bb_path
+
+
+def compute_surface_coverage(container: geo.SingleOrbitalPositionContainer, in_eclipse=True):
+    __logger__.debug(f"computing surface coverage for {container.position}")
+    cover_component = 'secondary' if 0.0 < container.position.azimuth < const.PI else 'primary'
+    cover_object = getattr(container, cover_component)
+    undercover_object = getattr(container, config.BINARY_COUNTERPARTS[cover_component])
+    undercover_visible_point_indices = np.unique(undercover_object.faces[undercover_object.indices])
+
+    cover_object_obs_visible_projection = get_visible_projection(cover_object)
+    undercover_object_obs_visible_projection = get_visible_projection(undercover_object)
+    # get matplotlib boudary path defined by hull of projection
+    if in_eclipse:
+        bb_path = get_eclipse_boundary_path(cover_object_obs_visible_projection)
+        # obtain points out of eclipse (out of boundary defined by hull of 'infront' object)
+        out_of_bound = np.invert(bb_path.contains_points(undercover_object_obs_visible_projection))
+        # undercover_visible_point_indices = undercover_visible_point_indices[out_of_bound]
+    else:
+        out_of_bound = np.ones(undercover_object_obs_visible_projection.shape[0], dtype=np.bool)
+
+    undercover_visible_point_indices = undercover_visible_point_indices[out_of_bound]
+    undercover_faces = np.array([const.FALSE_FACE_PLACEHOLDER] * np.shape(undercover_object.normals)[0])
+    undercover_faces[undercover_object.indices] = undercover_object.faces[undercover_object.indices]
+    eclipse_faces_visibility = np.isin(undercover_faces, undercover_visible_point_indices)
+
+    # get indices of full visible, invisible and partial visible faces
+    full_visible = np.all(eclipse_faces_visibility, axis=1)
+    invisible = np.all(np.invert(eclipse_faces_visibility), axis=1)
+    partial_visible = np.invert(full_visible | invisible)
+
+    # process partial and full visible faces (get surface area of 3d polygon) of undercover object
+    partial_visible_faces = undercover_object.faces[partial_visible]
+    partial_visible_normals = undercover_object.normals[partial_visible]
+    undercover_object_pts_projection = geo.plane_projection(undercover_object.points, "yz", keep_3d=False)
+    if in_eclipse:
+        partial_coverage = partial_visible_faces_surface_coverage(
+            points=undercover_object_pts_projection,
+            faces=partial_visible_faces,
+            normals=partial_visible_normals,
+            hull=bb_path.vertices
+        )
+    else:
+        partial_coverage = None
+
+    visible_coverage = utils.poly_areas(undercover_object.points[undercover_object.faces[full_visible]])
+
+    undercover_obj_coverage = geo.surface_area_coverage(
+        size=np.shape(undercover_object.normals)[0],
+        visible=full_visible, visible_coverage=visible_coverage,
+        partial=partial_visible, partial_coverage=partial_coverage
+    )
+
+    visible_coverage = utils.poly_areas(cover_object.points[cover_object.faces[cover_object.indices]])
+    cover_obj_coverage = geo.surface_area_coverage(len(cover_object.faces), cover_object.indices, visible_coverage)
+
+    return {
+        cover_component: cover_obj_coverage,
+        config.BINARY_COUNTERPARTS[cover_component]: undercover_obj_coverage
+    }
+
+
+def get_normal_radiance(self, **kwargs):
+    return {
+    'primary': atm.NaiveInterpolatedAtm.radiance(
+        **dict(
+            temperature=self.primary.temperatures,
+            log_g=self.primary.log_g,
+            metallicity=self.primary.metallicity,
+            **kwargs
+        )
+    ),
+
+    'secondary': atm.NaiveInterpolatedAtm.radiance(
+        **dict(
+            temperature=self.secondary.temperatures,
+            log_g=self.secondary.log_g,
+            metallicity=self.secondary.metallicity,
+            **kwargs
+        )
+    ),
+    }
+
+
+def get_limbdarkening(self, **kwargs):
+    """
+    returns limg darkening coefficients for each face of each component
+    :param self:
+    :param kwargs: dict - {'primary': np.array, 'secondary': np.array}
+    :return:
+    """
+    return {
+        component:
+        ld.interpolate_on_ld_grid(
+            temperature=getattr(self, component).temperatures,
+            log_g=getattr(self, component).log_g,
+            metallicity=getattr(self, component).metallicity,
+            passband=kwargs["passband"]
+        ) for component in config.BINARY_COUNTERPARTS.keys()
+    }
+
+
+def compute_circular_synchronous_lightcurve(self, **kwargs):
+    """
+    fixme: add docstrings
+    :param self:
+    :param kwargs:
+    :return:
+    """
+    self.build(components_distance=1.0)
+
+    ecl_boundaries = geo.get_eclipse_boundaries(self, 1.0)
+
+    # in case of LC for spotless surface without pulsations unique phase interval is only (0, 0.5)
+    phases = kwargs.pop("phases")
+    base_phases2, reverse_idx2 = phase_crv_symmetry(self, phases)
+
+    position_method = kwargs.pop("position_method")
+    orbital_motion = position_method(input_argument=base_phases2, return_nparray=False, calculate_from='phase')
+
+    initial_props_container = geo.SingleOrbitalPositionContainer(self.primary, self.secondary)
+    initial_props_container.setup_position(BINARY_POSITION_PLACEHOLDER(*(0, 1.0, 0.0, 0.0, 0.0)), self.inclination)
+
+    # injected attributes
+    setattr(initial_props_container.primary, 'metallicity', self.primary.metallicity)
+    setattr(initial_props_container.secondary, 'metallicity', self.secondary.metallicity)
+
+    normal_radiance = get_normal_radiance(initial_props_container, **kwargs)
+    ld_cfs = get_limbdarkening(initial_props_container, **kwargs)
+    ld_law_cfs_columns = config.LD_LAW_CFS_COLUMNS[config.LIMB_DARKENING_LAW]
+
+    system_positions_container = self.prepare_system_positions_container(orbital_motion=orbital_motion,
+                                                                         ecl_boundaries=ecl_boundaries)
+    system_positions_container = system_positions_container.darkside_filter()
+
+    band_curves = {key: np.empty(base_phases2.shape) for key in kwargs["passband"].keys()}
+    for idx, container in enumerate(system_positions_container):
+        coverage = compute_surface_coverage(container, in_eclipse=system_positions_container.in_eclipse[idx])
+        p_cosines = utils.calculate_cos_theta_los_x(container.primary.normals)
+        s_cosines = utils.calculate_cos_theta_los_x(container.secondary.normals)
+        p_cosines[p_cosines < 0] = 0.0
+        s_cosines[s_cosines < 0] = 0.0
+
+        for band in kwargs["passband"].keys():
+            p_ld_cors = ld.limb_darkening_factor(coefficients=primary_ld_cfs[band][ld_law_cfs_columns].values,
+                                                 limb_darkening_law=config.LIMB_DARKENING_LAW,
+                                                 cos_theta=p_cosines)
+
+            s_ld_cors = ld.limb_darkening_factor(coefficients=secondary_ld_cfs[band][ld_law_cfs_columns].values,
+                                                 limb_darkening_law=config.LIMB_DARKENING_LAW,
+                                                 cos_theta=s_cosines)
+            # fixme: add all missing multiplicators (at least is missing semi_major_axis^2 in physical units)
+            p_flux = np.sum(normal_radiance["primary"][band] * p_cosines * coverage["primary"] * p_ld_cors)
+            s_flux = np.sum(normal_radiance["secondary"][band] * s_cosines * coverage["secondary"] * s_ld_cors)
+            flux = p_flux + s_flux
+            # band_curves[band].append(flux)
+            band_curves[band][idx] = flux
+    band_curves = {band: band_curves[band][reverse_idx2] for band in band_curves}
+
+    return band_curves
+
+
+def phase_crv_symmetry(self, phase):
+    """
+    utilizing symmetry of circular systems without spots and pulastions where you need to evaluate only half of the
+    phases. Function finds such redundant phases and returns only unique phases.
+    :param self:
+    :param phase:
+    :return:
+    """
+    if not self.primary.has_pulsations() and not self.primary.has_pulsations() and \
+            not self.primary.has_spots() and not self.secondary.has_spots():
+        symmetrical_counterpart = phase > 0.5
+        # phase[symmetrical_counterpart] = 0.5 - (phase[symmetrical_counterpart] - 0.5)
+        phase[symmetrical_counterpart] = np.round(1.0 - phase[symmetrical_counterpart], 9)
+        res_phases, reverse_idx = np.unique(phase, return_inverse=True)
+        return res_phases, reverse_idx
+    else:
+        return phase, np.arange(phase.shape[0])
+
+
+def compute_eccentric_lightcurve(self, **kwargs):
+    self._logger = logger.getLogger(self.__class__.__name__, suppress=True)
+    # todo: move it to for loop
+    ecl_boundaries = geo.get_eclipse_boundaries(self, 1.0)
+
+    phases = kwargs.pop("phases")
+
+    position_method = kwargs.pop("position_method")
+    orbital_motion, orbital_motion_array = position_method(input_argument=phases,
+                                                           return_nparray=True, calculate_from='phase')
+    azimuths = orbital_motion_array[:, 2]
+
+    approximation_test1 = len(phases) > config.POINTS_ON_ECC_ORBIT and self.primary.synchronicity == 1.0 and \
+                        self.secondary.synchronicity == 1.0
+
+    # in case of clean surface or synchronous rotation (moreless), symmetry around semi-major axis can be utilized
+    # mask isolating the symmetrical part of the orbit
+    unique_phase_indices, orbital_motion_counterpart, orbital_motion_array_counterpart, uniq_geom_test = \
+        cunstruct_geometry_symmetric_azimuths(self, azimuths, phases)
+
+    # if approximation_test1:
+    #     unique_phase_indices, orbital_motion_counterpart, orbital_motion_array_counterpart, uniq_geom_test = \
+    #         cunstruct_geometry_symmetric_azimuths(self, azimuths, phases)
+    #     # counterpart_phases = orbital_motion_array_counterpart[:, 4]
+    # else:
+    #     # # calculating all forward radii
+    #     # distances = orbital_motion_array[:, 1]
+    #     # forward_rad = self.calculate_all_forward_radii(distances, components=None)
+    #     #
+    #     # # calculating relative changes in radii
+    #     # rel_d_forward_radii = {component: np.abs(radii - np.roll(radii, 1)) / radii for component, radii in
+    #     #                        forward_rad.items()}
+    #     # max_rel_d_forward_radii = np.max([rel_d_forward_radii['primary'].max(), rel_d_forward_radii['secondary'].max()])
+    #
+    #     # second approximation does not interpolates the resulting light curve but assumes that geometry is the same as
+    #     # the geometry of the found counterpart
+    index_of_closest = utils.find_idx_of_nearest(orbital_motion_array_counterpart[:, 1],
+                                                 orbital_motion_array[~uniq_geom_test, 1])
+    d_distance = np.abs(orbital_motion_array[~uniq_geom_test, 1] -
+                        orbital_motion_array_counterpart[index_of_closest, 1])
+    approximation_test2 = max(d_distance) < config.MAX_D_DISTANCE and \
+                          self.primary.synchronicity == 1.0 and self.secondary.synchronicity == 1.0
+
+    band_curves = {key: list() for key in kwargs["passband"].keys()}
+
+    #initial values of radii to be compared with
+    orig_forward_rad_p, orig_forward_rad_p = 100.0, 100.0  # 100.0 is too large value, it will always fail the first
+    # test and therefore the surface will be built
+    if approximation_test1:
+        band_curves_counterpart = {key: list() for key in kwargs["passband"].keys()}
+        # for orbital_position in orbital_motion:
+        for counterpart_idx, unique_phase_idx in enumerate(unique_phase_indices):
+            orbital_position = orbital_motion[unique_phase_idx]
+
+            self.build(components_distance=orbital_position.distance)
+
+            container = prepare_star_container(self, orbital_position, ecl_boundaries)
+            container_counterpart = prepare_star_container(self, orbital_motion_counterpart[counterpart_idx],
+                                                           ecl_boundaries)
+
+            normal_radiance = get_normal_radiance(container, **kwargs)
+            ld_cfs = get_limbdarkening(container, **kwargs)
+
+            container.coverage, container.cosines = calculate_surface_parameters(container, in_eclipse=True)
+            container_counterpart.coverage, container_counterpart.cosines = \
+                calculate_surface_parameters(container_counterpart, in_eclipse=True)
+
+            for band in kwargs["passband"].keys():
+                band_curves[band].append(calculate_lc_point(container, band, ld_cfs, normal_radiance))
+                band_curves_counterpart[band].append(calculate_lc_point(container_counterpart, band, ld_cfs,
+                                                                        normal_radiance))
+
+    elif approximation_test2:
+        band_curves_counterpart = {key: list() for key in kwargs["passband"].keys()}
+        for counterpart_idx, unique_phase_idx in enumerate(unique_phase_indices):
+            pass
+
+    else:
+        for orbital_position in orbital_motion:
+            self.build(components_distance=orbital_position.distance)
+            container = prepare_star_container(self, orbital_position, ecl_boundaries)
+
+            normal_radiance = get_normal_radiance(container, **kwargs)
+            ld_cfs = get_limbdarkening(container, **kwargs)
+
+            container.coverage, container.cosines = calculate_surface_parameters(container, in_eclipse=True)
+
+            for band in kwargs["passband"].keys():
+                band_curves[band].append(calculate_lc_point(container, band, ld_cfs, normal_radiance))
+
+    # LC interpolation of symmetrical part
+    if approximation_test1:
+        x = np.concatenate((phases[unique_phase_indices], orbital_motion_array_counterpart[:, 4] % 1))
+        sort_idx = np.argsort(x)
+        x = x[sort_idx]
+        x = np.concatenate(([x[-1]-1], x, [x[0]+1]))
+        phases_to_interp = phases[~uniq_geom_test]
+        for band in kwargs["passband"].keys():
+            y = np.concatenate((band_curves[band], band_curves_counterpart[band]))
+            y = y[sort_idx]
+            y = np.concatenate(([y[-1]], y, [y[0]]))
+            f = interp1d(x, y, kind='cubic')
+            interpolated_fluxes = f(phases_to_interp)
+            # band_curves[band] = np.concatenate((band_curves[band], interpolated_fluxes))
+            full_crv = np.empty(phases.shape)
+            full_crv[uniq_geom_test] = band_curves[band]
+            full_crv[~uniq_geom_test] = interpolated_fluxes
+            band_curves[band] = full_crv
+
+    # # temporary
+    # from matplotlib import pyplot as plt
+    # for band, curve in band_curves.items():
+    #     x = phases[unique_phase_indices]
+    #     plt.scatter(x, curve[unique_phase_indices])
+    #     plt.scatter(orbital_motion_array_counterpart[:, 4] % 1, band_curves_counterpart[band])
+    # plt.show()
+
+    return band_curves
+
+
+def cunstruct_geometry_symmetric_azimuths(self, azimuths, phases):
+    """
+    prepare set of orbital positions that are symmetrical in therms of surface geometry, where orbital position is
+    mirrored via apsidal line in order to reduce time for generating the light curve
+    :param self: BinarySystem
+    :param azimuths: np.array - orbital azimuths of positions in which LC will be calculated
+    :param phases: np.array - orbital phase of positions in which LC will be calculated
+    :return: tuple - unique_phase_indices - np.array : indices that points to the orbital positions from one half of the
+                                                       orbital motion divided by apsidal line
+                   - orbital_motion_counterpart - list - Positions produced by mirroring orbital positions given by
+                                                         indices `unique_phase_indices`
+                   - orbital_motion_array_counterpart - np.array - sa as `orbital_motion_counterpart` but in np.array
+                                                        form
+    """
+    azimuth_boundaries = [self.argument_of_periastron, (self.argument_of_periastron + const.PI) % const.FULL_ARC]
+    unique_geometry = np.logical_and(azimuths > azimuth_boundaries[0],
+                                     azimuths < azimuth_boundaries[1]) \
+        if azimuth_boundaries[0] < azimuth_boundaries[1] else np.logical_xor(azimuths < azimuth_boundaries[0],
+                                                                             azimuths > azimuth_boundaries[1])
+    unique_phase_indices = np.arange(phases.shape[0])[unique_geometry]
+    unique_geometry_azimuths = azimuths[unique_geometry]
+    unique_geometry_counterazimuths = (2 * self.argument_of_periastron - unique_geometry_azimuths) % const.FULL_ARC
+    # unique_geometry_counterazimuths = np.concatenate(([azimuth_boundaries[0]],
+    #                                                   unique_geometry_counterazimuths,
+    #                                                   [azimuth_boundaries[1]]))
+    orbital_motion_counterpart, orbital_motion_array_counterpart = \
+        self.calculate_orbital_motion(input_argument=unique_geometry_counterazimuths,
+                                      return_nparray=True,
+                                      calculate_from='azimuth')
+
+    return unique_phase_indices, orbital_motion_counterpart, orbital_motion_array_counterpart, unique_geometry
+
+
+def prepare_star_container(self, orbital_position, ecl_boundaries):
+    """
+    prepares a postion container for given orbital position where visibe/non visible faces are calculated and
+    metallicities are assigned
+
+    :param self: BinarySystem
+    :param orbital_position: Position
+    :param ecl_boundaries: np.array - orbital azimuths of eclipses
+    :return: container - SingleOrbitalPositionContainer
+    """
+    system_positions_container = self.prepare_system_positions_container(orbital_motion=[orbital_position],
+                                                                         ecl_boundaries=ecl_boundaries)
+    system_positions_container = system_positions_container.darkside_filter()
+    # for containerf in system_positions_container:
+    #     pass
+    container = next(iter(system_positions_container))
+
+    # injected attributes
+    setattr(container.primary, 'metallicity', self.primary.metallicity)
+    setattr(container.secondary, 'metallicity', self.secondary.metallicity)
+    return container
+
+
+def calculate_surface_parameters(container, in_eclipse=True):
+    """
+    function prepares surface-related parameters such as coverage(area o visibility of the triangles), and directional
+    cosines towards line-of-sight vector
+
+    :param container: SingleOrbitalPositionContainer
+    :param in_eclipse: bool - switch to indicate if in orout of eclipse calculations to use, if you are not sure leave
+                              it to True
+    :return: tuple - coverage - np.array - visible area of triangles
+                   - p_cosines, s_cosines - np.array - directional cosines for each face with respect to line-of-sight
+                                                       vector
+    """
+    coverage = compute_surface_coverage(container, in_eclipse=in_eclipse)
+    p_cosines = utils.calculate_cos_theta_los_x(container.primary.normals)
+    s_cosines = utils.calculate_cos_theta_los_x(container.secondary.normals)
+    cosines = {'primary': p_cosines, 'secondary': s_cosines}
+    return coverage, cosines
+
+
+def calculate_lc_point(container, band, ld_cfs, normal_radiance):
+    """
+    calculates point on the light curve for given band
+
+    :param container: SingleOrbitalPositionContainer
+    :param band: str - name of the photometric band
+    :param ld_cfs: dict - {'primary': np.float of ld coefficents, etc for secondary}
+    :param normal_radiance: dict - {'primary': np.float of normal radiances, etc for secondary}
+    :return:
+    """
+    ld_law_cfs_columns = config.LD_LAW_CFS_COLUMNS[config.LIMB_DARKENING_LAW]
+    ld_cors = {component: ld.limb_darkening_factor(coefficients=ld_cfs[component][band][ld_law_cfs_columns].values.T,
+                                                   limb_darkening_law=config.LIMB_DARKENING_LAW,
+                                                   cos_theta=container.cosines[component])[0]
+               for component in config.BINARY_COUNTERPARTS.keys()}
+    # fixme: add all missing multiplicators (at least is missing semi_major_axis^2 in physical units)
+    flux = {
+        component:
+            np.sum(normal_radiance[component][band] * container.cosines[component] *
+               container.coverage[component] * ld_cors[component])
+        for component in config.BINARY_COUNTERPARTS.keys()
+    }
+    flux = flux['primary'] + flux['secondary']
+    return flux
+
+
+if __name__ == "__main__":
+    pass