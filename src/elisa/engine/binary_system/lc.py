--- conflicted
+++ resolved
@@ -1,319 +1,285 @@
-import numpy as np
-import matplotlib.path as mpltpath
-
-from scipy.spatial.qhull import ConvexHull
-
-from elisa.conf import config
-from elisa.engine import const, utils, atm, ld
-from elisa.engine.binary_system import geo
-
-
-def partial_visible_faces_surface_coverage(points, faces, normals, hull):
-    # todo: pypex is too slow, need some improvement; I don't care right now
-    pypex_hull = geo.hull_to_pypex_poly(hull)
-    pypex_faces = geo.faces_to_pypex_poly(points[faces])
-    # it is possible to None happens in intersection, tkae care about it latter
-    pypex_intersection = geo.pypex_poly_hull_intersection(pypex_faces, pypex_hull)
-
-    # think about surface normalisation like and avoid surface areas like 1e-6 which lead to precission lose
-    pypex_polys_surface_area = geo.pypex_poly_surface_area(pypex_intersection)
-<<<<<<< HEAD
-    inplane_points_3d = np.concatenate((points.T, [[0.0] * len(points)])).T
-    inplane_surface_area = utils.triangle_areas(triangles=faces, points=inplane_points_3d)
-    correction_cosine = (np.dot(const.BINARY_SIGHT_OF_VIEW, normal) / np.linalg.norm(normal) for normal in normals)
-    # todo: profile case when generator will be evaluted first, then substracted from inplane_surface area instead of
-    # todo: this
-    return [(c - a) / b for a, b, c in zip(pypex_polys_surface_area, correction_cosine, inplane_surface_area)]
-=======
-    correction_cosine = (np.dot(const.LINE_OF_SIGHT, normal) / np.linalg.norm(normal) for normal in normals)
-    return [a / b for a, b, in zip(pypex_polys_surface_area, correction_cosine)]
->>>>>>> 39366cd4
-
-
-def get_visible_projection(obj):
-    return geo.plane_projection(
-        obj.points[
-            list(set(obj.faces[obj.indices].flatten()))
-        ], "yz"
-    )
-
-
-def get_eclipse_boundary_path(hull):
-    cover_bound = ConvexHull(hull)
-    hull_points = hull[cover_bound.vertices]
-    bb_path = mpltpath.Path(hull_points)
-    return bb_path
-
-
-def compute_surface_coverage(container: geo.SingleOrbitalPositionContainer):
-    cover_component = 'secondary' if 0.0 < container.position.azimut < const.PI else 'primary'
-    cover_object = getattr(container, cover_component)
-    undercover_object = getattr(container, config.BINARY_COUNTERPARTS[cover_component])
-    undercover_visible_point_indices = list(set(undercover_object.faces[undercover_object.indices].flatten()))
-
-    cover_object_obs_visible_projection = get_visible_projection(cover_object)
-    undercover_object_obs_visible_projection = get_visible_projection(undercover_object)
-
-    # get matplotlib boudary path defined by hull of projection
-    bb_path = get_eclipse_boundary_path(cover_object_obs_visible_projection)
-    # obtain points out of eclipse (out of boundary defined by hull of 'infront' object)
-    out_of_bound = np.invert(bb_path.contains_points(undercover_object_obs_visible_projection))
-    undercover_visible_point_indices = np.array(undercover_visible_point_indices)[out_of_bound]
-    undercover_faces = np.array([const.FALSE_FACE_PLACEHOLDER] * int(len(undercover_object.normals)))
-    undercover_faces[undercover_object.indices] = undercover_object.faces[undercover_object.indices]
-    eclipse_faces_visibility = np.isin(undercover_faces, undercover_visible_point_indices)
-
-    # get indices of full visible, invisible and partial visible faces
-    full_visible = np.array([np.all(face) for face in eclipse_faces_visibility])
-    invisible = np.array([np.all(face) for face in np.invert(eclipse_faces_visibility)])
-    partial_visible = np.invert(full_visible | invisible)
-
-    # process partial and full visible faces (get surface area of 3d polygon) of undercover object
-    partial_visible_faces = undercover_object.faces[partial_visible]
-    partial_visible_normals = undercover_object.normals[partial_visible]
-    undercover_object_pts_projection = geo.plane_projection(undercover_object.points, "yz", keep_3d=False)
-
-    partial_coverage = partial_visible_faces_surface_coverage(
-        points=undercover_object_pts_projection,
-        faces=partial_visible_faces,
-        normals=partial_visible_normals,
-        hull=bb_path.vertices
-    )
-    visible_coverage = utils.poly_areas(undercover_object.points[undercover_object.faces[full_visible]])
-    undercover_obj_coverage = geo.surface_area_coverage(
-        size=len(undercover_faces),
-        visible=full_visible, visible_coverage=visible_coverage,
-        partial=partial_visible, partial_coverage=partial_coverage
-    )
-
-    # process full visible faces of cover object
-    visible_coverage = utils.poly_areas(cover_object.points[cover_object.faces[cover_object.indices]])
-    cover_obj_coverage = geo.surface_area_coverage(len(cover_object.faces), cover_object.indices, visible_coverage)
-
-    return {
-        cover_component: cover_obj_coverage,
-        config.BINARY_COUNTERPARTS[cover_component]: undercover_obj_coverage
-    }
-
-    # return {
-    #     "cover": {
-    #         "coverage": cover_obj_coverage,
-    #         "visible": full_visible,
-    #         "partial_visible": partial_visible,
-    #         "invisible": invisible
-    #     },
-    #     "undercover": {
-    #
-    #         "coverage": undercover_obj_coverage,
-    #         # add
-    #     }
-    # }
-
-
-def get_radiance(self, **kwargs):
-    primary = atm.NearestAtm.radiance(
-        **dict(
-            temperature=self.primary.temperatures,
-            log_g=self.primary.log_g,
-            metallicity=self.primary.metallicity,
-            **kwargs
-        )
-    )
-
-    secondary = atm.NearestAtm.radiance(
-        **dict(
-            temperature=self.secondary.temperatures,
-            log_g=self.secondary.log_g,
-            metallicity=self.secondary.metallicity,
-            **kwargs
-        )
-    )
-
-    # import pickle
-    # pickle.dump(primary, open("primary.atm.pickle", "wb"))
-    # pickle.dump(secondary, open("secondary.atm.pickle", "wb"))
-
-    # primary = pickle.load(open("primary.atm.pickle", "rb"))
-    # secondary = pickle.load(open("secondary.atm.pickle", "rb"))
-    return primary, secondary
-
-
-def get_limbdarkening(self, **kwargs):
-    return [
-        ld.interpolate_on_ld_grid(
-            temperature=getattr(self, component).temperatures,
-            log_g=getattr(self, component).log_g,
-            metallicity=getattr(self, component).metallicity,
-            passband=kwargs["passband"]
-        ) for component in config.BINARY_COUNTERPARTS.keys()
-    ]
-
-    # import pickle
-    # pickle.dump(x[0], open("primary.ld.pickle", "wb"))
-    # pickle.dump(x[1], open("secondary.ld.pickle", "wb"))
-    # return pickle.load(open("primary.ld.pickle", "rb")), pickle.load(open("secondary.ld.pickle", "rb"))
-
-
-def compute_circular_synchronous_lightcurve(self, **kwargs):
-    # get orbital motion from kwargs
-    # get eclipses
-    # prepare rotated (orb motion, inclination) points and normals
-    # apply darkside filter !!!!!!! just indices information !!!!!!!
-
-    # NOTE: extention of system primary and secondary points due to horizont faces fractalisation
-    # apply eclipse filter !!!!!!! just indices information !!!!!!!
-
-    orbital_motion = kwargs.pop("positions")
-    eclipses = geo.get_eclipse_boundaries(self, 1.0)
-
-    initial_properties = geo.SingleOrbitalPositionContainer(self.primary, self.secondary)
-    initial_properties.setup_position(geo.PositionContainer(*(0, 1.0, 0.0, 0.0, 0.0)), self.inclination)
-
-    # injected attributes
-    setattr(initial_properties.primary, 'metallicity', self.primary.metallicity)
-    setattr(initial_properties.secondary, 'metallicity', self.secondary.metallicity)
-
-    # get_radiance(initial_properties, **kwargs)
-    # get_limbdarkening(self, **kwargs)
-
-    # primary_normal_radiance, secondary_normal_radiance = get_radiance(initial_properties, **kwargs)
-    # primary_ld, secondary_ld = get_limbdarkening(initial_properties, **kwargs)
-
-    primary_normal_radiance, secondary_normal_radiance = get_radiance(initial_properties, **kwargs)
-    primary_ld_cfs, secondary_ld_cfs = get_limbdarkening(initial_properties, **kwargs)
-    ld_law_cfs_columns = config.LD_LAW_CFS_COLUMNS[config.LIMB_DARKENING_LAW]
-
-    system_positions_container = self.prepare_system_positions_container(orbital_motion=orbital_motion)
-    system_positions_container = system_positions_container.darkside_filter()
-    # todo: it makes more sense to do eclipse filter in same way as darkside filter
-    # todo: rewrite it in the future
-
-    # for container in system_positions_container:
-    #     import pickle
-    #     pickle.dump(container, open("container.pickle", 'wb'))
-    #     exit()
-
-<<<<<<< HEAD
-    # import pickle
-    curves = {key: list() for key in kwargs["passband"].keys()}
-    for container in system_positions_container:
-        # container = pickle.load(open("container.pickle", "rb"))
-        coverage = compute_surface_coverage(container)
-        for band in kwargs["passband"].keys():
-            # optimize
-            p_cosines = np.array([np.dot(n, const.BINARY_SIGHT_OF_VIEW) / np.linalg.norm(n)
-                                  for n in container.primary.normals])
-
-            s_cosines = np.array([np.dot(n, const.BINARY_SIGHT_OF_VIEW) / np.linalg.norm(n)
-                                  for n in container.secondary.normals])
-
-            # fixme: do something with this fucking zero indexing
-            p_ld_cors = ld.limb_darkening_factor(coefficients=primary_ld_cfs[band][ld_law_cfs_columns].values.T,
-                                                 limb_darkening_law=config.LIMB_DARKENING_LAW,
-                                                 cos_theta=p_cosines)[0]
-
-            s_ld_cors = ld.limb_darkening_factor(coefficients=secondary_ld_cfs[band][ld_law_cfs_columns].values.T,
-                                                 limb_darkening_law=config.LIMB_DARKENING_LAW,
-                                                 cos_theta=s_cosines)[0]
-            p_band_normal_radiance = np.array([rad.intensity for rad in primary_normal_radiance[band]])
-            s_band_normal_radiance = np.array([rad.intensity for rad in secondary_normal_radiance[band]])
-
-            p_flux = sum(p_band_normal_radiance * p_cosines * coverage["primary"] * p_ld_cors)
-            s_flux = sum(s_band_normal_radiance * s_cosines * coverage["secondary"] * s_ld_cors)
-            flux = p_flux + s_flux
-            curves[band].append(flux)
-=======
-    import pickle
-    container = pickle.load(open("container.pickle", "rb"))
-    coverage = compute_surface_coverage(container)
-
-    for band in kwargs["passband"].keys():
-        # optimize
-        p_cosines = np.array([np.dot(n, const.LINE_OF_SIGHT) / np.linalg.norm(n)
-                              for n in container.primary.normals])
-
-        s_cosines = np.array([np.dot(n, const.LINE_OF_SIGHT) / np.linalg.norm(n)
-                              for n in container.secondary.normals])
-
-        p_ld_cors = ld.limb_darkening_factor(coefficients=primary_ld_cfs[band][ld_law_cfs_columns],
-                                             limb_darkening_law=config.LIMB_DARKENING_LAW,
-                                             cos_theta=p_cosines)
-
-        s_ld_cors = ld.limb_darkening_factor(coefficients=secondary_ld_cfs[band][ld_law_cfs_columns],
-                                             limb_darkening_law=config.LIMB_DARKENING_LAW,
-                                             cos_theta=s_cosines)
-
-        print(coverage)
-        # p_flux =
-        # ld.limb_darkening_factor()
-        # print(primary_ld_cfs[band])
-        pass
-
->>>>>>> 39366cd4
-
-    exit()
-
-
-
-
-
-
-
-
-
-
-
-
-
-
-
-
-
-
-
-
-
-
-
-
-    # faces = faces[visible]
-    # points = points
-    #
-    # import matplotlib.pyplot as plt
-    #
-    # fig = plt.figure(figsize=(7, 7))
-    # ax = fig.add_subplot(111, projection='3d')
-    # ax.set_aspect('equal')
-    #
-    # clr = 'b'
-    # pts = points
-    # fcs = faces
-    #
-    # plot = ax.plot_trisurf(
-    #     pts[:, 0], pts[:, 1],
-    #     pts[:, 2], triangles=fcs,
-    #     antialiased=True, shade=False, color=clr)
-    #
-    # ax.set_xlim(-1, 1)
-    # ax.set_ylim(-1, 1)
-    # ax.set_zlim(-1, 1)
-    # ax.view_init(0, -np.degrees(0.09424778))
-    #
-    # plot.set_edgecolor('black')
-    #
-    # plt.show()
-    #
-    #
-    # pass
-    # geo.darkside_filter()
-
-    # compute on filtered atmospheres (doesn't meeter how will be filtered)
-    # primary_radiance = \
-    #     atm.NaiveInterpolatedAtm.radiance(_temperature, _logg, self.primary.metallicity, config.ATM_ATLAS, **kwargs)
-
-    # primary_radiance = \
-    #     atm.NearestAtm.radiance(_temperature, _logg, self.primary.metallicity, config.ATM_ATLAS, **kwargs)
-
-
-if __name__ == "__main__":
-    pass
+import numpy as np
+import matplotlib.path as mpltpath
+
+from scipy.spatial.qhull import ConvexHull
+
+from elisa.conf import config
+from elisa.engine import const, utils, atm, ld
+from elisa.engine.binary_system import geo
+
+
+def partial_visible_faces_surface_coverage(points, faces, normals, hull):
+    # todo: pypex is too slow, need some improvement; I don't care right now
+    pypex_hull = geo.hull_to_pypex_poly(hull)
+    pypex_faces = geo.faces_to_pypex_poly(points[faces])
+    # it is possible to None happens in intersection, tkae care about it latter
+    pypex_intersection = geo.pypex_poly_hull_intersection(pypex_faces, pypex_hull)
+
+    # think about surface normalisation like and avoid surface areas like 1e-6 which lead to precission lose
+    pypex_polys_surface_area = geo.pypex_poly_surface_area(pypex_intersection)
+    inplane_points_3d = np.concatenate((points.T, [[0.0] * len(points)])).T
+    inplane_surface_area = utils.triangle_areas(triangles=faces, points=inplane_points_3d)
+    correction_cosine = (np.dot(const.LINE_OF_SIGHT, normal) / np.linalg.norm(normal) for normal in normals)
+    # todo: profile case when generator will be evaluted first, then substracted from inplane_surface area instead of
+    # todo: this
+    return [(c - a) / b for a, b, c in zip(pypex_polys_surface_area, correction_cosine, inplane_surface_area)]
+
+
+def get_visible_projection(obj):
+    return geo.plane_projection(
+        obj.points[
+            list(set(obj.faces[obj.indices].flatten()))
+        ], "yz"
+    )
+
+
+def get_eclipse_boundary_path(hull):
+    cover_bound = ConvexHull(hull)
+    hull_points = hull[cover_bound.vertices]
+    bb_path = mpltpath.Path(hull_points)
+    return bb_path
+
+
+def compute_surface_coverage(container: geo.SingleOrbitalPositionContainer):
+    cover_component = 'secondary' if 0.0 < container.position.azimut < const.PI else 'primary'
+    cover_object = getattr(container, cover_component)
+    undercover_object = getattr(container, config.BINARY_COUNTERPARTS[cover_component])
+    undercover_visible_point_indices = list(set(undercover_object.faces[undercover_object.indices].flatten()))
+
+    cover_object_obs_visible_projection = get_visible_projection(cover_object)
+    undercover_object_obs_visible_projection = get_visible_projection(undercover_object)
+
+    # get matplotlib boudary path defined by hull of projection
+    bb_path = get_eclipse_boundary_path(cover_object_obs_visible_projection)
+    # obtain points out of eclipse (out of boundary defined by hull of 'infront' object)
+    out_of_bound = np.invert(bb_path.contains_points(undercover_object_obs_visible_projection))
+    undercover_visible_point_indices = np.array(undercover_visible_point_indices)[out_of_bound]
+    undercover_faces = np.array([const.FALSE_FACE_PLACEHOLDER] * int(len(undercover_object.normals)))
+    undercover_faces[undercover_object.indices] = undercover_object.faces[undercover_object.indices]
+    eclipse_faces_visibility = np.isin(undercover_faces, undercover_visible_point_indices)
+
+    # get indices of full visible, invisible and partial visible faces
+    full_visible = np.array([np.all(face) for face in eclipse_faces_visibility])
+    invisible = np.array([np.all(face) for face in np.invert(eclipse_faces_visibility)])
+    partial_visible = np.invert(full_visible | invisible)
+
+    # process partial and full visible faces (get surface area of 3d polygon) of undercover object
+    partial_visible_faces = undercover_object.faces[partial_visible]
+    partial_visible_normals = undercover_object.normals[partial_visible]
+    undercover_object_pts_projection = geo.plane_projection(undercover_object.points, "yz", keep_3d=False)
+
+    partial_coverage = partial_visible_faces_surface_coverage(
+        points=undercover_object_pts_projection,
+        faces=partial_visible_faces,
+        normals=partial_visible_normals,
+        hull=bb_path.vertices
+    )
+    visible_coverage = utils.poly_areas(undercover_object.points[undercover_object.faces[full_visible]])
+    undercover_obj_coverage = geo.surface_area_coverage(
+        size=len(undercover_faces),
+        visible=full_visible, visible_coverage=visible_coverage,
+        partial=partial_visible, partial_coverage=partial_coverage
+    )
+
+    # process full visible faces of cover object
+    visible_coverage = utils.poly_areas(cover_object.points[cover_object.faces[cover_object.indices]])
+    cover_obj_coverage = geo.surface_area_coverage(len(cover_object.faces), cover_object.indices, visible_coverage)
+
+    return {
+        cover_component: cover_obj_coverage,
+        config.BINARY_COUNTERPARTS[cover_component]: undercover_obj_coverage
+    }
+
+    # return {
+    #     "cover": {
+    #         "coverage": cover_obj_coverage,
+    #         "visible": full_visible,
+    #         "partial_visible": partial_visible,
+    #         "invisible": invisible
+    #     },
+    #     "undercover": {
+    #
+    #         "coverage": undercover_obj_coverage,
+    #         # add
+    #     }
+    # }
+
+
+def get_radiance(self, **kwargs):
+    primary = atm.NearestAtm.radiance(
+        **dict(
+            temperature=self.primary.temperatures,
+            log_g=self.primary.log_g,
+            metallicity=self.primary.metallicity,
+            **kwargs
+        )
+    )
+
+    secondary = atm.NearestAtm.radiance(
+        **dict(
+            temperature=self.secondary.temperatures,
+            log_g=self.secondary.log_g,
+            metallicity=self.secondary.metallicity,
+            **kwargs
+        )
+    )
+
+    # import pickle
+    # pickle.dump(primary, open("primary.atm.pickle", "wb"))
+    # pickle.dump(secondary, open("secondary.atm.pickle", "wb"))
+
+    # primary = pickle.load(open("primary.atm.pickle", "rb"))
+    # secondary = pickle.load(open("secondary.atm.pickle", "rb"))
+    return primary, secondary
+
+
+def get_limbdarkening(self, **kwargs):
+    return [
+        ld.interpolate_on_ld_grid(
+            temperature=getattr(self, component).temperatures,
+            log_g=getattr(self, component).log_g,
+            metallicity=getattr(self, component).metallicity,
+            passband=kwargs["passband"]
+        ) for component in config.BINARY_COUNTERPARTS.keys()
+    ]
+
+    # import pickle
+    # pickle.dump(x[0], open("primary.ld.pickle", "wb"))
+    # pickle.dump(x[1], open("secondary.ld.pickle", "wb"))
+    # return pickle.load(open("primary.ld.pickle", "rb")), pickle.load(open("secondary.ld.pickle", "rb"))
+
+
+def compute_circular_synchronous_lightcurve(self, **kwargs):
+    # get orbital motion from kwargs
+    # get eclipses
+    # prepare rotated (orb motion, inclination) points and normals
+    # apply darkside filter !!!!!!! just indices information !!!!!!!
+
+    # NOTE: extention of system primary and secondary points due to horizont faces fractalisation
+    # apply eclipse filter !!!!!!! just indices information !!!!!!!
+
+    orbital_motion = kwargs.pop("positions")
+    eclipses = geo.get_eclipse_boundaries(self, 1.0)
+
+    initial_properties = geo.SingleOrbitalPositionContainer(self.primary, self.secondary)
+    initial_properties.setup_position(geo.PositionContainer(*(0, 1.0, 0.0, 0.0, 0.0)), self.inclination)
+
+    # injected attributes
+    setattr(initial_properties.primary, 'metallicity', self.primary.metallicity)
+    setattr(initial_properties.secondary, 'metallicity', self.secondary.metallicity)
+
+    # get_radiance(initial_properties, **kwargs)
+    # get_limbdarkening(self, **kwargs)
+
+    # primary_normal_radiance, secondary_normal_radiance = get_radiance(initial_properties, **kwargs)
+    # primary_ld, secondary_ld = get_limbdarkening(initial_properties, **kwargs)
+
+    primary_normal_radiance, secondary_normal_radiance = get_radiance(initial_properties, **kwargs)
+    primary_ld_cfs, secondary_ld_cfs = get_limbdarkening(initial_properties, **kwargs)
+    ld_law_cfs_columns = config.LD_LAW_CFS_COLUMNS[config.LIMB_DARKENING_LAW]
+
+    system_positions_container = self.prepare_system_positions_container(orbital_motion=orbital_motion)
+    system_positions_container = system_positions_container.darkside_filter()
+    # todo: it makes more sense to do eclipse filter in same way as darkside filter
+    # todo: rewrite it in the future
+
+    # for container in system_positions_container:
+    #     import pickle
+    #     pickle.dump(container, open("container.pickle", 'wb'))
+    #     exit()
+
+    # import pickle
+    curves = {key: list() for key in kwargs["passband"].keys()}
+    for container in system_positions_container:
+        # container = pickle.load(open("container.pickle", "rb"))
+        coverage = compute_surface_coverage(container)
+        for band in kwargs["passband"].keys():
+            # optimize
+            p_cosines = np.array([np.dot(n, const.LINE_OF_SIGHT) / np.linalg.norm(n)
+                                  for n in container.primary.normals])
+
+            s_cosines = np.array([np.dot(n, const.LINE_OF_SIGHT) / np.linalg.norm(n)
+                                  for n in container.secondary.normals])
+
+            # fixme: do something with this fucking zero indexing
+            p_ld_cors = ld.limb_darkening_factor(coefficients=primary_ld_cfs[band][ld_law_cfs_columns].values.T,
+                                                 limb_darkening_law=config.LIMB_DARKENING_LAW,
+                                                 cos_theta=p_cosines)[0]
+
+            s_ld_cors = ld.limb_darkening_factor(coefficients=secondary_ld_cfs[band][ld_law_cfs_columns].values.T,
+                                                 limb_darkening_law=config.LIMB_DARKENING_LAW,
+                                                 cos_theta=s_cosines)[0]
+            p_band_normal_radiance = np.array([rad.intensity for rad in primary_normal_radiance[band]])
+            s_band_normal_radiance = np.array([rad.intensity for rad in secondary_normal_radiance[band]])
+
+            p_flux = sum(p_band_normal_radiance * p_cosines * coverage["primary"] * p_ld_cors)
+            s_flux = sum(s_band_normal_radiance * s_cosines * coverage["secondary"] * s_ld_cors)
+            flux = p_flux + s_flux
+            curves[band].append(flux)
+
+    exit()
+
+
+
+
+
+
+
+
+
+
+
+
+
+
+
+
+
+
+
+
+
+
+
+
+    # faces = faces[visible]
+    # points = points
+    #
+    # import matplotlib.pyplot as plt
+    #
+    # fig = plt.figure(figsize=(7, 7))
+    # ax = fig.add_subplot(111, projection='3d')
+    # ax.set_aspect('equal')
+    #
+    # clr = 'b'
+    # pts = points
+    # fcs = faces
+    #
+    # plot = ax.plot_trisurf(
+    #     pts[:, 0], pts[:, 1],
+    #     pts[:, 2], triangles=fcs,
+    #     antialiased=True, shade=False, color=clr)
+    #
+    # ax.set_xlim(-1, 1)
+    # ax.set_ylim(-1, 1)
+    # ax.set_zlim(-1, 1)
+    # ax.view_init(0, -np.degrees(0.09424778))
+    #
+    # plot.set_edgecolor('black')
+    #
+    # plt.show()
+    #
+    #
+    # pass
+    # geo.darkside_filter()
+
+    # compute on filtered atmospheres (doesn't meeter how will be filtered)
+    # primary_radiance = \
+    #     atm.NaiveInterpolatedAtm.radiance(_temperature, _logg, self.primary.metallicity, config.ATM_ATLAS, **kwargs)
+
+    # primary_radiance = \
+    #     atm.NearestAtm.radiance(_temperature, _logg, self.primary.metallicity, config.ATM_ATLAS, **kwargs)
+
+
+if __name__ == "__main__":
+    pass