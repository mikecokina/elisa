import numpy as np
import scipy as sp
import re

from queue import Empty
from copy import copy
from numpy import ndarray

from numpy.linalg import norm
from pandas import DataFrame
from scipy.spatial import distance_matrix as dstm
from elisa.engine import const as c
from typing import Tuple, Iterable, Dict, List


def polar_to_cartesian(radius: float, phi: float) -> Tuple[float, float]:
    """

    :param radius: (np.)float, (np.)int
    :param phi: (np.)float, (np.)int
    :return: tuple ((np.)float, (np.)float)
    """
    x = radius * np.cos(phi)
    y = radius * np.sin(phi)
    return x, y


def invalid_kwarg_checker(kwargs: Dict, kwarglist: List, instance: object) -> None:
    invalid_kwargs = [kwarg for kwarg in kwargs if kwarg not in kwarglist]
    if len(invalid_kwargs) > 0:
        raise ValueError(f'Invalid keyword argument(s): {", ".join(invalid_kwargs)} '
                         f'in class instance {instance.__name__}.\n '
                         f'List of available parameters: {", ".join(kwarglist)}')


def is_plane(given: str, expected: str) -> bool:
    pattern = r'^({0})|({1})$'.format(expected, expected[::-1])
    return re.search(pattern, given)


def find_nearest_dist_3d(data: ndarray) -> float:
    """
    function finds the smallest distance between given set of points

    :param data: array like
    :return: (np.)float; minimal distance of points in dataset
    """
    from scipy.spatial import KDTree
    points = copy(data)
    test_points, distances = copy(points), []

    for i in range(0, len(test_points) - 1):
        points.remove(test_points[i])
        tree = KDTree(points)
        distance, ndx = tree.query([test_points[i]], k=1)
        distances.append(distance[0])
    return min(distances)


def cartesian_to_spherical(points: ndarray or List, degrees: bool = False) -> ndarray:
    """
    convert cartesian to spherical coordinates if only 1 point is given input an output is only 1D vector

    :param points: numpy_array([[x1, y1, z1],
                                [x2, y2, z2],
                                 ...
                                [xn, yn, zn]])
    :param degrees: bool
    :return: numpy_array([[r1, phi1, theta1],
                          [r2, phi2, theta2],
                          ...
                          [rn, phin, thetan]])
    """
    points = np.array(points)
    points = np.expand_dims(points, axis=0) if len(np.shape(points)) == 1 else points
    r = np.linalg.norm(points, axis=1)

    np.seterr(divide='ignore', invalid='ignore')
    phi = np.arcsin(points[:, 1] / (np.linalg.norm(points[:, :2], axis=1)))  # vypocet azimutalneho (rovinneho) uhla
    phi[np.isnan(phi)] = 0

    theta = np.arccos(points[:, 2] / r)  # vypocet polarneho (elevacneho) uhla
    theta[np.isnan(theta)] = 0
    np.seterr(divide='print', invalid='print')

    signtest = points[:, 0] < 0
    phi[signtest] = (np.pi - phi[signtest])

    return_val = np.column_stack((r, phi, theta)) if not degrees else np.column_stack((r, np.degrees(phi),
                                                                                       np.degrees(theta)))
    return np.squeeze(return_val, axis=0) if np.shape(return_val)[0] == 1 else return_val


# def spherical_to_cartesian(radius, phi, theta):
def spherical_to_cartesian(spherical_points: ndarray or List) -> ndarray:
    """
    converts spherical coordinates into cartesian, if input is one point, output is 1D vector

    :param spherical_points: numpy_array([[r1, phi1, theta1],
                                          [r2, phi2, theta2],
                                           ...
                                          [rn, phin, thetan]])
    :return: numpy_array([[x1, y1, z1],
                          [x2, y2, z2],
                           ...
                          [xn, yn, zn]])
    """
    spherical_points = np.array(spherical_points)
    spherical_points = np.expand_dims(spherical_points, axis=0) if len(np.shape(spherical_points)) == 1 \
        else spherical_points
    x = spherical_points[:, 0] * np.cos(spherical_points[:, 1]) * np.sin(spherical_points[:, 2])
    y = spherical_points[:, 0] * np.sin(spherical_points[:, 1]) * np.sin(spherical_points[:, 2])
    z = spherical_points[:, 0] * np.cos(spherical_points[:, 2])
    points = np.column_stack((x, y, z))
    return np.squeeze(points, axis=0) if np.shape(points)[0] == 1 else points


def cylindrical_to_cartesian(cylindrical_points: ndarray or List) -> ndarray:
    """
    converts cylindrical coordinates into cartesian, if input is one point, output is 1D vector

    :param cylindrical_points: numpy_array([[r1, phi1, z1],
                                            [r2, phi2, z2],
                                             ...
                                            [rn, phin, zn]])
    :return: numpy_array([[x1, y1, z1],
                          [x2, y2, z2],
                           ...
                          [xn, yn, zn]])
    """
    cylindrical_points = np.array(cylindrical_points)
    cylindrical_points = np.expand_dims(cylindrical_points, axis=0) if len(np.shape(cylindrical_points)) == 1 \
        else cylindrical_points
    x = cylindrical_points[:, 0] * np.cos(cylindrical_points[:, 1])
    y = cylindrical_points[:, 0] * np.sin(cylindrical_points[:, 1])
    points = np.column_stack((x, y, cylindrical_points[:, 2]))
    return np.squeeze(points, axis=0) if np.shape(points)[0] == 1 else points


def arbitrary_rotation(theta: float, omega: ndarray, vector: ndarray,
                       degrees: bool = False, omega_normalized: bool = False) -> ndarray:
    """
    Rodrigues` Rotation Formula
    function rotates `vector` around axis defined by `omega` vector by amount `theta`

    :param theta: float; radial vector of point of interest to rotate
    :param omega: 3d list of floats; arbitrary vector to rotate around
    :param vector: 3d list of floats;
    :param degrees: bool; units of incoming vector
    :param omega_normalized: if True, then in-function normalization of omega is not performed
    :return: np.array;
    """
    # this action normalizes the same vector over and over again during spot calculation, which is unnecessary
    if not omega_normalized:
        omega = np.array(omega) / np.linalg.norm(np.array(omega))

    theta = theta if not degrees else np.radians(theta)

    matrix = np.arange(9, dtype=np.float).reshape((3, 3))

    matrix[0, 0] = (np.cos(theta)) + (omega[0] ** 2 * (1. - np.cos(theta)))
    matrix[1, 0] = (omega[0] * omega[1] * (1. - np.cos(theta))) - (omega[2] * np.sin(theta))
    matrix[2, 0] = (omega[1] * np.sin(theta)) + (omega[0] * omega[2] * (1. - np.cos(theta)))

    matrix[0, 1] = (omega[2] * np.sin(theta)) + (omega[0] * omega[1] * (1. - np.cos(theta)))
    matrix[1, 1] = (np.cos(theta)) + (omega[1] ** 2 * (1. - np.cos(theta)))
    matrix[2, 1] = (- omega[0] * np.sin(theta)) + (omega[1] * omega[2] * (1. - np.cos(theta)))

    matrix[0, 2] = (- omega[1] * np.sin(theta)) + (omega[0] * omega[2] * (1. - np.cos(theta)))
    matrix[1, 2] = (omega[0] * np.sin(theta)) + (omega[1] * omega[2] * (1. - np.cos(theta)))
    matrix[2, 2] = (np.cos(theta)) + (omega[2] ** 2 * (1. - np.cos(theta)))

    return np.matmul(vector, matrix)


def axis_rotation(theta: float, vector: ndarray, axis: str, inverse: bool = False, degrees: bool = False) -> ndarray:
    # TODO: check if true. If yes I propose refactor, name suggests that axis are rotated, not points
    """
    rotation of `vector` around 'axis' by an amount `theta

    :param theta: float, degree of rotation
    :param vector: dnarray; vector to rotate around
    :param axis: str; axis of rotation `x`, `y`, or `z`
    :param inverse: boold; rotate to inverse direction than is math positive
    :param degrees: bool; if True value theta is assumed to be in degrees
    :return: np.array; rotated vector(s)
    """
    matrix = np.arange(9, dtype=np.float).reshape((3, 3))
    theta = theta if not degrees else np.radians(theta)
    vector = np.array(vector)

    if axis == "x":
        matrix[0][0], matrix[1][0], matrix[2][0] = 1, 0, 0
        matrix[0][1], matrix[1][1], matrix[2][1] = 0, np.cos(theta), - np.sin(theta)
        matrix[0][2], matrix[1][2], matrix[2][2] = 0, np.sin(theta), np.cos(theta)
        if inverse:
            matrix[2][1], matrix[1][2] = np.sin(theta), - np.sin(theta)
    if axis == "y":
        matrix[0][0], matrix[1][0], matrix[2][0] = np.cos(theta), 0, np.sin(theta)
        matrix[0][1], matrix[1][1], matrix[2][1] = 0, 1, 0
        matrix[0][2], matrix[1][2], matrix[2][2] = - np.sin(theta), 0, np.cos(theta)
        if inverse:
            matrix[0][2], matrix[2][0] = + np.sin(theta), - np.sin(theta)
    if axis == "z":
        matrix[0][0], matrix[1][0], matrix[2][0] = np.cos(theta), - np.sin(theta), 0
        matrix[0][1], matrix[1][1], matrix[2][1] = np.sin(theta), np.cos(theta), 0
        matrix[0][2], matrix[1][2], matrix[2][2] = 0, 0, 1
        if inverse:
            matrix[1][0], matrix[0][1] = + np.sin(theta), - np.sin(theta)
    # return np.matmul(matrix, vector.T).T
    return np.matmul(vector, matrix)


def average_spacing_cgal(data: ndarray, neighbours: int = 6) -> float:
    """
    Average Spacing - calculates average distance between points using average distances to `neighbours` number of
    points
    Match w/ CGAL average spacing function

    :param data: list (np.array); 3-dimensinal dataset
    :param neighbours: int; nearest neighbours to average
    :return: float
    """
    if not isinstance(data, type(np.array)):
        data = np.array(data)

    dist = sp.spatial.distance.cdist(data, data, 'euclidean')
    total = 0
    for line in dist:
        total += np.sort(line)[1:1 + neighbours].sum() / (neighbours + 1)
    return total / dist.shape[0]


def average_spacing(data: ndarray, mean_angular_distance: float) -> float:
    """
    calculates mean distance between points using mean radius of data points and mean angular distance between them
    :param data: numpy.array([[x1 y1 z1],
                              [x2 y2 z2],
                                ...
                              [xN yN zN]])
    :param mean_angular_distance: np.float - in radians
    :return: float
    """
    average_radius = np.mean(np.linalg.norm(data, axis=1)) if not np.isscalar(data) else data
    return average_radius * mean_angular_distance


def remap(x: ndarray, mapper: ndarray) -> List:
    """
    function rearranges list of points indices according to indices in mapper, maper contains on the nth place new
    address of the nth point

    :param x: ndarray; faces-like matrix
    :param mapper: ndarray; transformation map - numpy.array(): new_index_of_point = mapper[old_index_of_point]
    :return: List; faces-like matrix
    """
    return list(map(lambda val: [mapper[val[0]], mapper[val[1]], mapper[val[2]]], x))


def poly_areas(polygons: ndarray) -> ndarray:
    """
    calculates areas of triangles, where `triangles` indexes of vertices which coordinates are stored in `points`

    :param polygons: np.array; 3d points
    :return: np.array
    """
    polygons = np.array(polygons)
    return 0.5 * np.linalg.norm(np.cross(polygons[:, 1] - polygons[:, 0],
                                         polygons[:, 2] - polygons[:, 0]), axis=1)


def triangle_areas(triangles: ndarray, points: ndarray) -> ndarray:
    """
    calculates areas of triangles, where `triangles` indexes of vertices which coordinates are stored in `points`
    :param triangles: np.array; indices of triangulation
    :param points: np.array; 3d points
    :return: np.array
    """
    return 0.5 * np.linalg.norm(np.cross(points[triangles[:, 1]] - points[triangles[:, 0]],
                                         points[triangles[:, 2]] - points[triangles[:, 0]]), axis=1)


def calculate_distance_matrix(points1: ndarray, points2: ndarray, return_join_vector_matrix: bool = False) -> Tuple:
    """
    function returns distance matrix between two sets of points
    :param points1:
    :param points2:
    :param return_join_vector_matrix: if True, function also returns normalized distance vectors useful for dot product
    during calculation of cos
    :return: Tuple
    """
    # pairwise distance vector matrix
    distance_vector_matrix = points2[None, :, :] - points1[:, None, :]
    distance_matrix = np.linalg.norm(distance_vector_matrix, axis=2)

    return (distance_matrix, distance_vector_matrix / distance_matrix[:, :, None]) if return_join_vector_matrix \
        else (distance_matrix, None)


def find_face_centres(faces: ndarray) -> ndarray:
    """
    function calculates centres of each supplied face
    :param faces: np.array([[[x11,y11,z11],
                             [x11,y11,z11],
                             [x12,y12,z12]]
                            [[x21,y21,z21],
                             [x21,y21,z21],
                             [x22,y22,z22]]
                             ...
                           ])
    :return:
    """
    return np.mean(faces, axis=1)


def check_missing_kwargs(kwargs: Iterable, instance_kwargs: Iterable, instance_of: object) -> None:
    """
    checks if all `kwargs` are all in `instance kwargs`
    :param kwargs: list
    :param instance_kwargs: list
    :param instance_of: object
    :return:
    """
    missing_kwargs = []
    for kwarg in kwargs:
        if kwarg not in instance_kwargs:
            missing_kwargs.append(f"`{kwarg}`")

    if len(missing_kwargs) > 0:
        raise ValueError(f'Missing argument(s): {", ".join(missing_kwargs)} in class instance {instance_of.__name__}')


def numeric_logg_to_string(logg: float) -> str:
    return "g%02d" % (logg * 10)


def numeric_metallicity_to_string(metallicity: float) -> str:
    sign = "p" if metallicity >= 0 else "m"
    leadzeronum = "%02d" % (metallicity * 10) if metallicity >= 0 else "%02d" % (metallicity * -10)
    return "{sign}{leadzeronum}".format(sign=sign, leadzeronum=leadzeronum)


def find_nearest_value_as_matrix(look_in: ndarray, look_for: ndarray or float) -> Tuple[ndarray, ndarray]:
    """
    finds values and indices of elements in `look_in` that are the closest to the each value in `values`

    :param look_in: ndarray;
    :param look_for: ndarray; look_in of elements according to which the closest element in `look_in` is searched for
    :return: Tuple[ndarray, ndarray]
    """
    val = np.array([look_for]) if np.isscalar(look_for) else look_for
    dif = np.abs(val[:, np.newaxis] - look_in)
    argmins = dif.argmin(axis=1)
    val = look_in[argmins]
    return val, argmins


def find_nearest_value(look_in: ndarray, look_for: float) -> List:
    look_in = np.array(look_in)
    look_for = look_in[(np.abs(look_in - look_for)).argmin()]
    index = np.where(look_in == look_for)[0][0]
    return [look_for, index]


<<<<<<< HEAD
def find_surrounded_as_matrix(look_in: np.array, look_for: np.array) -> np.array:
=======
def find_surrounded_as_matrix(look_in: ndarray, look_for: ndarray) -> ndarray:
>>>>>>> 31db64fc
    if not ((look_in.min() <= look_for).all() and (look_for <= look_in.max()).all()):
        raise ValueError("Any value in `look_for` is out of bound of `look_in`")

    dif = look_for[:, np.newaxis] - look_in
    positive_mask = dif >= 0
    # for values on the left side of look_in array
    all_positive = np.all(positive_mask, axis=1)
    # add artificial sign change for right boundary value
    # switch 'fancy' indexing to integer index since in numpy, combined assigment can't be done by fancy indexing)
    all_positive_inline = np.arange(0, len(look_for))[all_positive]
    positive_mask[all_positive_inline, -1] = False
    # find signs switching columns
    sign_swith_mask = np.logical_xor(positive_mask[:, :-1], positive_mask[:, 1:])
    idx_array = np.ones(np.shape(dif), dtype=np.int) * np.arange(np.shape(look_in)[0])
    idx_array = idx_array[:, :-1][sign_swith_mask]
    ret_matrix = np.column_stack((look_in[idx_array], look_in[idx_array + 1]))
    # consider on place value as not surounded (surounded by itself)
    isin_look_in = np.isin(look_for, look_in)
    ret_matrix[isin_look_in] = np.array([look_for, look_for]).T[isin_look_in]
    return ret_matrix


def find_surrounded(look_in: ndarray, look_for: float) -> List:
    # find surounded look_for in passed look_in

    arr, ret = np.array(look_in[:]), []
    f_nst = find_nearest_value(arr, look_for)
    ret.append(f_nst[0])

    new_arr = []
    if f_nst[0] > look_for:
        for i in range(0, len(arr)):
            if arr[i] < f_nst[0]:
                new_arr.append(arr[i])
    else:
        for i in range(0, len(arr)):
            if arr[i] > f_nst[0]:
                new_arr.append(arr[i])

    arr = new_arr[:]
    del new_arr

    # arr = np.delete(arr, f_nst[1], 0)
    ret.append(find_nearest_value(arr, look_for)[0])
    ret = sorted(ret)
    # test
    return ret if ret[0] < look_for < ret[1] else [look_for]


def calculate_cos_theta(normals: ndarray, line_of_sight_vector: ndarray) -> ndarray:
    """
    calculates cosine between two set of normalized vectors
    - matrix(N * 3), matrix(3) - cosine between each matrix(N * 3) and matrix(3)
    - matrix(N * 3), matrix(M * 3) - cosine between each combination of matrix(N * 3) and matrix(M * 3)
    :param normals:
    :param line_of_sight_vector:
    :return: ndarray
    """
    return np.sum(np.multiply(normals, line_of_sight_vector[None, :]), axis=1) \
        if np.ndim(line_of_sight_vector) == 1 \
        else np.sum(np.multiply(normals[:, None, :], line_of_sight_vector[None, :, :]))


def calculate_cos_theta_los_x(normals: ndarray) -> ndarray:
    """
    calculates cosine of an angle between normalized vectors and line of sight vector [1 ,0 ,0]

    :param normals: ndarray
    :return: ndarray
    """
    return normals[:, 0]


def get_line_of_sight_single_system(phase: ndarray, inclination: float) -> ndarray:
    """
    returns line of sight vector for given phase, inclination of the system
    and period of the rotation of given system

    :param phase: ndarray
    :param inclination: float
    :return: ndarray
    """
    line_of_sight_spherical = np.empty((len(phase), 3), dtype=np.float)
    line_of_sight_spherical[:, 0] = 1
    line_of_sight_spherical[:, 1] = c.FULL_ARC * phase
    line_of_sight_spherical[:, 2] = inclination
    return spherical_to_cartesian(line_of_sight_spherical)


def convert_gravity_acceleration_array(colormap: ndarray, units: str) -> ndarray:
    """
    function converts gravity acceleration array from log_g(SI) units to other units such as `log_cgs`, `SI`, `cgs`

    :param colormap: ndarray
    :param units: str - `log_cgs`, `SI`, `cgs`, `log_SI`
    :return: ndarray
    """
    if units == 'log_cgs':
        colormap += 2
    elif units == 'SI':
        colormap = np.power(10, colormap)
    elif units == 'cgs':
        colormap = np.power(10, colormap + 2)
    elif units == 'log_SI':
        pass
    return colormap


# todo: name does not give sense, you just calculated cosine of the angle between vectors
def cosine_similarity(a: ndarray, b: ndarray) -> float:
    """
    function calculates cosine of angle between vectors, use only in case that a, and b are not normalized, otherwise
    use function calculate_cos_theta; it is way faster since it doesn't normalize vectors on fly

    :param a: ndarray
    :param b: ndarray
    :return: float
    """
    return np.inner(a, b) / (norm(a) * norm(b))


def is_empty(value) -> bool:
    if isinstance(value, type(None)):
        return True
    if isinstance(value, Iterable):
        # this cover also strings
        return len(value) == 0
    if isinstance(value, DataFrame):
        return value.empty
    if np.isnan(value):
        return True
    return False


class IterableQueue(object):
    """ Transform standard python Queue instance to iterable one"""

    def __init__(self, source_queue):
        """
        :param source_queue: queue.Queue, (mandatory)
        """
        self.source_queue = source_queue

    def __iter__(self):
        while True:
            try:
                yield self.source_queue.get_nowait()
            except Empty:
                return


<|MERGE_RESOLUTION|>--- conflicted
+++ resolved
@@ -1,520 +1,516 @@
-import numpy as np
-import scipy as sp
-import re
-
-from queue import Empty
-from copy import copy
-from numpy import ndarray
-
-from numpy.linalg import norm
-from pandas import DataFrame
-from scipy.spatial import distance_matrix as dstm
-from elisa.engine import const as c
-from typing import Tuple, Iterable, Dict, List
-
-
-def polar_to_cartesian(radius: float, phi: float) -> Tuple[float, float]:
-    """
-
-    :param radius: (np.)float, (np.)int
-    :param phi: (np.)float, (np.)int
-    :return: tuple ((np.)float, (np.)float)
-    """
-    x = radius * np.cos(phi)
-    y = radius * np.sin(phi)
-    return x, y
-
-
-def invalid_kwarg_checker(kwargs: Dict, kwarglist: List, instance: object) -> None:
-    invalid_kwargs = [kwarg for kwarg in kwargs if kwarg not in kwarglist]
-    if len(invalid_kwargs) > 0:
-        raise ValueError(f'Invalid keyword argument(s): {", ".join(invalid_kwargs)} '
-                         f'in class instance {instance.__name__}.\n '
-                         f'List of available parameters: {", ".join(kwarglist)}')
-
-
-def is_plane(given: str, expected: str) -> bool:
-    pattern = r'^({0})|({1})$'.format(expected, expected[::-1])
-    return re.search(pattern, given)
-
-
-def find_nearest_dist_3d(data: ndarray) -> float:
-    """
-    function finds the smallest distance between given set of points
-
-    :param data: array like
-    :return: (np.)float; minimal distance of points in dataset
-    """
-    from scipy.spatial import KDTree
-    points = copy(data)
-    test_points, distances = copy(points), []
-
-    for i in range(0, len(test_points) - 1):
-        points.remove(test_points[i])
-        tree = KDTree(points)
-        distance, ndx = tree.query([test_points[i]], k=1)
-        distances.append(distance[0])
-    return min(distances)
-
-
-def cartesian_to_spherical(points: ndarray or List, degrees: bool = False) -> ndarray:
-    """
-    convert cartesian to spherical coordinates if only 1 point is given input an output is only 1D vector
-
-    :param points: numpy_array([[x1, y1, z1],
-                                [x2, y2, z2],
-                                 ...
-                                [xn, yn, zn]])
-    :param degrees: bool
-    :return: numpy_array([[r1, phi1, theta1],
-                          [r2, phi2, theta2],
-                          ...
-                          [rn, phin, thetan]])
-    """
-    points = np.array(points)
-    points = np.expand_dims(points, axis=0) if len(np.shape(points)) == 1 else points
-    r = np.linalg.norm(points, axis=1)
-
-    np.seterr(divide='ignore', invalid='ignore')
-    phi = np.arcsin(points[:, 1] / (np.linalg.norm(points[:, :2], axis=1)))  # vypocet azimutalneho (rovinneho) uhla
-    phi[np.isnan(phi)] = 0
-
-    theta = np.arccos(points[:, 2] / r)  # vypocet polarneho (elevacneho) uhla
-    theta[np.isnan(theta)] = 0
-    np.seterr(divide='print', invalid='print')
-
-    signtest = points[:, 0] < 0
-    phi[signtest] = (np.pi - phi[signtest])
-
-    return_val = np.column_stack((r, phi, theta)) if not degrees else np.column_stack((r, np.degrees(phi),
-                                                                                       np.degrees(theta)))
-    return np.squeeze(return_val, axis=0) if np.shape(return_val)[0] == 1 else return_val
-
-
-# def spherical_to_cartesian(radius, phi, theta):
-def spherical_to_cartesian(spherical_points: ndarray or List) -> ndarray:
-    """
-    converts spherical coordinates into cartesian, if input is one point, output is 1D vector
-
-    :param spherical_points: numpy_array([[r1, phi1, theta1],
-                                          [r2, phi2, theta2],
-                                           ...
-                                          [rn, phin, thetan]])
-    :return: numpy_array([[x1, y1, z1],
-                          [x2, y2, z2],
-                           ...
-                          [xn, yn, zn]])
-    """
-    spherical_points = np.array(spherical_points)
-    spherical_points = np.expand_dims(spherical_points, axis=0) if len(np.shape(spherical_points)) == 1 \
-        else spherical_points
-    x = spherical_points[:, 0] * np.cos(spherical_points[:, 1]) * np.sin(spherical_points[:, 2])
-    y = spherical_points[:, 0] * np.sin(spherical_points[:, 1]) * np.sin(spherical_points[:, 2])
-    z = spherical_points[:, 0] * np.cos(spherical_points[:, 2])
-    points = np.column_stack((x, y, z))
-    return np.squeeze(points, axis=0) if np.shape(points)[0] == 1 else points
-
-
-def cylindrical_to_cartesian(cylindrical_points: ndarray or List) -> ndarray:
-    """
-    converts cylindrical coordinates into cartesian, if input is one point, output is 1D vector
-
-    :param cylindrical_points: numpy_array([[r1, phi1, z1],
-                                            [r2, phi2, z2],
-                                             ...
-                                            [rn, phin, zn]])
-    :return: numpy_array([[x1, y1, z1],
-                          [x2, y2, z2],
-                           ...
-                          [xn, yn, zn]])
-    """
-    cylindrical_points = np.array(cylindrical_points)
-    cylindrical_points = np.expand_dims(cylindrical_points, axis=0) if len(np.shape(cylindrical_points)) == 1 \
-        else cylindrical_points
-    x = cylindrical_points[:, 0] * np.cos(cylindrical_points[:, 1])
-    y = cylindrical_points[:, 0] * np.sin(cylindrical_points[:, 1])
-    points = np.column_stack((x, y, cylindrical_points[:, 2]))
-    return np.squeeze(points, axis=0) if np.shape(points)[0] == 1 else points
-
-
-def arbitrary_rotation(theta: float, omega: ndarray, vector: ndarray,
-                       degrees: bool = False, omega_normalized: bool = False) -> ndarray:
-    """
-    Rodrigues` Rotation Formula
-    function rotates `vector` around axis defined by `omega` vector by amount `theta`
-
-    :param theta: float; radial vector of point of interest to rotate
-    :param omega: 3d list of floats; arbitrary vector to rotate around
-    :param vector: 3d list of floats;
-    :param degrees: bool; units of incoming vector
-    :param omega_normalized: if True, then in-function normalization of omega is not performed
-    :return: np.array;
-    """
-    # this action normalizes the same vector over and over again during spot calculation, which is unnecessary
-    if not omega_normalized:
-        omega = np.array(omega) / np.linalg.norm(np.array(omega))
-
-    theta = theta if not degrees else np.radians(theta)
-
-    matrix = np.arange(9, dtype=np.float).reshape((3, 3))
-
-    matrix[0, 0] = (np.cos(theta)) + (omega[0] ** 2 * (1. - np.cos(theta)))
-    matrix[1, 0] = (omega[0] * omega[1] * (1. - np.cos(theta))) - (omega[2] * np.sin(theta))
-    matrix[2, 0] = (omega[1] * np.sin(theta)) + (omega[0] * omega[2] * (1. - np.cos(theta)))
-
-    matrix[0, 1] = (omega[2] * np.sin(theta)) + (omega[0] * omega[1] * (1. - np.cos(theta)))
-    matrix[1, 1] = (np.cos(theta)) + (omega[1] ** 2 * (1. - np.cos(theta)))
-    matrix[2, 1] = (- omega[0] * np.sin(theta)) + (omega[1] * omega[2] * (1. - np.cos(theta)))
-
-    matrix[0, 2] = (- omega[1] * np.sin(theta)) + (omega[0] * omega[2] * (1. - np.cos(theta)))
-    matrix[1, 2] = (omega[0] * np.sin(theta)) + (omega[1] * omega[2] * (1. - np.cos(theta)))
-    matrix[2, 2] = (np.cos(theta)) + (omega[2] ** 2 * (1. - np.cos(theta)))
-
-    return np.matmul(vector, matrix)
-
-
-def axis_rotation(theta: float, vector: ndarray, axis: str, inverse: bool = False, degrees: bool = False) -> ndarray:
-    # TODO: check if true. If yes I propose refactor, name suggests that axis are rotated, not points
-    """
-    rotation of `vector` around 'axis' by an amount `theta
-
-    :param theta: float, degree of rotation
-    :param vector: dnarray; vector to rotate around
-    :param axis: str; axis of rotation `x`, `y`, or `z`
-    :param inverse: boold; rotate to inverse direction than is math positive
-    :param degrees: bool; if True value theta is assumed to be in degrees
-    :return: np.array; rotated vector(s)
-    """
-    matrix = np.arange(9, dtype=np.float).reshape((3, 3))
-    theta = theta if not degrees else np.radians(theta)
-    vector = np.array(vector)
-
-    if axis == "x":
-        matrix[0][0], matrix[1][0], matrix[2][0] = 1, 0, 0
-        matrix[0][1], matrix[1][1], matrix[2][1] = 0, np.cos(theta), - np.sin(theta)
-        matrix[0][2], matrix[1][2], matrix[2][2] = 0, np.sin(theta), np.cos(theta)
-        if inverse:
-            matrix[2][1], matrix[1][2] = np.sin(theta), - np.sin(theta)
-    if axis == "y":
-        matrix[0][0], matrix[1][0], matrix[2][0] = np.cos(theta), 0, np.sin(theta)
-        matrix[0][1], matrix[1][1], matrix[2][1] = 0, 1, 0
-        matrix[0][2], matrix[1][2], matrix[2][2] = - np.sin(theta), 0, np.cos(theta)
-        if inverse:
-            matrix[0][2], matrix[2][0] = + np.sin(theta), - np.sin(theta)
-    if axis == "z":
-        matrix[0][0], matrix[1][0], matrix[2][0] = np.cos(theta), - np.sin(theta), 0
-        matrix[0][1], matrix[1][1], matrix[2][1] = np.sin(theta), np.cos(theta), 0
-        matrix[0][2], matrix[1][2], matrix[2][2] = 0, 0, 1
-        if inverse:
-            matrix[1][0], matrix[0][1] = + np.sin(theta), - np.sin(theta)
-    # return np.matmul(matrix, vector.T).T
-    return np.matmul(vector, matrix)
-
-
-def average_spacing_cgal(data: ndarray, neighbours: int = 6) -> float:
-    """
-    Average Spacing - calculates average distance between points using average distances to `neighbours` number of
-    points
-    Match w/ CGAL average spacing function
-
-    :param data: list (np.array); 3-dimensinal dataset
-    :param neighbours: int; nearest neighbours to average
-    :return: float
-    """
-    if not isinstance(data, type(np.array)):
-        data = np.array(data)
-
-    dist = sp.spatial.distance.cdist(data, data, 'euclidean')
-    total = 0
-    for line in dist:
-        total += np.sort(line)[1:1 + neighbours].sum() / (neighbours + 1)
-    return total / dist.shape[0]
-
-
-def average_spacing(data: ndarray, mean_angular_distance: float) -> float:
-    """
-    calculates mean distance between points using mean radius of data points and mean angular distance between them
-    :param data: numpy.array([[x1 y1 z1],
-                              [x2 y2 z2],
-                                ...
-                              [xN yN zN]])
-    :param mean_angular_distance: np.float - in radians
-    :return: float
-    """
-    average_radius = np.mean(np.linalg.norm(data, axis=1)) if not np.isscalar(data) else data
-    return average_radius * mean_angular_distance
-
-
-def remap(x: ndarray, mapper: ndarray) -> List:
-    """
-    function rearranges list of points indices according to indices in mapper, maper contains on the nth place new
-    address of the nth point
-
-    :param x: ndarray; faces-like matrix
-    :param mapper: ndarray; transformation map - numpy.array(): new_index_of_point = mapper[old_index_of_point]
-    :return: List; faces-like matrix
-    """
-    return list(map(lambda val: [mapper[val[0]], mapper[val[1]], mapper[val[2]]], x))
-
-
-def poly_areas(polygons: ndarray) -> ndarray:
-    """
-    calculates areas of triangles, where `triangles` indexes of vertices which coordinates are stored in `points`
-
-    :param polygons: np.array; 3d points
-    :return: np.array
-    """
-    polygons = np.array(polygons)
-    return 0.5 * np.linalg.norm(np.cross(polygons[:, 1] - polygons[:, 0],
-                                         polygons[:, 2] - polygons[:, 0]), axis=1)
-
-
-def triangle_areas(triangles: ndarray, points: ndarray) -> ndarray:
-    """
-    calculates areas of triangles, where `triangles` indexes of vertices which coordinates are stored in `points`
-    :param triangles: np.array; indices of triangulation
-    :param points: np.array; 3d points
-    :return: np.array
-    """
-    return 0.5 * np.linalg.norm(np.cross(points[triangles[:, 1]] - points[triangles[:, 0]],
-                                         points[triangles[:, 2]] - points[triangles[:, 0]]), axis=1)
-
-
-def calculate_distance_matrix(points1: ndarray, points2: ndarray, return_join_vector_matrix: bool = False) -> Tuple:
-    """
-    function returns distance matrix between two sets of points
-    :param points1:
-    :param points2:
-    :param return_join_vector_matrix: if True, function also returns normalized distance vectors useful for dot product
-    during calculation of cos
-    :return: Tuple
-    """
-    # pairwise distance vector matrix
-    distance_vector_matrix = points2[None, :, :] - points1[:, None, :]
-    distance_matrix = np.linalg.norm(distance_vector_matrix, axis=2)
-
-    return (distance_matrix, distance_vector_matrix / distance_matrix[:, :, None]) if return_join_vector_matrix \
-        else (distance_matrix, None)
-
-
-def find_face_centres(faces: ndarray) -> ndarray:
-    """
-    function calculates centres of each supplied face
-    :param faces: np.array([[[x11,y11,z11],
-                             [x11,y11,z11],
-                             [x12,y12,z12]]
-                            [[x21,y21,z21],
-                             [x21,y21,z21],
-                             [x22,y22,z22]]
-                             ...
-                           ])
-    :return:
-    """
-    return np.mean(faces, axis=1)
-
-
-def check_missing_kwargs(kwargs: Iterable, instance_kwargs: Iterable, instance_of: object) -> None:
-    """
-    checks if all `kwargs` are all in `instance kwargs`
-    :param kwargs: list
-    :param instance_kwargs: list
-    :param instance_of: object
-    :return:
-    """
-    missing_kwargs = []
-    for kwarg in kwargs:
-        if kwarg not in instance_kwargs:
-            missing_kwargs.append(f"`{kwarg}`")
-
-    if len(missing_kwargs) > 0:
-        raise ValueError(f'Missing argument(s): {", ".join(missing_kwargs)} in class instance {instance_of.__name__}')
-
-
-def numeric_logg_to_string(logg: float) -> str:
-    return "g%02d" % (logg * 10)
-
-
-def numeric_metallicity_to_string(metallicity: float) -> str:
-    sign = "p" if metallicity >= 0 else "m"
-    leadzeronum = "%02d" % (metallicity * 10) if metallicity >= 0 else "%02d" % (metallicity * -10)
-    return "{sign}{leadzeronum}".format(sign=sign, leadzeronum=leadzeronum)
-
-
-def find_nearest_value_as_matrix(look_in: ndarray, look_for: ndarray or float) -> Tuple[ndarray, ndarray]:
-    """
-    finds values and indices of elements in `look_in` that are the closest to the each value in `values`
-
-    :param look_in: ndarray;
-    :param look_for: ndarray; look_in of elements according to which the closest element in `look_in` is searched for
-    :return: Tuple[ndarray, ndarray]
-    """
-    val = np.array([look_for]) if np.isscalar(look_for) else look_for
-    dif = np.abs(val[:, np.newaxis] - look_in)
-    argmins = dif.argmin(axis=1)
-    val = look_in[argmins]
-    return val, argmins
-
-
-def find_nearest_value(look_in: ndarray, look_for: float) -> List:
-    look_in = np.array(look_in)
-    look_for = look_in[(np.abs(look_in - look_for)).argmin()]
-    index = np.where(look_in == look_for)[0][0]
-    return [look_for, index]
-
-
-<<<<<<< HEAD
-def find_surrounded_as_matrix(look_in: np.array, look_for: np.array) -> np.array:
-=======
-def find_surrounded_as_matrix(look_in: ndarray, look_for: ndarray) -> ndarray:
->>>>>>> 31db64fc
-    if not ((look_in.min() <= look_for).all() and (look_for <= look_in.max()).all()):
-        raise ValueError("Any value in `look_for` is out of bound of `look_in`")
-
-    dif = look_for[:, np.newaxis] - look_in
-    positive_mask = dif >= 0
-    # for values on the left side of look_in array
-    all_positive = np.all(positive_mask, axis=1)
-    # add artificial sign change for right boundary value
-    # switch 'fancy' indexing to integer index since in numpy, combined assigment can't be done by fancy indexing)
-    all_positive_inline = np.arange(0, len(look_for))[all_positive]
-    positive_mask[all_positive_inline, -1] = False
-    # find signs switching columns
-    sign_swith_mask = np.logical_xor(positive_mask[:, :-1], positive_mask[:, 1:])
-    idx_array = np.ones(np.shape(dif), dtype=np.int) * np.arange(np.shape(look_in)[0])
-    idx_array = idx_array[:, :-1][sign_swith_mask]
-    ret_matrix = np.column_stack((look_in[idx_array], look_in[idx_array + 1]))
-    # consider on place value as not surounded (surounded by itself)
-    isin_look_in = np.isin(look_for, look_in)
-    ret_matrix[isin_look_in] = np.array([look_for, look_for]).T[isin_look_in]
-    return ret_matrix
-
-
-def find_surrounded(look_in: ndarray, look_for: float) -> List:
-    # find surounded look_for in passed look_in
-
-    arr, ret = np.array(look_in[:]), []
-    f_nst = find_nearest_value(arr, look_for)
-    ret.append(f_nst[0])
-
-    new_arr = []
-    if f_nst[0] > look_for:
-        for i in range(0, len(arr)):
-            if arr[i] < f_nst[0]:
-                new_arr.append(arr[i])
-    else:
-        for i in range(0, len(arr)):
-            if arr[i] > f_nst[0]:
-                new_arr.append(arr[i])
-
-    arr = new_arr[:]
-    del new_arr
-
-    # arr = np.delete(arr, f_nst[1], 0)
-    ret.append(find_nearest_value(arr, look_for)[0])
-    ret = sorted(ret)
-    # test
-    return ret if ret[0] < look_for < ret[1] else [look_for]
-
-
-def calculate_cos_theta(normals: ndarray, line_of_sight_vector: ndarray) -> ndarray:
-    """
-    calculates cosine between two set of normalized vectors
-    - matrix(N * 3), matrix(3) - cosine between each matrix(N * 3) and matrix(3)
-    - matrix(N * 3), matrix(M * 3) - cosine between each combination of matrix(N * 3) and matrix(M * 3)
-    :param normals:
-    :param line_of_sight_vector:
-    :return: ndarray
-    """
-    return np.sum(np.multiply(normals, line_of_sight_vector[None, :]), axis=1) \
-        if np.ndim(line_of_sight_vector) == 1 \
-        else np.sum(np.multiply(normals[:, None, :], line_of_sight_vector[None, :, :]))
-
-
-def calculate_cos_theta_los_x(normals: ndarray) -> ndarray:
-    """
-    calculates cosine of an angle between normalized vectors and line of sight vector [1 ,0 ,0]
-
-    :param normals: ndarray
-    :return: ndarray
-    """
-    return normals[:, 0]
-
-
-def get_line_of_sight_single_system(phase: ndarray, inclination: float) -> ndarray:
-    """
-    returns line of sight vector for given phase, inclination of the system
-    and period of the rotation of given system
-
-    :param phase: ndarray
-    :param inclination: float
-    :return: ndarray
-    """
-    line_of_sight_spherical = np.empty((len(phase), 3), dtype=np.float)
-    line_of_sight_spherical[:, 0] = 1
-    line_of_sight_spherical[:, 1] = c.FULL_ARC * phase
-    line_of_sight_spherical[:, 2] = inclination
-    return spherical_to_cartesian(line_of_sight_spherical)
-
-
-def convert_gravity_acceleration_array(colormap: ndarray, units: str) -> ndarray:
-    """
-    function converts gravity acceleration array from log_g(SI) units to other units such as `log_cgs`, `SI`, `cgs`
-
-    :param colormap: ndarray
-    :param units: str - `log_cgs`, `SI`, `cgs`, `log_SI`
-    :return: ndarray
-    """
-    if units == 'log_cgs':
-        colormap += 2
-    elif units == 'SI':
-        colormap = np.power(10, colormap)
-    elif units == 'cgs':
-        colormap = np.power(10, colormap + 2)
-    elif units == 'log_SI':
-        pass
-    return colormap
-
-
-# todo: name does not give sense, you just calculated cosine of the angle between vectors
-def cosine_similarity(a: ndarray, b: ndarray) -> float:
-    """
-    function calculates cosine of angle between vectors, use only in case that a, and b are not normalized, otherwise
-    use function calculate_cos_theta; it is way faster since it doesn't normalize vectors on fly
-
-    :param a: ndarray
-    :param b: ndarray
-    :return: float
-    """
-    return np.inner(a, b) / (norm(a) * norm(b))
-
-
-def is_empty(value) -> bool:
-    if isinstance(value, type(None)):
-        return True
-    if isinstance(value, Iterable):
-        # this cover also strings
-        return len(value) == 0
-    if isinstance(value, DataFrame):
-        return value.empty
-    if np.isnan(value):
-        return True
-    return False
-
-
-class IterableQueue(object):
-    """ Transform standard python Queue instance to iterable one"""
-
-    def __init__(self, source_queue):
-        """
-        :param source_queue: queue.Queue, (mandatory)
-        """
-        self.source_queue = source_queue
-
-    def __iter__(self):
-        while True:
-            try:
-                yield self.source_queue.get_nowait()
-            except Empty:
-                return
-
-
+import numpy as np
+import scipy as sp
+import re
+
+from queue import Empty
+from copy import copy
+from numpy import ndarray
+
+from numpy.linalg import norm
+from pandas import DataFrame
+from scipy.spatial import distance_matrix as dstm
+from elisa.engine import const as c
+from typing import Tuple, Iterable, Dict, List
+
+
+def polar_to_cartesian(radius: float, phi: float) -> Tuple[float, float]:
+    """
+
+    :param radius: (np.)float, (np.)int
+    :param phi: (np.)float, (np.)int
+    :return: tuple ((np.)float, (np.)float)
+    """
+    x = radius * np.cos(phi)
+    y = radius * np.sin(phi)
+    return x, y
+
+
+def invalid_kwarg_checker(kwargs: Dict, kwarglist: List, instance: object) -> None:
+    invalid_kwargs = [kwarg for kwarg in kwargs if kwarg not in kwarglist]
+    if len(invalid_kwargs) > 0:
+        raise ValueError(f'Invalid keyword argument(s): {", ".join(invalid_kwargs)} '
+                         f'in class instance {instance.__name__}.\n '
+                         f'List of available parameters: {", ".join(kwarglist)}')
+
+
+def is_plane(given: str, expected: str) -> bool:
+    pattern = r'^({0})|({1})$'.format(expected, expected[::-1])
+    return re.search(pattern, given)
+
+
+def find_nearest_dist_3d(data: ndarray) -> float:
+    """
+    function finds the smallest distance between given set of points
+
+    :param data: array like
+    :return: (np.)float; minimal distance of points in dataset
+    """
+    from scipy.spatial import KDTree
+    points = copy(data)
+    test_points, distances = copy(points), []
+
+    for i in range(0, len(test_points) - 1):
+        points.remove(test_points[i])
+        tree = KDTree(points)
+        distance, ndx = tree.query([test_points[i]], k=1)
+        distances.append(distance[0])
+    return min(distances)
+
+
+def cartesian_to_spherical(points: ndarray or List, degrees: bool = False) -> ndarray:
+    """
+    convert cartesian to spherical coordinates if only 1 point is given input an output is only 1D vector
+
+    :param points: numpy_array([[x1, y1, z1],
+                                [x2, y2, z2],
+                                 ...
+                                [xn, yn, zn]])
+    :param degrees: bool
+    :return: numpy_array([[r1, phi1, theta1],
+                          [r2, phi2, theta2],
+                          ...
+                          [rn, phin, thetan]])
+    """
+    points = np.array(points)
+    points = np.expand_dims(points, axis=0) if len(np.shape(points)) == 1 else points
+    r = np.linalg.norm(points, axis=1)
+
+    np.seterr(divide='ignore', invalid='ignore')
+    phi = np.arcsin(points[:, 1] / (np.linalg.norm(points[:, :2], axis=1)))  # vypocet azimutalneho (rovinneho) uhla
+    phi[np.isnan(phi)] = 0
+
+    theta = np.arccos(points[:, 2] / r)  # vypocet polarneho (elevacneho) uhla
+    theta[np.isnan(theta)] = 0
+    np.seterr(divide='print', invalid='print')
+
+    signtest = points[:, 0] < 0
+    phi[signtest] = (np.pi - phi[signtest])
+
+    return_val = np.column_stack((r, phi, theta)) if not degrees else np.column_stack((r, np.degrees(phi),
+                                                                                       np.degrees(theta)))
+    return np.squeeze(return_val, axis=0) if np.shape(return_val)[0] == 1 else return_val
+
+
+# def spherical_to_cartesian(radius, phi, theta):
+def spherical_to_cartesian(spherical_points: ndarray or List) -> ndarray:
+    """
+    converts spherical coordinates into cartesian, if input is one point, output is 1D vector
+
+    :param spherical_points: numpy_array([[r1, phi1, theta1],
+                                          [r2, phi2, theta2],
+                                           ...
+                                          [rn, phin, thetan]])
+    :return: numpy_array([[x1, y1, z1],
+                          [x2, y2, z2],
+                           ...
+                          [xn, yn, zn]])
+    """
+    spherical_points = np.array(spherical_points)
+    spherical_points = np.expand_dims(spherical_points, axis=0) if len(np.shape(spherical_points)) == 1 \
+        else spherical_points
+    x = spherical_points[:, 0] * np.cos(spherical_points[:, 1]) * np.sin(spherical_points[:, 2])
+    y = spherical_points[:, 0] * np.sin(spherical_points[:, 1]) * np.sin(spherical_points[:, 2])
+    z = spherical_points[:, 0] * np.cos(spherical_points[:, 2])
+    points = np.column_stack((x, y, z))
+    return np.squeeze(points, axis=0) if np.shape(points)[0] == 1 else points
+
+
+def cylindrical_to_cartesian(cylindrical_points: ndarray or List) -> ndarray:
+    """
+    converts cylindrical coordinates into cartesian, if input is one point, output is 1D vector
+
+    :param cylindrical_points: numpy_array([[r1, phi1, z1],
+                                            [r2, phi2, z2],
+                                             ...
+                                            [rn, phin, zn]])
+    :return: numpy_array([[x1, y1, z1],
+                          [x2, y2, z2],
+                           ...
+                          [xn, yn, zn]])
+    """
+    cylindrical_points = np.array(cylindrical_points)
+    cylindrical_points = np.expand_dims(cylindrical_points, axis=0) if len(np.shape(cylindrical_points)) == 1 \
+        else cylindrical_points
+    x = cylindrical_points[:, 0] * np.cos(cylindrical_points[:, 1])
+    y = cylindrical_points[:, 0] * np.sin(cylindrical_points[:, 1])
+    points = np.column_stack((x, y, cylindrical_points[:, 2]))
+    return np.squeeze(points, axis=0) if np.shape(points)[0] == 1 else points
+
+
+def arbitrary_rotation(theta: float, omega: ndarray, vector: ndarray,
+                       degrees: bool = False, omega_normalized: bool = False) -> ndarray:
+    """
+    Rodrigues` Rotation Formula
+    function rotates `vector` around axis defined by `omega` vector by amount `theta`
+
+    :param theta: float; radial vector of point of interest to rotate
+    :param omega: 3d list of floats; arbitrary vector to rotate around
+    :param vector: 3d list of floats;
+    :param degrees: bool; units of incoming vector
+    :param omega_normalized: if True, then in-function normalization of omega is not performed
+    :return: np.array;
+    """
+    # this action normalizes the same vector over and over again during spot calculation, which is unnecessary
+    if not omega_normalized:
+        omega = np.array(omega) / np.linalg.norm(np.array(omega))
+
+    theta = theta if not degrees else np.radians(theta)
+
+    matrix = np.arange(9, dtype=np.float).reshape((3, 3))
+
+    matrix[0, 0] = (np.cos(theta)) + (omega[0] ** 2 * (1. - np.cos(theta)))
+    matrix[1, 0] = (omega[0] * omega[1] * (1. - np.cos(theta))) - (omega[2] * np.sin(theta))
+    matrix[2, 0] = (omega[1] * np.sin(theta)) + (omega[0] * omega[2] * (1. - np.cos(theta)))
+
+    matrix[0, 1] = (omega[2] * np.sin(theta)) + (omega[0] * omega[1] * (1. - np.cos(theta)))
+    matrix[1, 1] = (np.cos(theta)) + (omega[1] ** 2 * (1. - np.cos(theta)))
+    matrix[2, 1] = (- omega[0] * np.sin(theta)) + (omega[1] * omega[2] * (1. - np.cos(theta)))
+
+    matrix[0, 2] = (- omega[1] * np.sin(theta)) + (omega[0] * omega[2] * (1. - np.cos(theta)))
+    matrix[1, 2] = (omega[0] * np.sin(theta)) + (omega[1] * omega[2] * (1. - np.cos(theta)))
+    matrix[2, 2] = (np.cos(theta)) + (omega[2] ** 2 * (1. - np.cos(theta)))
+
+    return np.matmul(vector, matrix)
+
+
+def axis_rotation(theta: float, vector: ndarray, axis: str, inverse: bool = False, degrees: bool = False) -> ndarray:
+    # TODO: check if true. If yes I propose refactor, name suggests that axis are rotated, not points
+    """
+    rotation of `vector` around 'axis' by an amount `theta
+
+    :param theta: float, degree of rotation
+    :param vector: dnarray; vector to rotate around
+    :param axis: str; axis of rotation `x`, `y`, or `z`
+    :param inverse: boold; rotate to inverse direction than is math positive
+    :param degrees: bool; if True value theta is assumed to be in degrees
+    :return: np.array; rotated vector(s)
+    """
+    matrix = np.arange(9, dtype=np.float).reshape((3, 3))
+    theta = theta if not degrees else np.radians(theta)
+    vector = np.array(vector)
+
+    if axis == "x":
+        matrix[0][0], matrix[1][0], matrix[2][0] = 1, 0, 0
+        matrix[0][1], matrix[1][1], matrix[2][1] = 0, np.cos(theta), - np.sin(theta)
+        matrix[0][2], matrix[1][2], matrix[2][2] = 0, np.sin(theta), np.cos(theta)
+        if inverse:
+            matrix[2][1], matrix[1][2] = np.sin(theta), - np.sin(theta)
+    if axis == "y":
+        matrix[0][0], matrix[1][0], matrix[2][0] = np.cos(theta), 0, np.sin(theta)
+        matrix[0][1], matrix[1][1], matrix[2][1] = 0, 1, 0
+        matrix[0][2], matrix[1][2], matrix[2][2] = - np.sin(theta), 0, np.cos(theta)
+        if inverse:
+            matrix[0][2], matrix[2][0] = + np.sin(theta), - np.sin(theta)
+    if axis == "z":
+        matrix[0][0], matrix[1][0], matrix[2][0] = np.cos(theta), - np.sin(theta), 0
+        matrix[0][1], matrix[1][1], matrix[2][1] = np.sin(theta), np.cos(theta), 0
+        matrix[0][2], matrix[1][2], matrix[2][2] = 0, 0, 1
+        if inverse:
+            matrix[1][0], matrix[0][1] = + np.sin(theta), - np.sin(theta)
+    # return np.matmul(matrix, vector.T).T
+    return np.matmul(vector, matrix)
+
+
+def average_spacing_cgal(data: ndarray, neighbours: int = 6) -> float:
+    """
+    Average Spacing - calculates average distance between points using average distances to `neighbours` number of
+    points
+    Match w/ CGAL average spacing function
+
+    :param data: list (np.array); 3-dimensinal dataset
+    :param neighbours: int; nearest neighbours to average
+    :return: float
+    """
+    if not isinstance(data, type(np.array)):
+        data = np.array(data)
+
+    dist = sp.spatial.distance.cdist(data, data, 'euclidean')
+    total = 0
+    for line in dist:
+        total += np.sort(line)[1:1 + neighbours].sum() / (neighbours + 1)
+    return total / dist.shape[0]
+
+
+def average_spacing(data: ndarray, mean_angular_distance: float) -> float:
+    """
+    calculates mean distance between points using mean radius of data points and mean angular distance between them
+    :param data: numpy.array([[x1 y1 z1],
+                              [x2 y2 z2],
+                                ...
+                              [xN yN zN]])
+    :param mean_angular_distance: np.float - in radians
+    :return: float
+    """
+    average_radius = np.mean(np.linalg.norm(data, axis=1)) if not np.isscalar(data) else data
+    return average_radius * mean_angular_distance
+
+
+def remap(x: ndarray, mapper: ndarray) -> List:
+    """
+    function rearranges list of points indices according to indices in mapper, maper contains on the nth place new
+    address of the nth point
+
+    :param x: ndarray; faces-like matrix
+    :param mapper: ndarray; transformation map - numpy.array(): new_index_of_point = mapper[old_index_of_point]
+    :return: List; faces-like matrix
+    """
+    return list(map(lambda val: [mapper[val[0]], mapper[val[1]], mapper[val[2]]], x))
+
+
+def poly_areas(polygons: ndarray) -> ndarray:
+    """
+    calculates areas of triangles, where `triangles` indexes of vertices which coordinates are stored in `points`
+
+    :param polygons: np.array; 3d points
+    :return: np.array
+    """
+    polygons = np.array(polygons)
+    return 0.5 * np.linalg.norm(np.cross(polygons[:, 1] - polygons[:, 0],
+                                         polygons[:, 2] - polygons[:, 0]), axis=1)
+
+
+def triangle_areas(triangles: ndarray, points: ndarray) -> ndarray:
+    """
+    calculates areas of triangles, where `triangles` indexes of vertices which coordinates are stored in `points`
+    :param triangles: np.array; indices of triangulation
+    :param points: np.array; 3d points
+    :return: np.array
+    """
+    return 0.5 * np.linalg.norm(np.cross(points[triangles[:, 1]] - points[triangles[:, 0]],
+                                         points[triangles[:, 2]] - points[triangles[:, 0]]), axis=1)
+
+
+def calculate_distance_matrix(points1: ndarray, points2: ndarray, return_join_vector_matrix: bool = False) -> Tuple:
+    """
+    function returns distance matrix between two sets of points
+    :param points1:
+    :param points2:
+    :param return_join_vector_matrix: if True, function also returns normalized distance vectors useful for dot product
+    during calculation of cos
+    :return: Tuple
+    """
+    # pairwise distance vector matrix
+    distance_vector_matrix = points2[None, :, :] - points1[:, None, :]
+    distance_matrix = np.linalg.norm(distance_vector_matrix, axis=2)
+
+    return (distance_matrix, distance_vector_matrix / distance_matrix[:, :, None]) if return_join_vector_matrix \
+        else (distance_matrix, None)
+
+
+def find_face_centres(faces: ndarray) -> ndarray:
+    """
+    function calculates centres of each supplied face
+    :param faces: np.array([[[x11,y11,z11],
+                             [x11,y11,z11],
+                             [x12,y12,z12]]
+                            [[x21,y21,z21],
+                             [x21,y21,z21],
+                             [x22,y22,z22]]
+                             ...
+                           ])
+    :return:
+    """
+    return np.mean(faces, axis=1)
+
+
+def check_missing_kwargs(kwargs: Iterable, instance_kwargs: Iterable, instance_of: object) -> None:
+    """
+    checks if all `kwargs` are all in `instance kwargs`
+    :param kwargs: list
+    :param instance_kwargs: list
+    :param instance_of: object
+    :return:
+    """
+    missing_kwargs = []
+    for kwarg in kwargs:
+        if kwarg not in instance_kwargs:
+            missing_kwargs.append(f"`{kwarg}`")
+
+    if len(missing_kwargs) > 0:
+        raise ValueError(f'Missing argument(s): {", ".join(missing_kwargs)} in class instance {instance_of.__name__}')
+
+
+def numeric_logg_to_string(logg: float) -> str:
+    return "g%02d" % (logg * 10)
+
+
+def numeric_metallicity_to_string(metallicity: float) -> str:
+    sign = "p" if metallicity >= 0 else "m"
+    leadzeronum = "%02d" % (metallicity * 10) if metallicity >= 0 else "%02d" % (metallicity * -10)
+    return "{sign}{leadzeronum}".format(sign=sign, leadzeronum=leadzeronum)
+
+
+def find_nearest_value_as_matrix(look_in: ndarray, look_for: ndarray or float) -> Tuple[ndarray, ndarray]:
+    """
+    finds values and indices of elements in `look_in` that are the closest to the each value in `values`
+
+    :param look_in: ndarray;
+    :param look_for: ndarray; look_in of elements according to which the closest element in `look_in` is searched for
+    :return: Tuple[ndarray, ndarray]
+    """
+    val = np.array([look_for]) if np.isscalar(look_for) else look_for
+    dif = np.abs(val[:, np.newaxis] - look_in)
+    argmins = dif.argmin(axis=1)
+    val = look_in[argmins]
+    return val, argmins
+
+
+def find_nearest_value(look_in: ndarray, look_for: float) -> List:
+    look_in = np.array(look_in)
+    look_for = look_in[(np.abs(look_in - look_for)).argmin()]
+    index = np.where(look_in == look_for)[0][0]
+    return [look_for, index]
+
+
+def find_surrounded_as_matrix(look_in: ndarray, look_for: ndarray) -> ndarray:
+    if not ((look_in.min() <= look_for).all() and (look_for <= look_in.max()).all()):
+        raise ValueError("Any value in `look_for` is out of bound of `look_in`")
+
+    dif = look_for[:, np.newaxis] - look_in
+    positive_mask = dif >= 0
+    # for values on the left side of look_in array
+    all_positive = np.all(positive_mask, axis=1)
+    # add artificial sign change for right boundary value
+    # switch 'fancy' indexing to integer index since in numpy, combined assigment can't be done by fancy indexing)
+    all_positive_inline = np.arange(0, len(look_for))[all_positive]
+    positive_mask[all_positive_inline, -1] = False
+    # find signs switching columns
+    sign_swith_mask = np.logical_xor(positive_mask[:, :-1], positive_mask[:, 1:])
+    idx_array = np.ones(np.shape(dif), dtype=np.int) * np.arange(np.shape(look_in)[0])
+    idx_array = idx_array[:, :-1][sign_swith_mask]
+    ret_matrix = np.column_stack((look_in[idx_array], look_in[idx_array + 1]))
+    # consider on place value as not surounded (surounded by itself)
+    isin_look_in = np.isin(look_for, look_in)
+    ret_matrix[isin_look_in] = np.array([look_for, look_for]).T[isin_look_in]
+    return ret_matrix
+
+
+def find_surrounded(look_in: ndarray, look_for: float) -> List:
+    # find surounded look_for in passed look_in
+
+    arr, ret = np.array(look_in[:]), []
+    f_nst = find_nearest_value(arr, look_for)
+    ret.append(f_nst[0])
+
+    new_arr = []
+    if f_nst[0] > look_for:
+        for i in range(0, len(arr)):
+            if arr[i] < f_nst[0]:
+                new_arr.append(arr[i])
+    else:
+        for i in range(0, len(arr)):
+            if arr[i] > f_nst[0]:
+                new_arr.append(arr[i])
+
+    arr = new_arr[:]
+    del new_arr
+
+    # arr = np.delete(arr, f_nst[1], 0)
+    ret.append(find_nearest_value(arr, look_for)[0])
+    ret = sorted(ret)
+    # test
+    return ret if ret[0] < look_for < ret[1] else [look_for]
+
+
+def calculate_cos_theta(normals: ndarray, line_of_sight_vector: ndarray) -> ndarray:
+    """
+    calculates cosine between two set of normalized vectors
+    - matrix(N * 3), matrix(3) - cosine between each matrix(N * 3) and matrix(3)
+    - matrix(N * 3), matrix(M * 3) - cosine between each combination of matrix(N * 3) and matrix(M * 3)
+    :param normals:
+    :param line_of_sight_vector:
+    :return: ndarray
+    """
+    return np.sum(np.multiply(normals, line_of_sight_vector[None, :]), axis=1) \
+        if np.ndim(line_of_sight_vector) == 1 \
+        else np.sum(np.multiply(normals[:, None, :], line_of_sight_vector[None, :, :]))
+
+
+def calculate_cos_theta_los_x(normals: ndarray) -> ndarray:
+    """
+    calculates cosine of an angle between normalized vectors and line of sight vector [1 ,0 ,0]
+
+    :param normals: ndarray
+    :return: ndarray
+    """
+    return normals[:, 0]
+
+
+def get_line_of_sight_single_system(phase: ndarray, inclination: float) -> ndarray:
+    """
+    returns line of sight vector for given phase, inclination of the system
+    and period of the rotation of given system
+
+    :param phase: ndarray
+    :param inclination: float
+    :return: ndarray
+    """
+    line_of_sight_spherical = np.empty((len(phase), 3), dtype=np.float)
+    line_of_sight_spherical[:, 0] = 1
+    line_of_sight_spherical[:, 1] = c.FULL_ARC * phase
+    line_of_sight_spherical[:, 2] = inclination
+    return spherical_to_cartesian(line_of_sight_spherical)
+
+
+def convert_gravity_acceleration_array(colormap: ndarray, units: str) -> ndarray:
+    """
+    function converts gravity acceleration array from log_g(SI) units to other units such as `log_cgs`, `SI`, `cgs`
+
+    :param colormap: ndarray
+    :param units: str - `log_cgs`, `SI`, `cgs`, `log_SI`
+    :return: ndarray
+    """
+    if units == 'log_cgs':
+        colormap += 2
+    elif units == 'SI':
+        colormap = np.power(10, colormap)
+    elif units == 'cgs':
+        colormap = np.power(10, colormap + 2)
+    elif units == 'log_SI':
+        pass
+    return colormap
+
+
+# todo: name does not give sense, you just calculated cosine of the angle between vectors
+def cosine_similarity(a: ndarray, b: ndarray) -> float:
+    """
+    function calculates cosine of angle between vectors, use only in case that a, and b are not normalized, otherwise
+    use function calculate_cos_theta; it is way faster since it doesn't normalize vectors on fly
+
+    :param a: ndarray
+    :param b: ndarray
+    :return: float
+    """
+    return np.inner(a, b) / (norm(a) * norm(b))
+
+
+def is_empty(value) -> bool:
+    if isinstance(value, type(None)):
+        return True
+    if isinstance(value, Iterable):
+        # this cover also strings
+        return len(value) == 0
+    if isinstance(value, DataFrame):
+        return value.empty
+    if np.isnan(value):
+        return True
+    return False
+
+
+class IterableQueue(object):
+    """ Transform standard python Queue instance to iterable one"""
+
+    def __init__(self, source_queue):
+        """
+        :param source_queue: queue.Queue, (mandatory)
+        """
+        self.source_queue = source_queue
+
+    def __iter__(self):
+        while True:
+            try:
+                yield self.source_queue.get_nowait()
+            except Empty:
+                return
+
+