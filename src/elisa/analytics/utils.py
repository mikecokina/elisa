from copy import copy
from astropy import units as u

from elisa.analytics.binary import params


def convert_dict_to_json_format(dictionary):
    """
    Converts initial vector to JSON compatibile format.

    :param dictionary: Dict; vector of initial parameters

    ::

        {
            paramname: {
                            value: value,
                            min: ...
                       }, ...
        }

    :return: List; [{param: paramname, value: value, ...}, ...]
    """
    retval = list()
    for key, val in dictionary.items():
        val.update({'param': key})
        retval.append(val)
    return retval


def convert_json_to_dict_format(json):
    """
    Converts initial vector to JSON compatibile format.

    :param json: List; vector of initial parameters {paramname:{value: value, min: ...}, ...}
    :return: List; [{param: paramname, value: value, ...}, ...]
    """
    retval = dict()
    for item in json:
        param = copy(item).pop('param')
        retval.update({param: item, })
    return retval


def transform_initial_values(x0):
    """
    Transforms initial vector to base units.

    :param x0: Dict; initial vector, {param_name: {value: value, unit: astropy.unit...}, ...}
    :return: Dict;
    """
    for key, val in x0.items():
        if 'unit' in val.keys():
            val['unit'] = u.Unit(val['unit']) if isinstance(val['unit'], str) else val['unit']
            if 'value' in val.keys():
                val['value'] = (val['value'] * val['unit']).to(params.PARAMS_UNITS_MAP[key]).value
            if 'min' in val.keys():
                val['min'] = (val['min'] * val['unit']).to(params.PARAMS_UNITS_MAP[key]).value
            if 'max' in val.keys():
                val['max'] = (val['max'] * val['unit']).to(params.PARAMS_UNITS_MAP[key]).value
            val['unit'] = params.PARAMS_UNITS_MAP[key]
<<<<<<< HEAD
    return X0


def unify_unit_string_representation(dictionary):
    """
    transform user units to unified format

    :param dictionary: dict; model parameter
    :return: dict; model parameter
    """
    for key, val in dictionary.items():
        if 'unit' in val.keys():
            val['unit'] = u.Unit(val['unit']) if isinstance(val['unit'], str) else val['unit']
            val['unit'] = val['unit'].to_string()

    return dictionary
=======
    return x0
>>>>>>> 7b35d4a1
<|MERGE_RESOLUTION|>--- conflicted
+++ resolved
@@ -59,9 +59,7 @@
             if 'max' in val.keys():
                 val['max'] = (val['max'] * val['unit']).to(params.PARAMS_UNITS_MAP[key]).value
             val['unit'] = params.PARAMS_UNITS_MAP[key]
-<<<<<<< HEAD
-    return X0
-
+    return x0
 
 def unify_unit_string_representation(dictionary):
     """
@@ -76,6 +74,3 @@
             val['unit'] = val['unit'].to_string()
 
     return dictionary
-=======
-    return x0
->>>>>>> 7b35d4a1
