--- conflicted
+++ resolved
@@ -146,13 +146,8 @@
         :param phase: float; phase at which plot the system, important for eccentric orbits
         :param normals: bool; plot normals of the surface phases as arrows
         :param edges: bool; highlight edges of surface faces
-<<<<<<< HEAD
-        :param colormap: str; 'gravity_acceleration', 'temperature', 'velocity', 'radial_velocity', 'radiance',
-                              'normal_radiance' or None(default)
-=======
         :param colormap: str; 'gravity_acceleration`, `temperature`, `velocity`, `radial_velocity`, 'radiance',
                               `normal_radiance` or None(default)
->>>>>>> a8f8e8cd
         :param plot_axis: bool; if False, axis will be hidden
         :param face_mask: array[bool]; mask to select which faces to display
         :param elevation: Union[float, astropy.Quantity]; in degree - elevation of camera
