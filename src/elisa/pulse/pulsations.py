import numpy as np

from .. import utils, const, umpy as up
from .. umpy import sph_harm
from .. import settings
from .. logger import getLogger
from . import utils as putils

logger = getLogger('pulse.pulsations')

"""
File containing functions dealing with pulsations.
"""


def spherical_harmonics(mode, points, time_exponential, order=None, degree=None):
    """
    Returns spherical harmonics normalized such that its rms = 1.

    :param mode: PulsationMode; mode used to generate sph. harmonics
    :param points: np.array; points in spherical coordinates on which to calculate spherical harmonics value
    :param time_exponential: float; time at which evaluate spherical harmonics
    :param degree: int;
    :param order: int;
    :return: numpy.array; array of spherical harmonics for  given `points`
    """
    l = mode.l if degree is None else degree
    m = mode.m if order is None else order
    return mode.renorm_const * sph_harm(m, l, points[:, 1], points[:, 2]) * time_exponential


def diff_spherical_harmonics_by_phi(mode, harmonics):
    """
    Returns d Y_m^l / d phi

    :param mode: PulsationMode; mode used to generate sph. harmonics
    :param harmonics: list; [Y_l^m, Y_l^m+1]
    :return: numpy.array;
    """
    return (0 + 1j) * mode.m * harmonics[0]


def diff_spherical_harmonics_by_theta(mode, harmonics, phis, thetas):
    """
    Returns d Y_m^l / d theta

    :param mode: PulsationMode; mode used to generate sph. harmonics
    :param harmonics: list; [Y_l^m, Y_l^m+1]
    :param phis: numpy.array;
    :param thetas: numpy.array;
    :return: numpy.array;
    """
    theta_test = np.logical_and(thetas != 0.0, thetas != const.PI)
    derivative = np.zeros(phis.shape)
    derivative[theta_test] = mode.m * np.real(harmonics[0][theta_test] / np.tan(thetas[theta_test])) + \
                             np.sqrt((mode.l - mode.m) * (mode.l + mode.m + 1)) * \
                             np.real(np.exp((0 - 1j) * phis[theta_test]) * harmonics[1][theta_test])
    return derivative


def incorporate_pulsations_to_mesh(star_container, com_x):
    """
    Function adds perturbation to the surface mesh due to pulsations.

    :param star_container: base.container.StarContainer;
    :param com_x: float;
    :return: base.container.StarContainer;
    """
    tilted_points, tilted_points_spot = star_container.pulsations[0].points, star_container.pulsations[0].spot_points

    displacement = up.zeros(tilted_points.shape)
    displacement_spots = {spot_idx: up.zeros(spot.shape) for spot_idx, spot in tilted_points_spot.items()}

    for mode_index, mode in star_container.pulsations.items():
        displacement += calculate_mode_displacement(mode, tilted_points, mode.point_harmonics,
                                                    mode.point_harmonics_derivatives)
        for spot_idx, spoints in tilted_points_spot.items():
            displacement_spots[spot_idx] += \
                calculate_mode_displacement(mode, spoints, mode.spot_point_harmonics[spot_idx],
                                            mode.spot_point_harmonics_derivatives[spot_idx])

    setattr(star_container, 'points', putils.derotate_surface_points(tilted_points + displacement,
                                                                     star_container.pulsations[0].mode_axis_phi,
                                                                     star_container.pulsations[0].mode_axis_theta,
                                                                     com_x))

    for spot_idx, spot in star_container.spots.items():
        setattr(spot, 'points',
                putils.derotate_surface_points(tilted_points_spot[spot_idx] + displacement_spots[spot_idx],
                                               star_container.pulsations[0].mode_axis_phi,
                                               star_container.pulsations[0].mode_axis_theta,
                                               com_x))

    return star_container


def incorporate_gravity_perturbation(star_container, g_acc_vector, g_acc_vector_spot, phase):
    """

    :param star_container: base.container.StarContainer;
    :param g_acc_vector: numpy.array;
    :param g_acc_vector_spot: Dict;
    :param phase: float;
    :return: Tuple;
    """
    g_sph = utils.cartesian_to_spherical(g_acc_vector)
    g_sph_spot = {spot_idx: utils.cartesian_to_spherical(g_acc) for spot_idx, g_acc in g_acc_vector_spot.items()}

    tilt_phi, tilt_theta = putils.generate_tilt_coordinates(star_container, phase)
    tilted_acc, tilted_acc_spot = \
        putils.tilt_mode_coordinates(g_sph, g_sph_spot, tilt_phi, tilt_theta)

    tilted_points, tilted_points_spot = star_container.pulsations[0].points, star_container.pulsations[0].spot_points

    g_pert = up.zeros(tilted_points.shape)
    g_pert_spot = {spot_idx: up.zeros(spot.shape) for spot_idx, spot in tilted_points_spot.items()}

    for mode_index, mode in star_container.pulsations.items():
        g_pert += calculate_acc_pert(mode, tilted_points, mode.point_harmonics, mode.point_harmonics_derivatives)

        for spot_idx, spoints in tilted_points_spot.items():
            g_pert_spot[spot_idx] += calculate_acc_pert(mode, tilted_points_spot[spot_idx],
                                                        mode.spot_point_harmonics[spot_idx],
                                                        mode.spot_point_harmonics_derivatives[spot_idx])

    g_acc_vector = putils.derotate_surface_points(tilted_acc + g_pert,
                                                  star_container.pulsations[0].mode_axis_phi,
                                                  star_container.pulsations[0].mode_axis_theta,
                                                  com_x=0.0)

    for spot_idx, spot in star_container.spots.items():
        g_acc_vector_spot[spot_idx] = \
            putils.derotate_surface_points(tilted_acc_spot[spot_idx] + g_pert_spot[spot_idx],
                                           star_container.pulsations[0].mode_axis_phi,
                                           star_container.pulsations[0].mode_axis_theta,
                                           com_x=0.0)

    return g_acc_vector, g_acc_vector_spot


def assign_amplitudes(star_container, normalization_constant=1.0):
    """
    Assigns amplitude of radial and horizontal motion for given modes.

    :param normalization_constant: factor to adjust amplitudes, in cas of Binary system it is semi major axis, in case
                                   of single system it should stay 1.0
    :param star_container: StarContainer;
    """
    r_equiv = star_container.equivalent_radius * normalization_constant
    mult = const.G * star_container.mass / r_equiv ** 3
    for mode_index, mode in star_container.pulsations.items():
        mode.radial_amplitude = mode.amplitude / mode.angular_frequency

<<<<<<< HEAD
        # horizontal/radial amplitude
        ampl_ratio = np.sqrt(mode.l * (mode.l + 1)) * mult / mode.angular_frequency ** 2
        mode.horizontal_amplitude = ampl_ratio * mode.radial_amplitude / r_equiv

        surf_ampl = mode.horizontal_amplitude
        if surf_ampl > config.SURFACE_DISPLACEMENT_TOL:
=======
        surf_ampl = mode.radial_amplitude * mode.horizontal_amplitude
        if surf_ampl > settings.SURFACE_DISPLACEMENT_TOL:
>>>>>>> d276510e
            prec = int(- np.log10(surf_ampl) + 2)
            logger.warning(f'Surface displacement amplitude ({round(surf_ampl, prec)}) for the mode {mode_index} '
                           f'exceeded safe tolerances ({settings.SURFACE_DISPLACEMENT_TOL}) given by the use of linear '
                           f'approximation. This can lead to invalid surface discretization. Use this result with '
                           f'caution.')


def calculate_radial_displacement(mode, harmonics):
    """
    Calculates radial displacement of surface points.

    :param mode: PulsationMode;
    :param harmonics: numpy.array; Y_l^m
    :return: numpy.array;
    """
    return mode.radial_amplitude * np.real(harmonics)


def calculate_phi_displacement(mode, thetas, harmonics_derivatives):
    """
    Displacement of azimuthal coordinates.

    :param mode: PulsationMode;
    :param thetas: numpy.array
    :param harmonics_derivatives: numpy.array; dY/dphi
    :return: numpy.array;
    """
    sin_thetas = np.sin(thetas)
    sin_test = sin_thetas != 0.0
    retval = np.zeros(thetas.shape)
    retval[sin_test] = \
        mode.horizontal_amplitude * np.real(harmonics_derivatives[sin_test]) \
        / sin_thetas[sin_test]
    return retval


def calculate_theta_displacement(mode, harmonics_derivatives):
    """
    Displacement in latitude.

    :param harmonics_derivatives: numpy.array; dY/dtheta
    :param mode: PulsationMode;
    :return: numpy.array;
    """
    return mode.horizontal_amplitude * np.real(harmonics_derivatives)


def calculate_mode_displacement(mode, points, harmonics, harmonics_derivatives):
    """
    Calculates surface displacement caused by given `mode`.

    :param mode: elisa.pulse.mode.Mode;
    :param points: numpy.array;
    :param harmonics: numpy.array; Y_l^m
    :param harmonics_derivatives: numpy.array; [dY/dphi, dY/dtheta]
    :return: numpy.array;
    """
    radial_displacement = calculate_radial_displacement(mode, harmonics)
    phi_displacement = calculate_phi_displacement(mode, points[:, 2], harmonics_derivatives[0])
    theta_displacement = calculate_theta_displacement(mode, harmonics_derivatives[1])

    return np.column_stack((radial_displacement, phi_displacement, theta_displacement))


def calculate_acc_pert(mode, points, harmonics, harmonics_derivatives):
    """
    Calculate perturbation of surface acceleration.

    :param mode: elisa.pulse.mode.Mode;
    :param points: numpy.array;
    :param harmonics: numpy.array; Y_l^m
    :param harmonics_derivatives: numpy.array; [dY/dphi, dY/dtheta]
    :return: numpy.array;
    """
    return - mode.angular_frequency ** 2 * calculate_mode_displacement(mode, points, harmonics, harmonics_derivatives)


def incorporate_temperature_perturbations(star_container, com_x, phase, time):
    """
    Introduces temperature perturbations to star container.

    :param star_container: elisa.base.container.StarContainer
    :param com_x: float; centre of mass
    :param phase: float;
    :param time: float;
    :return: float;
    """
    centres, spot_centres = star_container.transform_points_to_spherical_coordinates(kind='face_centres', com_x=com_x)

    tilt_phi, tilt_theta = putils.generate_tilt_coordinates(star_container, phase)
    tilted_centres, tilted_spot_centres = putils.tilt_mode_coordinates(centres, spot_centres, tilt_phi, tilt_theta)

    t_pert = up.zeros(centres.shape[0])
    t_pert_spots = {spot_idx: up.zeros(spot.shape[0]) for spot_idx, spot in spot_centres.items()}

    for mode_index, mode in star_container.pulsations.items():
        exponential = putils.generate_time_exponential(mode, time)
        harmonics = spherical_harmonics(mode, tilted_centres, exponential)
        spot_harmonics = {spot_idx: spherical_harmonics(mode, spotp, exponential)
                          for spot_idx, spotp in tilted_spot_centres.items()}

        t_pert += calculate_temperature_perturbation(mode, star_container.temperatures, harmonics)
        for spot_idx, t_s in t_pert_spots.items():
            t_s += calculate_temperature_perturbation(mode, star_container.spots[spot_idx].temperatures,
                                                      spot_harmonics[spot_idx])

    star_container.temperatures += t_pert
    for spot_idx, spot in star_container.spots.items():
        spot.temperatures += t_pert_spots[spot_idx]
    return star_container


def calculate_temperature_perturbation(mode, temperatures, rals, adiabatic_gradient=None):
    """
    Calculates temperature perturbation caused by given `mode`.

    :param mode: elisa.pulse.mode.Mode;
    :param temperatures: numpy.array;
    :param rals: numpy.array;
    :param adiabatic_gradient: Union[None, float]; if None default value from constants is used
    :return:
    """
    ad_g = const.IDEAL_ADIABATIC_GRADIENT if adiabatic_gradient is None else float(adiabatic_gradient)
    l_val = mode.l
    h, eps = mode.horizontal_amplitude, mode.radial_amplitude

    return ad_g * temperatures * (h * l_val * (l_val + 1) - 4 - (1 / h)) * eps * np.real(rals)


def generate_harmonics(star_container, com_x, phase, time):
    """
    Generating spherical harmonics Y_l^m in shapes(2, n_points) and (2, n_faces) and its derivatives to be subsequently
    used for calculation of perturbed properties.

    :param star_container: elisa.base.container.StarContainer;
    :param com_x: float; centre of mass for the component
    :param phase: float; rotational/orbital phase
    :param time: float; time of the observation
    :return: elisa.base.container.StarContainer; Star container with updated harmonics
    """
    points, points_spot = star_container.transform_points_to_spherical_coordinates(kind='points', com_x=com_x)

    tilt_phi, tilt_theta = putils.generate_tilt_coordinates(star_container, phase)
    tilted_points, tilted_points_spot = putils.tilt_mode_coordinates(points, points_spot, tilt_phi, tilt_theta)

    # assigning tilted points in spherical coordinates only to the first mode (the rest will share the same points)
    star_container.pulsations[0].points = tilted_points
    star_container.pulsations[0].spot_points = tilted_points_spot

    for mode_index, mode in star_container.pulsations.items():
        exponential = putils.generate_time_exponential(mode, time)

        harmonics = np.zeros((2, tilted_points.shape[0]), dtype=np.complex)
        spot_harmonics = {spot_idx: np.zeros((2, spoints.shape[0]), dtype=np.complex)
                          for spot_idx, spoints in tilted_points_spot.items()}

        harmonics[0] = spherical_harmonics(mode, tilted_points, exponential)
        for spot_idx, spotp in tilted_points_spot.items():
            spot_harmonics[spot_idx][0] = spherical_harmonics(mode, spotp, exponential)

        if mode.m != mode.l:
            harmonics[1] = spherical_harmonics(mode, tilted_points, exponential,
                                               order=mode.m + 1, degree=mode.l)
            for spot_idx, spotp in tilted_points_spot.items():
                spot_harmonics[spot_idx][1] = spherical_harmonics(mode, spotp, exponential,
                                                                  order=mode.m + 1, degree=mode.l)

        # generating derivatives of spherical harmonics by phi an theta
        derivatives = np.empty((2, tilted_points.shape[0]), dtype=np.complex)
        derivatives[0] = diff_spherical_harmonics_by_phi(mode, harmonics)
        derivatives[1] = diff_spherical_harmonics_by_theta(mode, harmonics, tilted_points[:, 1], tilted_points[:, 2])

        spot_harmonics_derivatives = {spot_idx: np.zeros((2, spoints.shape[0]), dtype=np.complex)
                                      for spot_idx, spoints in tilted_points_spot.items()}
        for spot_idx, spotp in tilted_points_spot.items():
            spot_harmonics_derivatives[spot_idx][0] = diff_spherical_harmonics_by_phi(mode, spot_harmonics[spot_idx])
            spot_harmonics_derivatives[spot_idx][1] = \
                diff_spherical_harmonics_by_theta(mode, spot_harmonics[spot_idx], spotp[:, 1], spotp[:, 2])

        # assignment of harmonics to mode instance variables
        mode.point_harmonics = harmonics[0]
        mode.spot_point_harmonics = {spot_idx: hrm[0] for spot_idx, hrm in spot_harmonics.items()}

        mode.face_harmonics = np.mean(mode.point_harmonics[star_container.faces], axis=1)
        mode.spot_face_harmonics = {spot_idx: np.mean(spoth[star_container.spots[spot_idx].faces], axis=1)
                                    for spot_idx, spoth in mode.spot_point_harmonics.items()}

        mode.point_harmonics_derivatives = derivatives
        mode.spot_point_harmonics_derivatives = spot_harmonics_derivatives

        mode.face_harmonics_derivatives = np.mean(derivatives[:, star_container.faces], axis=1)
        mode.spot_face_harmonics_derivatives = {
            spot_idx: np.mean(spoth[:, star_container.spots[spot_idx].faces], axis=1)
            for spot_idx, spoth in spot_harmonics_derivatives.items()}
    return star_container
<|MERGE_RESOLUTION|>--- conflicted
+++ resolved
@@ -151,17 +151,12 @@
     for mode_index, mode in star_container.pulsations.items():
         mode.radial_amplitude = mode.amplitude / mode.angular_frequency
 
-<<<<<<< HEAD
         # horizontal/radial amplitude
         ampl_ratio = np.sqrt(mode.l * (mode.l + 1)) * mult / mode.angular_frequency ** 2
         mode.horizontal_amplitude = ampl_ratio * mode.radial_amplitude / r_equiv
 
         surf_ampl = mode.horizontal_amplitude
         if surf_ampl > config.SURFACE_DISPLACEMENT_TOL:
-=======
-        surf_ampl = mode.radial_amplitude * mode.horizontal_amplitude
-        if surf_ampl > settings.SURFACE_DISPLACEMENT_TOL:
->>>>>>> d276510e
             prec = int(- np.log10(surf_ampl) + 2)
             logger.warning(f'Surface displacement amplitude ({round(surf_ampl, prec)}) for the mode {mode_index} '
                            f'exceeded safe tolerances ({settings.SURFACE_DISPLACEMENT_TOL}) given by the use of linear '
