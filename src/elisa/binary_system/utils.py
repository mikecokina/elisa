--- conflicted
+++ resolved
@@ -182,13 +182,8 @@
     Validate input json to create binary instance from.
 
     :param data: Dict; json like object
-<<<<<<< HEAD
-    :return bool; return True if valid schema, otherwise raise error
-    :raise ValidationError;
-=======
     :return: bool; return True if valid schema, othervise raise error
     :raise: ValidationError;
->>>>>>> af526790
     """
     schema_std = SCHEMA_REGISTRY.get_schema("binary_system_std")
     schema_community = SCHEMA_REGISTRY.get_schema("binary_system_community")
