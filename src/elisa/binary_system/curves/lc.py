--- conflicted
+++ resolved
@@ -1,14 +1,3 @@
-<<<<<<< HEAD
-import numpy as np
-
-from copy import (
-    deepcopy,
-    copy
-)
-from scipy.interpolate import Akima1DInterpolator
-
-=======
->>>>>>> 57f2727c
 from ...logger import getLogger
 from ...binary_system.curves import (
     lcmp,
@@ -23,246 +12,6 @@
 logger = getLogger('binary_system.curves.lc')
 
 
-<<<<<<< HEAD
-def _onpos_params(on_pos, **kwargs):
-    """
-    Helper function.
-
-    :param on_pos: elisa.binary_system.container.OrbitalPositionContainer;
-    :return: Tuple;
-    """
-    _normal_radiance, _ld_cfs = shared.prep_surface_params(on_pos, **kwargs)
-
-    _coverage, _cosines = calculate_coverage_with_cosines(on_pos, on_pos.semi_major_axis, in_eclipse=True)
-    return _normal_radiance, _ld_cfs, _coverage, _cosines
-
-
-def _update_surface_in_ecc_orbits(system, orbital_position, new_geometry_test):
-    """
-    Function decides how to update surface properties with respect to the degree of change
-    in surface geometry given by new_geometry test.
-    If true, only points and normals are recalculated, otherwise surface is calculated from scratch.
-
-    :param system: elisa.binary_system.container.OrbitalPositionContainer
-    :param orbital_position:  OrbitalPosition list
-    :param new_geometry_test: bool; test that will decide, how the following phase will be calculated
-    :return: elisa.binary_system.system.BinarySystem; instance with updated geometry
-    """
-    if new_geometry_test:
-        system.build(components_distance=orbital_position.distance)
-    else:
-        system.build_mesh(component="all", components_distance=orbital_position.distance)
-        system.build_surface_areas(component="all")
-        system.build_faces_orientation(component="all", components_distance=orbital_position.distance)
-
-    return system
-
-
-def _compute_rel_d_radii(binary, distances):
-    """
-    Requires `orbital_supplements` sorted by distance.
-
-    :param binary: elisa.binary_system.system.BinarySystem;
-    :param distances: array; component distances of templates
-    :return: numpy.array;
-    """
-    # note: defined bodies/objects/templates in orbital supplements instance are sorted by distance (line above),
-    # what means that also radii computed from such values have to be already sorted by their own size (radius changes
-    # based on components distance and it is, on the half of orbit defined by apsidal line, monotonic function)
-
-    q, d = binary.mass_ratio, distances
-    pargs = (d, binary.primary.surface_potential, q, binary.primary.synchronicity, "primary")
-    sargs = (d, binary.secondary.surface_potential, q, binary.secondary.synchronicity, "secondary")
-
-    fwd_radii = {
-        "primary": bsradius.calculate_forward_radii(*pargs),
-        "secondary": bsradius.calculate_forward_radii(*sargs)
-    }
-    fwd_radii = np.array(list(fwd_radii.values()))
-    return up.abs(fwd_radii[:, 1:] - fwd_radii[:, :-1]) / fwd_radii[:, 1:]
-
-
-def _look_for_approximation(not_pulsations_test):
-    """
-    This condition checks if even to attempt to utilize apsidal line symmetry approximations.
-
-    :param not_pulsations_test: bool;
-    :return: bool;
-    """
-
-    return config.POINTS_ON_ECC_ORBIT > 0 and config.POINTS_ON_ECC_ORBIT is not None \
-        and not_pulsations_test
-
-
-def _eval_approximation_one(phases, phases_span_test):
-    """
-    Test if it is appropriate to compute eccentric binary system with approximation approximation one.
-
-    :param phases: numpy.array;
-    :return: bool;
-    """
-    return len(phases) > config.POINTS_ON_ECC_ORBIT and phases_span_test
-
-
-def _eval_approximation_two(rel_d, phases_span_test):
-    """
-    Test if it is appropriate to compute eccentric binary system with approximation approax two.
-
-    :param rel_d: numpy.array;
-    :return: bool;
-    """
-    # defined bodies/objects/templates in orbital supplements instance are sorted by distance,
-    # That means that also radii `rel_d` computed from such values have to be already sorted by
-    # their own size (forward radius changes based on components distance and it is monotonic function)
-
-    return np.max(rel_d[:, 1:]) < config.MAX_RELATIVE_D_R_POINT and phases_span_test
-
-
-def _split_orbit_by_apse_line(orbital_motion, orbital_mask):
-    """
-    Split orbital positions represented by `orbital_motion` array on two groups separated by line of apsides.
-    Separation is defined by `orbital_mask`
-
-    :param orbital_motion: numpy.array; arraywhcih represents orbital positions
-    :param orbital_mask: numpy.array[bool]; mask which defines separation (True is one side and False is other side)
-    :return: Tuple[numpy.array, numpy.array];
-    """
-    reduced_orbit_arr = orbital_motion[orbital_mask]
-    supplement_to_reduced_arr = orbital_motion[~orbital_mask]
-    return reduced_orbit_arr, supplement_to_reduced_arr
-
-
-def _prepare_geosymmetric_orbit(binary, azimuths, phases):
-    """
-    Prepare set of orbital positions that are symmetrical in therms of surface geometry, where orbital position is
-    mirrored via apsidal line in order to reduce time for generating the light curve.
-
-    :param binary: elisa.binary_star.system.BinarySystem;
-    :param azimuths: numpy.array; orbital azimuths of positions in which LC will be calculated
-    :param phases: numpy.array; orbital phase of positions in which LC will be calculated
-    :return: Tuple;
-
-
-    shape ::
-
-        (numpy.array, list, numpy.array)
-
-    - unique_phase_indices - numpy.array : indices that points to the orbital positions from one half of the
-    orbital motion divided by apsidal line
-    - orbital_motion_counterpart - list - Positions produced by mirroring orbital positions given by
-    indices `unique_phase_indices`
-    - orbital_motion_array_counterpart - numpy.array - sa as `orbital_motion_counterpart` but in numpy.array form
-    """
-    azimuth_boundaries = [binary.argument_of_periastron, (binary.argument_of_periastron + const.PI) % const.FULL_ARC]
-    unique_geometry = up.logical_and(azimuths > azimuth_boundaries[0],
-                                     azimuths < azimuth_boundaries[1]) \
-        if azimuth_boundaries[0] < azimuth_boundaries[1] else up.logical_xor(azimuths < azimuth_boundaries[0],
-                                                                             azimuths > azimuth_boundaries[1])
-    unique_phase_indices = up.arange(phases.shape[0])[unique_geometry]
-    unique_geometry_azimuths = azimuths[unique_geometry]
-    unique_geometry_counterazimuths = (2 * binary.argument_of_periastron - unique_geometry_azimuths) % const.FULL_ARC
-
-    orbital_motion_array_counterpart = \
-        binary.calculate_orbital_motion(input_argument=unique_geometry_counterazimuths,
-                                        return_nparray=True,
-                                        calculate_from='azimuth')
-
-    return unique_phase_indices, orbital_motion_array_counterpart, unique_geometry
-
-
-def _resolve_ecc_approximation_method(binary, phases, position_method, try_to_find_appx, phases_span_test, **kwargs):
-    """
-    Resolve and return approximation method to compute lightcurve in case of eccentric orbit.
-    Return value is lambda function with already prepared params.
-
-    :param binary: elisa.binary_system.system.BinarySystem;
-    :param phases: numpy.array;
-    :param position_method: function;
-    :param try_to_find_appx: bool;
-    :param phases_span_test: bool; test if phases coverage is sufiicient for phases mirroring along apsidal line
-    :param kwargs: Dict;
-            * ** passband ** * - Dict[str, elisa.observer.PassbandContainer]
-            * ** left_bandwidth ** * - float
-            * ** right_bandwidth ** * - float
-            * ** atlas ** * - str
-    :return: lambda;
-    """
-    params = dict(input_argument=phases, return_nparray=True, calculate_from='phase')
-    all_orbital_pos_arr = position_method(**params)
-    all_orbital_pos = utils.convert_binary_orbital_motion_arr_to_positions(all_orbital_pos_arr)
-
-    azimuths = all_orbital_pos_arr[:, 2]
-    reduced_phase_ids, counterpart_postion_arr, reduced_phase_mask = \
-        _prepare_geosymmetric_orbit(binary, azimuths, phases)
-
-    # spliting orbital motion into two separate groups on different sides of apsidal line
-    reduced_orbit_arr, reduced_orbit_supplement_arr = _split_orbit_by_apse_line(all_orbital_pos_arr, reduced_phase_mask)
-
-    # APPX ZERO ********************************************************************************************************
-    if not try_to_find_appx:
-        return 'zero', lambda: _integrate_eccentric_lc_exactly(binary, all_orbital_pos, phases, **kwargs)
-
-    # APPX THREE *******************************************************************************************************
-    if not phases_span_test:
-        sorted_all_orbital_pos_arr = all_orbital_pos_arr[all_orbital_pos_arr[:, 1].argsort()]
-        rel_d_radii = _compute_rel_d_radii(binary, sorted_all_orbital_pos_arr[:, 1])
-        new_geometry_mask = dynamic.resolve_object_geometry_update(binary.has_spots(),
-                                                                   all_orbital_pos_arr.shape[0], rel_d_radii)
-        approx_three = not (~new_geometry_mask).all()
-        if approx_three:
-            return 'three', lambda: _integrate_eccentric_lc_appx_three(binary, phases, all_orbital_pos,
-                                                                       new_geometry_mask, **kwargs)
-
-    # APPX ONE *********************************************************************************************************
-    appx_one = _eval_approximation_one(phases, phases_span_test)
-
-    if appx_one:
-        orbital_supplements = OrbitalSupplements(body=reduced_orbit_arr, mirror=counterpart_postion_arr)
-        orbital_supplements.sort(by='distance')
-        rel_d_radii = _compute_rel_d_radii(binary, orbital_supplements.body[:, 1])
-        new_geometry_mask = dynamic.resolve_object_geometry_update(binary.has_spots(),
-                                                                   orbital_supplements.size(), rel_d_radii)
-
-        return 'one', lambda: _integrate_eccentric_lc_appx_one(binary, phases, orbital_supplements,
-                                                               new_geometry_mask, **kwargs)
-
-    # APPX TWO *********************************************************************************************************
-    # create object of separated objects and supplements to bodies
-    orbital_supplements = dynamic.find_apsidally_corresponding_positions(reduced_orbit_arr[:, 1],
-                                                                         reduced_orbit_arr,
-                                                                         reduced_orbit_supplement_arr[:, 1],
-                                                                         reduced_orbit_supplement_arr,
-                                                                         tol=config.MAX_SUPPLEMENTAR_D_DISTANCE)
-
-    orbital_supplements.sort(by='distance')
-    rel_d_radii = _compute_rel_d_radii(binary, orbital_supplements.body[:, 1])
-    appx_two = _eval_approximation_two(rel_d_radii, phases_span_test)
-    new_geometry_mask = dynamic.resolve_object_geometry_update(binary.has_spots(),
-                                                               orbital_supplements.size(), rel_d_radii)
-
-    if appx_two:
-        return 'two', lambda: _integrate_eccentric_lc_appx_two(binary, phases, orbital_supplements,
-                                                               new_geometry_mask, **kwargs)
-
-    return 'zero', lambda: _integrate_eccentric_lc_exactly(binary, all_orbital_pos, phases, **kwargs)
-
-    # # attempt APPX_THREE if some phases allow else APPX ZERO once again *********************************************
-    # sorted_all_orbital_pos_arr = all_orbital_pos_arr[all_orbital_pos_arr[:, 1].argsort()]
-    # rel_d_radii = _compute_rel_d_radii(binary, sorted_all_orbital_pos_arr[:, 1])
-    # new_geometry_mask = \
-    #     dynamic.resolve_object_geometry_update(binary.has_spots(),
-    #                                            all_orbital_pos_arr.shape[0], rel_d_radii,
-    #                                            max_allowed_difference=config.MAX_RELATIVE_D_R_POINT/10.0)
-    # approx_three = not (~new_geometry_mask).all()
-    # if approx_three:
-    #     return 'three', lambda: _integrate_eccentric_lc_appx_three(binary, phases, all_orbital_pos,
-    #                                                                new_geometry_mask, **kwargs)
-    # else:
-    #     return 'zero', lambda: _integrate_eccentric_lc_exactly(binary, all_orbital_pos, phases, **kwargs)
-
-
-=======
->>>>>>> 57f2727c
 def compute_circular_synchronous_lightcurve(binary, **kwargs):
     """
     Compute light curve for synchronous circular binary system.
@@ -314,11 +63,7 @@
 
 def compute_eccentric_lightcurve_no_spots(binary, **kwargs):
     """
-<<<<<<< HEAD
-    Function returns light curve of asynchronous systems with circular orbits and spots.
-=======
     General function for generating light curves of binaries with eccentric orbit and no spots.
->>>>>>> 57f2727c
 
     :param binary: elisa.binary_system.system.BinarySystem;
     :param kwargs:  Dict;
@@ -336,11 +81,7 @@
 
 def compute_eccentric_spotty_lightcurve(binary, **kwargs):
     """
-<<<<<<< HEAD
-    Function returns light curve of asynchronous systems with eccentric orbits and spots.
-=======
     Function returns light curve of systems with eccentric orbits and spots.
->>>>>>> 57f2727c
 
     :param binary: elisa.binary_system.system.BinarySystem;
     :param kwargs: Dict;
@@ -351,36 +92,6 @@
         * ** atlas ** - str
     :return: Dict; dictionary of fluxes for each filter
     """
-<<<<<<< HEAD
-    phases = kwargs.pop("phases")
-    position_method = kwargs.pop("position_method")
-    orbital_motion = position_method(input_argument=phases, return_nparray=False, calculate_from='phase')
-
-    # pre-calculate the longitudes of each spot for each phase
-    spots_longitudes = dynamic.calculate_spot_longitudes(binary, phases, component="all")
-
-    # calculating lc with spots gradually shifting their positions in each phase
-    band_curves = {key: up.zeros(phases.shape) for key in kwargs["passband"]}
-
-    # surface potentials with constant volume of components
-    potentials = binary.correct_potentials(phases, component="all", iterations=2)
-
-    for pos_idx, position in enumerate(orbital_motion):
-        from_this = dict(binary_system=binary, position=position)
-        on_pos = OrbitalPositionContainer.from_binary_system(**from_this)
-        # assigning new longitudes for each spot
-        dynamic.assign_spot_longitudes(on_pos, spots_longitudes, index=pos_idx, component="all")
-        on_pos.set_on_position_params(position, potentials['primary'][pos_idx], potentials['secondary'][pos_idx])
-        on_pos.build(components_distance=position.distance)
-        on_pos = bsutils.move_sys_onpos(on_pos, position, on_copy=False)
-        normal_radiance, ld_cfs = shared.prep_surface_params(on_pos, **kwargs)
-
-        coverage, cosines = calculate_coverage_with_cosines(on_pos, binary.semi_major_axis, in_eclipse=True)
-
-        for band in kwargs["passband"]:
-            band_curves[band][pos_idx] = shared.calculate_lc_point(band, ld_cfs, normal_radiance, coverage, cosines)
-=======
     lc_labels = list(kwargs["passband"].keys())
->>>>>>> 57f2727c
 
     return curves.produce_ecc_curves_with_spots(binary, lcmp.compute_lc_on_pos, lc_labels, **kwargs)