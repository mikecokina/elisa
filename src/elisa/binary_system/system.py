--- conflicted
+++ resolved
@@ -2263,16 +2263,8 @@
             else self.orbit.orbital_motion_from_azimuths(azimuth=input_argument)
         idx = np.arange(np.shape(input_argument)[0], dtype=np.int)
         positions = np.hstack((idx[:, np.newaxis], orbital_motion))
-<<<<<<< HEAD
         retval = [const.BINARY_POSITION_PLACEHOLDER(*p) for p in positions]
         return retval, positions
-=======
-        # return retval, positions if return_nparray else retval
-        if return_nparray:
-            return positions
-        else:
-            return [const.BINARY_POSITION_PLACEHOLDER(*p) for p in positions]
->>>>>>> a49239bc
 
     def compute_lightcurve(self, **kwargs):
         """
