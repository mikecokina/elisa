import numpy as np
import scipy

from scipy import optimize

from elisa.binary_system.curves import lc, rv
from elisa.base.container import SystemPropertiesContainer
from elisa.base.system import System
from elisa.binary_system import graphic
from elisa.binary_system.surface import mesh
from elisa.binary_system.transform import BinarySystemProperties

from elisa.conf import config
from elisa.orbit import orbit
from elisa import (
    umpy as up,
    utils,
    const,
    units
)
from elisa.binary_system import (
    utils as bsutils,
    radius as bsradius,
    model
)


class BinarySystem(System):
    """
    Compute and initialise minimal necessary attributes to be used in light curves computation.
    Child class of elisa.base.system.System representing BinarySystem.
    Class intherit parameters from elisa.base.system.System and add following

    Input parameters:

    :param primary: elisa.base.star.Star; instance of primary component
    :param secondary: elisa.base.star.Star; instance of secondary component
    :param eccentricity: Union[(numpy.)int, (numpy.)float];
    :param argument_of_periastron: Union[(numpy.)float, (numpy.)int, astropy.units.quantity.Quantity];
    :param phase_shift: float; Phase shift of the primary eclipse minimum with respect to ephemeris
                               true_phase is used during calculations, where: true_phase = phase + phase_shift.;
    :param primary_minimum_time: Union[(numpy.)float, (numpy.)int, astropy.units.quantity.Quantity];

    Output parameters (computed on init):

    :mass_ratio: float; secondary mass / primary mass
    :orbit: elisa.orbit.orbit.Orbit; instance of orbit
    :plot: elisa.binary_system.graphic.plot.Plot;
    :animation: elisa.binary_system.graphic.animation.Animation;
    :semi_major_axis: float; semi major axis of system in physical units
    :morphology: str; morphology of current system
    """

    MANDATORY_KWARGS = ['gamma', 'inclination', 'period', 'eccentricity', 'argument_of_periastron', 'phase_shift']
    OPTIONAL_KWARGS = ['phase_shift', 'additional_light', 'primary_minimum_time']
    ALL_KWARGS = MANDATORY_KWARGS + OPTIONAL_KWARGS

    COMPONENT_MANDATORY_KWARGS = ['mass', 't_eff', 'gravity_darkening', 'surface_potential', 'synchronicity',
                                  'albedo', 'metallicity']
    COMPONENT_OPTIONAL_KWARGS = []
    COMPONENT_ALL_KWARGS = COMPONENT_MANDATORY_KWARGS + COMPONENT_OPTIONAL_KWARGS

    def __init__(self, primary, secondary, name=None, suppress_logger=False, **kwargs):
        # initial validity checks
        utils.invalid_kwarg_checker(kwargs, BinarySystem.ALL_KWARGS, self.__class__)
        utils.check_missing_kwargs(BinarySystem.MANDATORY_KWARGS, kwargs, instance_of=BinarySystem)
        self.object_params_validity_check(dict(primary=primary, secondary=secondary), self.COMPONENT_MANDATORY_KWARGS)
        kwargs = self.transform_input(**kwargs)

        super(BinarySystem, self).__init__(name, self.__class__.__name__, suppress_logger, **kwargs)

        self._logger.info(f"initialising object {self.__class__.__name__}")
        self._logger.debug(f"setting properties of components of class instance {self.__class__.__name__}")

        self.plot = graphic.plot.Plot(self)
        self.animation = graphic.animation.Animation(self)

        self.primary = primary
        self.secondary = secondary
        self.mass_ratio = self.secondary.mass / self.primary.mass
        self._components = dict(primary=self.primary, secondary=self.secondary)

        # default values of properties
        self.orbit = None
        self.period = np.nan
        self.eccentricity = np.nan
        self.argument_of_periastron = np.nan
        self.primary_minimum_time = 0.0
        self.phase_shift = 0.0

        # set attributes and test whether all parameters were initialized
        # we already ensured that all kwargs are valid and all mandatory kwargs are present so lets set class attributes
        self.init_properties(**kwargs)

        # calculation of dependent parameters
        self._logger.debug("computing semi-major axis")
        self.semi_major_axis = self.calculate_semi_major_axis()

        # orbit initialisation (initialise class Orbit from given BinarySystem parameters)
        self.init_orbit()

        # setup critical surface potentials in periastron
        self._logger.debug("setting up critical surface potentials of components in periastron")
        self.setup_periastron_critical_potential()

        self._logger.debug("setting up morphological classification of binary system")
        self.morphology = self.compute_morphology()

        self.setup_periastron_components_radii(components_distance=self.orbit.periastron_distance)

        # adjust and setup discretization factor if necessary
        self.setup_discretisation_factor()

    def init(self):
        """
        Function to reinitialize BinarySystem class instance after changing parameter(s) of binary system.
        """
        self.__init__(primary=self.primary, secondary=self.secondary, **self.kwargs_serializer())

    @property
    def components(self):
        """
        Return components object in Dict.

        :return: Dict[str, elisa.base.Star];
        """
        return self._components

    def kwargs_serializer(self):
        """
        Creating dictionary of keyword arguments of BinarySystem class in order to be able to reinitialize the class
        instance in init().

        :return: Dict;
        """
        serialized_kwargs = dict()
        for kwarg in self.ALL_KWARGS:
            if kwarg in ['argument_of_periastron', 'inclination']:
                serialized_kwargs[kwarg] = getattr(self, kwarg) * units.ARC_UNIT
            else:
                serialized_kwargs[kwarg] = getattr(self, kwarg)
        return serialized_kwargs

    def properties_serializer(self):
        props = BinarySystemProperties.transform_input(**self.kwargs_serializer())
        props.update({
            "semi_major_axis": self.semi_major_axis,
            "morphology": self.morphology,
            "mass_ratio": self.mass_ratio
        })
        return props

    def to_properties_container(self):
        return SystemPropertiesContainer(**self.properties_serializer())

    def init_orbit(self):
        """
        Orbit class in binary system.
        """
        self._logger.debug(f"re/initializing orbit in class instance {self.__class__.__name__} / {self.name}")
        orbit_kwargs = {key: getattr(self, key) for key in orbit.Orbit.ALL_KWARGS}
        self.orbit = orbit.Orbit(suppress_logger=self._suppress_logger, **orbit_kwargs)

    def is_synchronous(self):
        """
        Resolve whether system is synchronous (consider synchronous system
        if sychnronicity of both components is equal to 1).

        :return: bool;
        """
        return (self.primary.synchronicity == 1) & (self.secondary.synchronicity == 1)

    def calculate_semi_major_axis(self):
        """
        Calculates length semi major axis using 3rd kepler law.

        :return: float;
        """
        period = np.float64((self.period * units.PERIOD_UNIT).to(units.s))
        return (const.G * (self.primary.mass + self.secondary.mass) * period ** 2 / (4 * const.PI ** 2)) ** (1.0 / 3)

    def compute_morphology(self):
        """
        Setup binary star class property `morphology`.
        It find out morphology based on current system parameters
        and setup `morphology` parameter of `self` system instance.

        :return: str;
        """
        __PRECISSION__ = 1e-8
        __MORPHOLOGY__ = None
        if (self.primary.synchronicity == 1 and self.secondary.synchronicity == 1) and self.eccentricity == 0.0:
            lp = self.libration_potentials()

            self.primary.filling_factor = self.compute_filling_factor(self.primary.surface_potential, lp)
            self.secondary.filling_factor = self.compute_filling_factor(self.secondary.surface_potential, lp)

            if ((1 > self.secondary.filling_factor > 0) or (1 > self.primary.filling_factor > 0)) and \
                    (abs(self.primary.filling_factor - self.secondary.filling_factor) > __PRECISSION__):
                raise ValueError("Detected over-contact binary system, but potentials of components are not the same.")
            if self.primary.filling_factor > 1 or self.secondary.filling_factor > 1:
                raise ValueError("Non-Physical system: primary_filling_factor or "
                                 "secondary_filling_factor is greater then 1\n"
                                 "Filling factor is obtained as following:"
                                 "(Omega_{inner} - Omega) / (Omega_{inner} - Omega_{outter})")

            if (abs(self.primary.filling_factor) < __PRECISSION__ and self.secondary.filling_factor < 0) or \
                    (self.primary.filling_factor < 0 and abs(self.secondary.filling_factor) < __PRECISSION__) or \
                    (abs(self.primary.filling_factor) < __PRECISSION__ and abs(self.secondary.filling_factor)
                     < __PRECISSION__):
                __MORPHOLOGY__ = "semi-detached"
            elif self.primary.filling_factor < 0 and self.secondary.filling_factor < 0:
                __MORPHOLOGY__ = "detached"
            elif 1 >= self.primary.filling_factor > 0:
                __MORPHOLOGY__ = "over-contact"
            elif self.primary.filling_factor > 1 or self.secondary.filling_factor > 1:
                raise ValueError("Non-Physical system: potential of components is to low.")

        else:
            self.primary.filling_factor, self.secondary.filling_factor = None, None
            if (abs(self.primary.surface_potential - self.primary.critical_surface_potential) < __PRECISSION__) and \
                    (abs(
                        self.secondary.surface_potential - self.secondary.critical_surface_potential) < __PRECISSION__):
                __MORPHOLOGY__ = "double-contact"

            elif (not (not (abs(
                    self.primary.surface_potential - self.primary.critical_surface_potential) < __PRECISSION__) or not (
                    self.secondary.surface_potential > self.secondary.critical_surface_potential))) or \
                    ((abs(
                        self.secondary.surface_potential - self.secondary.critical_surface_potential) < __PRECISSION__)
                     and (self.primary.surface_potential > self.primary.critical_surface_potential)):
                __MORPHOLOGY__ = "semi-detached"

            elif (self.primary.surface_potential > self.primary.critical_surface_potential) and (
                    self.secondary.surface_potential > self.secondary.critical_surface_potential):
                __MORPHOLOGY__ = "detached"

            else:
                raise ValueError("Non-Physical system. Change stellar parameters.")
        return __MORPHOLOGY__

    def setup_discretisation_factor(self):
        """
        If secondary discretization factor was not set, it will be now with respect to primary component.
        :return:
        """
        if not self.secondary.kwargs.get('discretization_factor'):
            self.secondary.discretization_factor = (self.primary.discretization_factor * self.primary.polar_radius
                                                    / self.secondary.polar_radius * units.rad).value
            self._logger.info(f"setting discretization factor of secondary component to "
                              f"{up.degrees(self.secondary.discretization_factor):.2f} as a "
                              f"according to discretization factor of the primary component ")

    def transform_input(self, **kwargs):
        """
        Transform and validate input kwargs.

        :param kwargs: Dict;
        :return: Dict;
        """
        return BinarySystemProperties.transform_input(**kwargs)

    def setup_periastron_critical_potential(self):
        """
        Compute and set critical surface potential for both components.
        Critical surface potential is for componetn defined as potential when component fill its Roche lobe.
        """
        for component in config.BINARY_COUNTERPARTS:
            setattr(
                getattr(self, component), "critical_surface_potential",
                self.critical_potential(component=component, components_distance=1.0 - self.eccentricity)
            )

    def critical_potential(self, component, components_distance):
        """
        Return a critical potential for target component.

        :param component: str; define target component to compute critical potential; `primary` or `secondary`
        :param components_distance: numpy.float;
        :return: numpy.float;
        """
        if component == "primary":
            args = self.primary.synchronicity, self.mass_ratio, components_distance
            solution = optimize.newton(model.primary_potential_derivative_x, 0.000001, args=args, tol=1e-12)
        elif component == "secondary":
            args = self.secondary.synchronicity, self.mass_ratio, components_distance
            solution = optimize.newton(model.secondary_potential_derivative_x, 0.000001, args=args, tol=1e-12)
        else:
            raise ValueError("Parameter `component` has incorrect value. Use `primary` or `secondary`.")

        if not up.isnan(solution):
            args = components_distance, 0.0, const.HALF_PI
            if component == "primary":
                args = (self.primary.synchronicity, self.mass_ratio) + args
                args = (self.mass_ratio, ) + model.pre_calculate_for_potential_value_primary(*args)
                return abs(model.potential_value_primary(solution, *args))
            elif component == 'secondary':
                args = (self.secondary.synchronicity, self.mass_ratio) + args
                args = (self.mass_ratio, ) + model.pre_calculate_for_potential_value_secondary(*args)
                return abs(model.potential_value_secondary(components_distance - solution, *args))
        else:
            raise ValueError("Iteration process to solve critical potential seems "
                             "to lead nowhere (critical potential solver has failed).")

    def libration_potentials(self):
        """
        Return potentials in L3, L1, L2 respectively.

        :return: List; [Omega(L3), Omega(L1), Omega(L2)];
        """

        def potential(radius):
            theta, d = const.HALF_PI, self.orbit.periastron_distance
            if isinstance(radius, (float, int, np.float, np.int)):
                radius = [radius]
            elif not isinstance(radius, tuple([list, np.array])):
                raise ValueError("Incorrect value of variable `radius`")

            p_values = []
            for r in radius:
                phi, r = (0.0, r) if r >= 0 else (const.PI, abs(r))

                block_a = 1.0 / r
                block_b = self.mass_ratio / (up.sqrt(up.power(d, 2) + up.power(r, 2) - (
                        2.0 * r * up.cos(phi) * up.sin(theta) * d)))
                block_c = (self.mass_ratio * r * up.cos(phi) * up.sin(theta)) / (up.power(d, 2))
                block_d = 0.5 * (1 + self.mass_ratio) * up.power(r, 2) * (
                        1 - up.power(up.cos(theta), 2))

                p_values.append(block_a + block_b - block_c + block_d)
            return p_values

        lagrangian_points = self.lagrangian_points()
        return potential(lagrangian_points)

    def lagrangian_points(self):
        """
        Compute Lagrangian points for current system parameters.

        :return: List; x-valeus of libration points [L3, L1, L2] respectively
        """

        def potential_dx(x, *args):
            """
            General potential derivatives in x when::

                primary.synchornicity = secondary.synchronicity = 1.0
                eccentricity = 0.0
            :param x: (numpy.)float
            :param args: Tuple; periastron distance of components
            :return: (numpy.)float
            """
            d, = args
            r_sqr, rw_sqr = x ** 2, (d - x) ** 2
            return - (x / r_sqr ** (3.0 / 2.0)) + ((self.mass_ratio * (d - x)) / rw_sqr ** (
                    3.0 / 2.0)) + (self.mass_ratio + 1) * x - self.mass_ratio / d ** 2

<<<<<<< HEAD
        :param radius: radius of given point(s) in cylindrical coordinates
        :type radius: float or numpy array
        :param args: a, b, c, d, e such that: dPsi1/dr = - r/(a+r^2)^(3/2) - rq/(b+r^2)^(3/2) + 2der
        :type args: tuple
        :return:
        """
        a, b, c, d, e = args[0]

        radius2 = np.power(radius, 2)
        return - radius / np.power(a + radius2, 1.5) - radius * self.mass_ratio / np.power(b + radius2, 1.5) + \
               2 * d * e * radius

    def pre_calculate_for_potential_value_secondary(self, *args, return_as_tuple=False):
        """
        Function calculates auxiliary values for calculation of secondary component potential,
        and therefore they don't need to be wastefully recalculated every iteration in solver.

        :param return_as_tuple: return coefficients as a tuple of numpy vectors instead of numpy matrix
        :type return_as_tuple: bool
        :param args: (component distance, azimut angle (0, 2pi), latitude angle (0, pi)
        :return: tuple: (b, c, d, e, f) such that: Psi2 = q/r + 1/sqrt(b+r^2+Cr) - d*r + e*r^2 + f
        """
        distance, phi, theta = args  # distance between components, azimut angle, latitude angle (0,180)

        cs = np.cos(phi) * np.sin(theta)

        b = np.power(distance, 2)
        c = 2 * distance * cs
        d = cs / b
        e = 0.5 * np.power(self.secondary.synchronicity, 2) * (1 + self.mass_ratio) * np.power(np.sin(theta), 2)
        f = 0.5 - 0.5 * self.mass_ratio

        if np.isscalar(phi):
            return b, c, d, e, f
        else:
            bb = b * np.ones(np.shape(phi))
            ff = f * np.ones(np.shape(phi))
            return (bb, c, d, e, ff) if return_as_tuple else np.column_stack((bb, c, d, e, ff))

    def potential_value_secondary(self, radius, *args):
        """
        Calculates modified Kopal's potential from point of view of secondary component.

        :param radius: np.float; spherical variable
        :param args: tuple: (b, c, d, e, f) such that: Psi2 = q/r + 1/sqrt(b+r^2-Cr) - d*r + e*r^2 + f
        :return:
        """
        b, c, d, e, f = args
        radius2 = np.power(radius, 2)

        return self.mass_ratio / radius + 1. / np.sqrt(b + radius2 - c * radius) - d * radius + e * radius2 + f

    def radial_secondary_potential_derivative(self, radius, *args):
        """
        function calculate radial derivative of secondary potential function in spherical coordinates

        :param radius: radius of given point(s) in spherical coordinates
        :type radius: float or numpy array
        :param args: b, c, d, e, f - such that: dPsi2/dr = -q/r^2 + (0.5c - x)/(b - cx + r^2)^(3/2) - d + 2er
        :type args: tuple
        :return:
        """
        b, c, d, e, f = args[0]  # auxiliary values pre-calculated in pre_calculate_for_potential_value_primary()
        radius2 = np.power(radius, 2)

        return -self.mass_ratio / radius2 + (0.5 * c - radius) / np.power(b - c * radius + radius2, 1.5) - d + \
               2 * e * radius

    def pre_calculate_for_potential_value_secondary_cylindrical(self, *args, return_as_tuple=False):
        """
        Function calculates auxiliary values for calculation of secondary
        component potential in cylindrical symmetry, and therefore they don't need
        to be wastefully recalculated every iteration in solver.

        :param return_as_tuple: return coefficients as a tuple of numpy vectors instead of numpy matrix
        :type return_as_tuple: bool
        :param args: (azimut angle (0, 2pi), z_n (cylindrical, identical with cartesian x)), components distance
        :return: tuple: (a, b, c, d, e, f) such that: Psi2 = q/sqrt(a+r^2) + 1/sqrt(b + r^2) - c + d*(a+e*r^2)
        """
        phi, z, distance = args

        a = np.power(z, 2)
        b = np.power(distance - z, 2)
        c = z / np.power(distance, 2)
        d = 0.5 * np.power(self.secondary.synchronicity, 2) * (1 + self.mass_ratio)
        e = np.power(np.sin(phi), 2)
        f = 0.5 * (1 - self.mass_ratio)

        if np.isscalar(phi):
            return a, b, c, d, e, f
        else:
            dd = d * np.ones(np.shape(phi))
            ff = f * np.ones(np.shape(phi))
            return (a, b, c, dd, e, ff) if return_as_tuple else np.column_stack((a, b, c, dd, e, ff))

    def potential_value_secondary_cylindrical(self, radius, *args):
        """
        Calculates modified kopal potential from point of view of secondary
        component in cylindrical coordinates r_n, phi_n, z_n, where z_n = x and heads along z axis.

        :param radius: np.float
        :param args: tuple: (a, b, c, d, e, f) such that: Psi2 = q/sqrt(a+r^2) + 1/sqrt(b + r^2) - c + d*(a+e*r^2)
        :return:
        """
        a, b, c, d, e, f = args

        radius2 = np.power(radius, 2)
        return self.mass_ratio / np.sqrt(a + radius2) + 1. / np.sqrt(b + radius2) - c + d * (e * radius2 + a) + f

    def radial_secondary_potential_derivative_cylindrical(self, radius, *args):
        """
        function calculate radial derivative of secondary potential function in cylindrical coordinates

        :param radius: radius of given point(s) in cylindrical coordinates
        :type radius: float or numpy array
        :param args: a, b, c, d, e, f such that: dPsi2/dr = - qr/(a+r^2)^(3/2) - r/(b+r^2)^(3/2) + 2cer
        :type args: tuple
        :return:
        """
        a, b, c, d, e, f = args[0]

        radius2 = np.power(radius, 2)
        return - radius * self.mass_ratio / np.power(a + radius2, 1.5) - radius / np.power(b + radius2, 1.5) + \
               2 * d * e * radius

    def potential_primary_fn(self, radius, *args):
        """
        Implicit potential function from perspective of primary component.

        :param radius: numpy.float; spherical variable
        :param args: tuple; pre calculated values for potential function and desired value of potential
        :return:
        """
        target_potential = args[1]
        return self.potential_value_primary(radius, *args[0]) - target_potential

    def potential_primary_cylindrical_fn(self, radius, *args):
        """
        Implicit potential function from perspective of primary component given in cylindrical coordinates.

        :param radius: numpy.float
        :param args: tuple; pre calculated values for potential function and desired value of potential
        :return:
        """
        target_potential = args[1]
        return self.potential_value_primary_cylindrical(radius, *args[0]) - target_potential

    def potential_secondary_fn(self, radius, *args):
        """
        Implicit potential function from perspective of secondary component.

        :param radius: numpy.float; spherical variable
        :param args: pre calculated values for potential function and desired value of potential
        :return: numpy.float
        """
        target_potential = args[1]
        return self.potential_value_secondary(radius, *args[0]) - target_potential

    def potential_secondary_cylindrical_fn(self, radius, *args):
        """
        Implicit potential function from perspective of secondary component given in cylindrical coordinates.

        :param radius: numpy.float
        :param args: tuple: pre calculated values for potential function and desired value of potential
        :return: numpy.float
        """
        target_potential = args[1]
        return self.potential_value_secondary_cylindrical(radius, *args[0]) - target_potential

    def critical_potential(self, component, components_distance):
        """
        Return a critical potential for target component.

        :param component: str; define target component to compute critical potential; `primary` or `secondary`
        :param components_distance: numpy.float
        :return: numpy.float
        """
        args = components_distance,
        if component == "primary":
            solution = optimize.newton(self.primary_potential_derivative_x, 0.000001, args=args, tol=1e-12)
        elif component == "secondary":
            solution = optimize.newton(self.secondary_potential_derivative_x, 0.000001, args=args, tol=1e-12)
        else:
            raise ValueError("Parameter `component` has incorrect value. Use `primary` or `secondary`.")

        if not np.isnan(solution):
            args = components_distance, 0.0, const.HALF_PI
            if component == "primary":
                args = self.pre_calculate_for_potential_value_primary(*args)
                return abs(self.potential_value_primary(solution, *args))
            elif component == 'secondary':
                args = self.pre_calculate_for_potential_value_secondary(*args)
                return abs(self.potential_value_secondary(components_distance - solution, *args))
        else:
            raise ValueError("Iteration process to solve critical potential seems "
                             "to lead nowhere (critical potential _solver has failed).")

    def calculate_potential_gradient(self, component, components_distance, points=None):
        """
        Return outter gradients in each point of star surface or defined points.
        If points are not supplied, component instance points are used.

        :param component: str; define target component to compute critical potential; `primary` or `secondary`
        :param components_distance: float, in SMA distance
        :param points: List or numpy.array
        :return: ndarray
        """
        component_instance = getattr(self, component)
        points = component_instance.points if points is None else points

        r3 = np.power(np.linalg.norm(points, axis=1), 3)
        r_hat3 = np.power(np.linalg.norm(points - np.array([components_distance, 0., 0]), axis=1), 3)
        if component == 'primary':
            f2 = np.power(self.primary.synchronicity, 2)
            domega_dx = - points[:, 0] / r3 + self.mass_ratio * (
                    components_distance - points[:, 0]) / r_hat3 + f2 * (
                                self.mass_ratio + 1) * points[:, 0] - self.mass_ratio / np.power(components_distance, 2)
        elif component == 'secondary':
            f2 = np.power(self.secondary.synchronicity, 2)
            domega_dx = - points[:, 0] / r3 + self.mass_ratio * (
                    components_distance - points[:, 0]) / r_hat3 - f2 * (
                                self.mass_ratio + 1) * (
                                components_distance - points[:, 0]) * points[:, 0] + 1 / np.power(
                components_distance, 2)
        else:
            raise ValueError(f'Invalid value `{component}` of argument `component`.\n Use `primary` or `secondary`.')

        domega_dy = - points[:, 1] * (1 / r3 + self.mass_ratio / r_hat3 - f2 * (self.mass_ratio + 1))
        domega_dz = - points[:, 2] * (1 / r3 + self.mass_ratio / r_hat3)
        return -np.column_stack((domega_dx, domega_dy, domega_dz))

    def calculate_face_magnitude_gradient(self, component, components_distance, points=None, faces=None):
        """
        Return array of face magnitude gradients calculated as a mean of magnitude gradients on vertices.
        If neither points nor faces are supplied, method runs over component instance points and faces.

        :param component: str; define target component to compute critical potential; `primary` or `secondary`
        :param components_distance: float; distance of componetns in SMA units
        :param points: points in which to calculate magnitude of gradient, if False/None take star points
        :param faces: faces corresponding to given points
        :return: numpy.array
        """
        if points is not None and faces is None:
            raise TypeError('Specify faces corresponding to given points')

        component_instance = getattr(self, component)
        if component_instance.spots:
            faces = component_instance.faces if faces is None else faces
            points = component_instance.points if points is None else points
        else:
            faces = component_instance.faces[:component_instance.base_symmetry_faces_number] if faces is None \
                else faces
            points = component_instance.points[:component_instance.base_symmetry_points_number] if points is None \
                else points

        gradients = self.calculate_potential_gradient(component, components_distance, points=points)
        domega_dx, domega_dy, domega_dz = gradients[:, 0], gradients[:, 1], gradients[:, 2]
        points_gradients = np.power(np.power(domega_dx, 2) + np.power(domega_dy, 2) + np.power(domega_dz, 2), 0.5)

        return np.mean(points_gradients[faces], axis=1) if component_instance.spots \
            else np.mean(points_gradients[faces], axis=1)[component_instance.face_symmetry_vector]

    def calculate_polar_potential_gradient_magnitude(self, component="all", components_distance=None):
        """
        Returns magnitude of polar potential gradient.

        :param component: str, `primary` or `secondary`
        :param components_distance: float, in SMA distance
        :return: float
        """
        component_instance = getattr(self, component)
        points = np.array([0., 0., component_instance.polar_radius]) if component == 'primary' \
            else np.array([components_distance, 0., component_instance.polar_radius])
        r3 = np.power(np.linalg.norm(points), 3)
        r_hat3 = np.power(np.linalg.norm(points - np.array([components_distance, 0., 0.])), 3)
        if component == 'primary':
            domega_dx = self.mass_ratio * components_distance / r_hat3 \
                        - self.mass_ratio / np.power(components_distance, 2)
        elif component == 'secondary':
            domega_dx = - points[0] / r3 + self.mass_ratio * (components_distance - points[0]) / r_hat3 \
                        + 1. / np.power(components_distance, 2)
        else:
            raise ValueError(f'Invalid value `{component}` of argument `component`. \nUse `primary` or `secondary`.')
        domega_dz = - points[2] * (1. / r3 + self.mass_ratio / r_hat3)
        return np.power(np.power(domega_dx, 2) + np.power(domega_dz, 2), 0.5)

    def calculate_polar_gravity_acceleration(self, component, components_distance, logg=False):
        """
        Calculates polar gravity acceleration for component of binary system.
        Calculated from gradient of Roche potential::

            d_Omega/dr using transformation g = d_Psi/dr = (GM_component/semi_major_axis**2) * d_Omega/dr
            ( * 1/q in case of secondary component )

        :param component: str; `primary` or `secondary`
        :param components_distance: float; (in SMA units)
        :param logg: bool; if True log g is returned, otherwise values are not in log10
        :return: numpy.array; surface gravity or log10 of surface gravity
        """
        component_instance = getattr(self, component)
        component_instance.polar_potential_gradient_magnitude = \
            self.calculate_polar_potential_gradient_magnitude(component=component,
                                                              components_distance=components_distance)
        gradient = \
            const.G * component_instance.mass * component_instance.polar_potential_gradient_magnitude / \
            np.power(self.semi_major_axis, 2)
        gradient = gradient / self.mass_ratio if component == 'secondary' else gradient
        return np.log10(gradient) if logg else gradient

    def calculate_radius(self, *args, surface_potential=None):
        """
        Function calculates radius of the star in given direction of arbitrary direction vector (in spherical
        coordinates) starting from the centre of the star.

        :param surface_potential: None or float; if None component surface potential is assumed
        :param args: Tuple;

        ::

            (
                component: str - `primary` or `secondary`,
                components_distance: float - distance between components in SMA units,
                phi: float - longitudonal angle of direction vector measured from point under L_1 in
                             positive direction (in radians)
                omega: float - latitudonal angle of direction vector measured from north pole (in radians)
             )
        :return: float; radius
        """
        if args[0] == 'primary':
            fn = self.potential_primary_fn
            precalc = self.pre_calculate_for_potential_value_primary
            component_instance = getattr(self, 'primary')
        elif args[0] == 'secondary':
            fn = self.potential_secondary_fn
            precalc = self.pre_calculate_for_potential_value_secondary
            component_instance = getattr(self, 'secondary')
        else:
            raise ValueError(f'Invalid value of `component` argument {args[0]}. \nExpecting `primary` or `secondary`.')

        surface_potential = component_instance.surface_potential if surface_potential is None else surface_potential

        scipy_solver_init_value = np.array([args[1] / 1e4])
        argss = (precalc(*args[1:]), surface_potential)
        solution, a, ier, b = scipy.optimize.fsolve(fn, scipy_solver_init_value,
                                                    full_output=True, args=argss, xtol=1e-10)

        # check for regular solution
        if ier == 1 and not np.isnan(solution[0]) and 30 >= solution[0] >= 0:
            return solution[0]
        else:
            if 0 < solution[0] < 1.0:
                return solution[0]
            else:
                raise ValueError(f'Invalid value of radius {solution} was calculated.')

    def calculate_polar_radius(self, component, components_distance, surface_potential=None):
        """
        Calculates polar radius in the similar manner as in BinarySystem.compute_equipotential_boundary method.

        :param surface_potential: None or float; if None compoent surface potential is assumed
        :param component: str; `primary` or `secondary`
        :param components_distance: float
        :return: float; polar radius
        """
        args = (component, components_distance, 0.0, 0.0)
        return self.calculate_radius(*args, surface_potential=surface_potential)

    def calculate_side_radius(self, component, components_distance, surface_potential=None):
        """
        Calculates side radius in the similar manner as in BinarySystem.compute_equipotential_boundary method.

        :param surface_potential: None or float; if None compoent surface potential is assumed
        :param component: str; `primary` or `secondary`
        :param components_distance: float
        :return: float; side radius
        """
        args = (component, components_distance, const.HALF_PI, const.HALF_PI)
        return self.calculate_radius(*args, surface_potential=surface_potential)

    def calculate_backward_radius(self, component, components_distance, surface_potential=None):
        """
        Calculates backward radius in the similar manner as in BinarySystem.compute_equipotential_boundary method.

        :param component: str; `primary` or `secondary`
        :param components_distance: float
        :param surface_potential: None or float; if None compoent surface potential is assumed
        :return: float; polar radius
        """

        args = (component, components_distance, const.PI, const.HALF_PI)
        return self.calculate_radius(*args, surface_potential=surface_potential)

    def calculate_forward_radius(self, component, components_distance, surface_potential=None):
        """
        Ccalculates forward radius in the similar manner as in BinarySystem.compute_equipotential_boundary method.
        :warning: Do not use in case of over-contact systems.

        :param component: str; `primary` or `secondary`
        :param components_distance: float
        :param surface_potential: None or float; if None compoent surface potential is assumed
        :return: float
        """

        args = (component, components_distance, 0.0, const.HALF_PI)
        return self.calculate_radius(*args, surface_potential=surface_potential)

    def calculate_all_forward_radii(self, distances, components='all', surface_potential=None):
        """
        Calculates forward radii for given object for given array of distances.

        :param surface_potential: None or float; if None compoent surface potential is assumed
        :param components: str
        :param distances: np.array: array of component distances at which to calculate the forward radii of given
        component(s)
        :return: dict: Dict[str, numpy.array]
        """

        components = static.component_to_list(components)
        forward_rad = dict()
        for component in components:
            forward_rad[component] = np.zeros(distances.shape)
            for ii, distance in enumerate(distances):
                forward_rad[component][ii] = self.calculate_forward_radius(component, components_distance=distance,
                                                                           surface_potential=surface_potential)
        return forward_rad

    def compute_equipotential_boundary(self, components_distance, plane):
        """
        Compute a equipotential boundary of components (crossection of Hill plane).

        :param components_distance: (numpy.)float
        :param plane: str; xy, yz, zx
        :return: Tuple; (numpy.array, numpy.array)
        """

        components = ['primary', 'secondary']
        points_primary, points_secondary = [], []
        fn_map = {'primary': (self.potential_primary_fn, self.pre_calculate_for_potential_value_primary),
                  'secondary': (self.potential_secondary_fn, self.pre_calculate_for_potential_value_secondary)}

        angles = np.linspace(-3 * const.HALF_PI, const.HALF_PI, 300, endpoint=True)
        for component in components:
            for angle in angles:
                if utils.is_plane(plane, 'xy'):
                    args, use = (components_distance, angle, const.HALF_PI), False
                elif utils.is_plane(plane, 'yz'):
                    args, use = (components_distance, const.HALF_PI, angle), False
                elif utils.is_plane(plane, 'zx'):
                    args, use = (components_distance, 0.0, angle), False
                else:
                    raise ValueError('Invalid choice of crossection plane, use only: `xy`, `yz`, `zx`.')

                component_instance = getattr(self, component)
                scipy_solver_init_value = np.array([components_distance / 10000.0])
                args = (fn_map[component][1](*args), component_instance.surface_potential)
                solution, _, ier, _ = scipy.optimize.fsolve(fn_map[component][0], scipy_solver_init_value,
                                                            full_output=True, args=args, xtol=1e-12)

                # check for regular solution
                if ier == 1 and not np.isnan(solution[0]):
                    solution = solution[0]
                    if 30 >= solution >= 0:
                        use = True
                else:
                    continue

                if use:
                    if utils.is_plane(plane, 'yz'):
                        if component == 'primary':
                            points_primary.append([solution * np.sin(angle), solution * np.cos(angle)])
                        elif component == 'secondary':
                            points_secondary.append([solution * np.sin(angle), solution * np.cos(angle)])
                    elif utils.is_plane(plane, 'xz'):
                        if component == 'primary':
                            points_primary.append([solution * np.sin(angle), solution * np.cos(angle)])
                        elif component == 'secondary':
                            points_secondary.append([- (solution * np.sin(angle) - components_distance),
                                                     solution * np.cos(angle)])
                    else:
                        if component == 'primary':
                            points_primary.append([solution * np.cos(angle), solution * np.sin(angle)])
                        elif component == 'secondary':
                            points_secondary.append([- (solution * np.cos(angle) - components_distance),
                                                     solution * np.sin(angle)])

        return np.array(points_primary), np.array(points_secondary)

    def lagrangian_points(self):
        """
        Compute Lagrangian points for current system parameters.

        :return: list; x-valeus of libration points [L3, L1, L2] respectively
        """

        def potential_dx(x, *args):
            """
            General potential derivatives in x when::

                primary.synchornicity = secondary.synchronicity = 1.0
                eccentricity = 0.0

            :param x: (numpy.)float
            :param args: Tuple; periastron distance of components
            :return: (numpy.)float
            """
            d, = args
            r_sqr, rw_sqr = x ** 2, (d - x) ** 2
            return - (x / r_sqr ** (3.0 / 2.0)) + ((self.mass_ratio * (d - x)) / rw_sqr ** (
                    3.0 / 2.0)) + (self.mass_ratio + 1) * x - self.mass_ratio / d ** 2

=======
>>>>>>> 37ed0d40
        periastron_distance = self.orbit.periastron_distance
        xs = np.linspace(- periastron_distance * 3.0, periastron_distance * 3.0, 100)

        args_val = periastron_distance,
        round_to = 10
        points, lagrange = [], []

        for x_val in xs:
            try:
                # if there is no valid value (in case close to x=0.0, potential_dx diverge)
                np.seterr(divide='raise', invalid='raise')
                potential_dx(round(x_val, round_to), *args_val)
                np.seterr(divide='print', invalid='print')
            except Exception as e:
                self._logger.debug(f"invalid value passed to potential, exception: {str(e)}")
                continue

            try:
                solution, _, ier, _ = scipy.optimize.fsolve(potential_dx, x_val, full_output=True, args=args_val,
                                                            xtol=1e-12)
                if ier == 1:
                    if round(solution[0], 5) not in points:
                        try:
                            value_dx = abs(round(potential_dx(solution[0], *args_val), 4))
                            use = True if value_dx == 0 else False
                        except Exception as e:
                            self._logger.debug(f"skipping sollution for x: {x_val} due to exception: {str(e)}")
                            use = False

                        if use:
                            points.append(round(solution[0], 5))
                            lagrange.append(solution[0])
                            if len(lagrange) == 3:
                                break
            except Exception as e:
                self._logger.debug(f"solution for x: {x_val} lead to nowhere, exception: {str(e)}")
                continue

        return sorted(lagrange) if self.mass_ratio < 1.0 else sorted(lagrange, reverse=True)

    def compute_equipotential_boundary(self, components_distance, plane):
        """
        Compute a equipotential boundary of components (crossection of Hill plane).
        :param components_distance: (numpy.)float;
        :param plane: str; xy, yz, zx
        :return: Tuple; (numpy.array, numpy.array)
        """

        components = ['primary', 'secondary']
        points_primary, points_secondary = [], []
        fn_map = {'primary': (model.potential_primary_fn, model.pre_calculate_for_potential_value_primary),
                  'secondary': (model.potential_secondary_fn, model.pre_calculate_for_potential_value_secondary)}

        angles = np.linspace(-3 * const.HALF_PI, const.HALF_PI, 300, endpoint=True)
        for component in components:
            component_instance = getattr(self, component)
            synchronicity = component_instance.synchronicity

            for angle in angles:
                if utils.is_plane(plane, 'xy'):
                    args, use = (synchronicity, self.mass_ratio, components_distance, angle, const.HALF_PI), False
                elif utils.is_plane(plane, 'yz'):
                    args, use = (synchronicity, self.mass_ratio, components_distance, const.HALF_PI, angle), False
                elif utils.is_plane(plane, 'zx'):
                    args, use = (synchronicity, self.mass_ratio, components_distance, 0.0, angle), False
                else:
                    raise ValueError('Invalid choice of crossection plane, use only: `xy`, `yz`, `zx`.')

                scipy_solver_init_value = np.array([components_distance / 10000.0])
                aux_args = (self.mass_ratio,) + fn_map[component][1](*args)
                args = (aux_args, component_instance.surface_potential)
                solution, _, ier, _ = scipy.optimize.fsolve(fn_map[component][0], scipy_solver_init_value,
                                                            full_output=True, args=args, xtol=1e-12)

                # check for regular solution
                if ier == 1 and not up.isnan(solution[0]):
                    solution = solution[0]
                    if 30 >= solution >= 0:
                        use = True
                else:
                    continue

                if use:
                    if utils.is_plane(plane, 'yz'):
                        if component == 'primary':
                            points_primary.append([solution * up.sin(angle), solution * up.cos(angle)])
                        elif component == 'secondary':
                            points_secondary.append([solution * up.sin(angle), solution * up.cos(angle)])
                    elif utils.is_plane(plane, 'xz'):
                        if component == 'primary':
                            points_primary.append([solution * up.sin(angle), solution * up.cos(angle)])
                        elif component == 'secondary':
                            points_secondary.append([- (solution * up.sin(angle) - components_distance),
                                                     solution * up.cos(angle)])
                    else:
                        if component == 'primary':
                            points_primary.append([solution * up.cos(angle), solution * up.sin(angle)])
                        elif component == 'secondary':
                            points_secondary.append([- (solution * up.cos(angle) - components_distance),
                                                     solution * up.sin(angle)])

        return np.array(points_primary), np.array(points_secondary)

    def get_positions_method(self):
        """
        Return method to use for orbital motion computation.

        :return: method;
        """
        return self.calculate_orbital_motion

    def calculate_orbital_motion(self, input_argument=None, return_nparray=False, calculate_from='phase'):
        """
        Calculate orbital motion for current system parameters and supplied phases or azimuths.

        :param calculate_from: str; 'phase' or 'azimuths' parameter based on which orbital motion should be calculated
        :param return_nparray: bool; if True positions in form of numpy arrays will be also returned
        :param input_argument: numpy.array;
        :return: Tuple[List[NamedTuple: elisa.const.BINARY_POSITION_PLACEHOLDER], List[Integer]] or
                 List[NamedTuple: elisa.const.BINARY_POSITION_PLACEHOLDER]
        """
        input_argument = np.array([input_argument]) if np.isscalar(input_argument) else input_argument
        orbital_motion = self.orbit.orbital_motion(phase=input_argument) if calculate_from == 'phase' \
            else self.orbit.orbital_motion_from_azimuths(azimuth=input_argument)
        idx = up.arange(np.shape(input_argument)[0], dtype=np.int)
        positions = np.hstack((idx[:, np.newaxis], orbital_motion))
        # return retval, positions if return_nparray else retval
        if return_nparray:
            return positions
        else:
            return [const.BINARY_POSITION_PLACEHOLDER(*p) for p in positions]

    def setup_periastron_components_radii(self, components_distance):
        """
        Setup component radii.
        Use methods to calculate polar, side, backward and if not W UMa also
        forward radius and assign to component instance.

        :param components_distance: float;
        """
<<<<<<< HEAD
        is_circular = self.eccentricity == 0
        is_eccentric = 1 > self.eccentricity > 0
        assynchronous_spotty_p = self.primary.synchronicity != 1 and self.primary.has_spots()
        assynchronous_spotty_s = self.secondary.synchronicity != 1 and self.secondary.has_spots()
        assynchronous_spotty_test = assynchronous_spotty_p or assynchronous_spotty_s

        if is_circular:
            if assynchronous_spotty_test:
                self._logger.info('Applying light curve generator function for asynchronous binary system with '
                                  'circular orbit and spots.')
                return self._compute_circular_spotty_asynchronous_lightcurve(**kwargs)
            else:
                self._logger.info('Applying light curve generator function for synchronous binary system with '
                                  'circular orbit or circular assynchronous systems without spots.')
                return self._compute_circular_synchronous_lightcurve(**kwargs)
        elif is_eccentric:
            if assynchronous_spotty_test:
                self._logger.info('Applying light curve generator function for asynchronous binary system with '
                                  'eccentric orbit and spots.')
                return self._compute_eccentric_spotty_asynchronous_lightcurve(**kwargs)
            else:
                self._logger.info('Applying light curve generator function for eccentric orbit with synchronous '
                                  'rotation of the components or assynchronous rotation without spots.')
                return self._compute_eccentric_lightcurve(**kwargs)

        raise NotImplementedError("Orbit type not implemented or invalid")

    def _compute_circular_synchronous_lightcurve(self, **kwargs):
        return lc.compute_circular_synchronous_lightcurve(self, **kwargs)

    def _compute_circular_spotty_asynchronous_lightcurve(self, **kwargs):
        return lc.compute_circular_spotty_asynchronous_lightcurve(self, **kwargs)

    def _compute_eccentric_spotty_asynchronous_lightcurve(self, **kwargs):
        return lc.compute_eccentric_spotty_asynchronous_lightcurve(self, **kwargs)

    def _compute_eccentric_lightcurve(self, **kwargs):
        return lc.compute_eccentric_lightcurve(self, **kwargs)

    # radial velocity curves
    def compute_rv(self, **kwargs):
        return rv.radial_velocity(self, **kwargs)

    # ### build methods
    def build_surface_gravity(self, component="all", components_distance=None):
        return build.build_surface_gravity(self, component, components_distance)

    def build_faces_orientation(self, component="all", components_distance=None):
        return build.build_faces_orientation(self, component, components_distance)

    def build_temperature_distribution(self, component="all", components_distance=None, do_pulsations=False,
                                       phase=None):
        return build.build_temperature_distribution(self, component, components_distance, do_pulsations=do_pulsations,
                                                    phase=phase)

    def build_surface_map(self, colormap=None, component="all", components_distance=None, return_map=False, phase=None):
        return build.build_surface_map(self, colormap, component, components_distance, return_map, phase=phase)

    def build_mesh(self, component="all", components_distance=None, **kwargs):
        return build.build_mesh(self, component, components_distance, **kwargs)

    def build_faces(self, component="all", components_distance=None):
        return build.build_faces(self, component, components_distance)

    def build_surface(self, component="all", components_distance=None, **kwargs):
        return build.build_surface(self, component, components_distance, **kwargs)

    def build_surface_with_no_spots(self, component="all", components_distance=None):
        return build.build_surface_with_no_spots(self, component, components_distance)
=======
        fns = [bsradius.calculate_polar_radius, bsradius.calculate_side_radius, bsradius.calculate_backward_radius]
        components = ['primary', 'secondary']
>>>>>>> 37ed0d40

        for component in components:
            component_instance = getattr(self, component)
            for fn in fns:
                self._logger.debug(f'initialising {" ".join(str(fn.__name__).split("_")[1:])} '
                                   f'for {component} component')

                param = f'{"_".join(str(fn.__name__).split("_")[1:])}'
                kwargs = dict(synchronicity=component_instance.synchronicity,
                              mass_ratio=self.mass_ratio,
                              components_distance=components_distance,
                              surface_potential=component_instance.surface_potential,
                              component=component)
                r = fn(**kwargs)
                setattr(component_instance, param, r)
                if self.morphology != 'over-contact':
                    r = bsradius.calculate_forward_radius(**kwargs)
                    setattr(component_instance, 'forward_radius', r)

    @staticmethod
    def compute_filling_factor(surface_potential, lagrangian_points):
        """
        Compute filling factor of given BinaryStar system.
        Filling factor is computed as::

            (Omega_{inner} - Omega) / (Omega_{inner} - Omega_{outter}),

        where Omega_X denote potential value and `Omega` is potential of given Star.
        Inner and outter are critical inner and outter potentials for given binary star system.

        :param surface_potential: float;
        :param lagrangian_points: List; lagrangian points in `order` (in order to ensure that L2)
        :return: float;
        """
        return (lagrangian_points[1] - surface_potential) / (lagrangian_points[1] - lagrangian_points[2])

    def correct_potentials(self, phases, component="all", iterations=2):
        """
        Function calculates potential for each phase in phases in such way that conserves
        volume of the component. Volume is approximated by two half elipsoids.

<<<<<<< HEAD
        :param phases: numpy.array
        :param component: str; `primary`,component, components_distance,  `secondary` or None (=both)
        :param iterations: int
        :return: numpy.array
=======
        :param phases: numpy.array;
        :param component: str; `primary`, `secondary` or None (=both)
        :param iterations: int;
        :return: numpy.array;
>>>>>>> 37ed0d40
        """
        data = self.orbit.orbital_motion(phases)
        distances = data[:, 0]

        retval = {}
        components = bsutils.component_to_list(component)
        for component in components:
            star = getattr(self, component)
            new_potentials = star.surface_potential * np.ones(phases.shape)

            points_equator, points_meridian = \
                self.generate_equator_and_meridian_points_in_detached_sys(
                    components_distance=1.0,
                    component=component,
                    surface_potential=star.surface_potential
                )
            volume = utils.calculate_volume_ellipse_approx(points_equator, points_meridian)
            equiv_r_mean = utils.calculate_equiv_radius(volume)

            side_radii = np.empty(phases.shape)
            volume = np.empty(phases.shape)
            for _ in range(iterations):
                for idx, pot in enumerate(new_potentials):
                    radii_args = (star.synchronicity, self.mass_ratio, distances[idx], new_potentials[idx], component)
                    side_radii[idx] = bsradius.calculate_side_radius(*radii_args)

                    points_equator, points_meridian = \
                        self.generate_equator_and_meridian_points_in_detached_sys(
                            components_distance=distances[idx],
                            component=component,
                            surface_potential=new_potentials[idx]
                        )
                    volume[idx] = utils.calculate_volume_ellipse_approx(points_equator, points_meridian)

                equiv_r = utils.calculate_equiv_radius(volume)
                coeff = equiv_r_mean / equiv_r
                corrected_side_radii = coeff * side_radii

                new_potentials = np.array(
                    [bsutils.potential_from_radius(component, corrected_side_radii[idx], const.HALF_PI,
                                                   const.HALF_PI, distance, self.mass_ratio,
                                                   star.synchronicity) for idx, distance in enumerate(distances)])

            retval[component] = new_potentials
        return retval

    def generate_equator_and_meridian_points_in_detached_sys(self, components_distance, component, surface_potential):
        """
        Function calculates a two arrays of points contouring equator and meridian calculating for the same x-values.

        :param surface_potential: float;
        :param component: string; `primary` or `secondary`
        :param components_distance: float;
        :return: Tuple; (points on equator, points on meridian)
        """
        star = getattr(self, component)
        discretization_factor = star.discretization_factor

        # generating equidistant angles
        num, n = int(const.PI // discretization_factor), 5
        theta = np.linspace(discretization_factor / n, const.PI - discretization_factor / n, num=num + 1, endpoint=True)

        rad_args = (star.synchronicity, self.mass_ratio, components_distance, surface_potential, component)
        backward_radius = bsradius.calculate_backward_radius(*rad_args)
        forward_radius = bsradius.calculate_forward_radius(*rad_args)

        # generating x coordinates for both meridian and equator
        a = 0.5 * (forward_radius + backward_radius)
        c = forward_radius - a
        x = a * up.cos(theta) + c

        fn_cylindrical = getattr(model, f"potential_{component}_cylindrical_fn")
        precal_cylindrical = getattr(model, f"pre_calculate_for_potential_value_{component}_cylindrical")
        cylindrical_potential_derivative_fn = getattr(model, f"radial_{component}_potential_derivative_cylindrical")

        phi1 = const.HALF_PI * np.ones(x.shape)
        phi2 = up.zeros(x.shape)
        phi = up.concatenate((phi1, phi2))
        z = up.concatenate((x, x))

        args = (phi, z, components_distance, a / 2, precal_cylindrical, fn_cylindrical,
                cylindrical_potential_derivative_fn, surface_potential, self.mass_ratio, star.synchronicity)
        points = mesh.get_surface_points_cylindrical(*args)

        return points[:points.shape[0] // 2, :], points[points.shape[0] // 2:, :]

    # light curves *****************************************************************************************************
    def compute_lightcurve(self, **kwargs):
        """
        This function decides which light curve generator function is used.
        Depending on the basic properties of the binary system.

        :param kwargs: Dict; arguments to be passed into light curve generator functions
        :**kwargs options**:
            * ** passband ** * - Dict[str, elisa.observer.PassbandContainer]
            * ** left_bandwidth ** * - float
            * ** right_bandwidth ** * - float
            * ** atlas ** * - str
            * ** phases ** * - numpy.array
            * ** position_method ** * - method
        :return: Dict
        """
        is_circular = self.eccentricity == 0
        is_eccentric = 1 > self.eccentricity > 0
        assynchronous_spotty_p = self.primary.synchronicity != 1 and self.primary.has_spots()
        assynchronous_spotty_s = self.secondary.synchronicity != 1 and self.secondary.has_spots()
        assynchronous_spotty_test = assynchronous_spotty_p or assynchronous_spotty_s

        if is_circular:
            if assynchronous_spotty_test:
                self._logger.info('applying light curve generator function for asynchronous binary system with '
                                  'circular orbit and spots.')
                return self._compute_circular_spotty_asynchronous_lightcurve(**kwargs)
            else:
                self._logger.info('applying light curve generator function for synchronous binary system with '
                                  'circular orbit or circular assynchronous systems without spots.')
                return self._compute_circular_synchronous_lightcurve(**kwargs)
        elif is_eccentric:
            if assynchronous_spotty_test:
                self._logger.info('applying light curve generator function for asynchronous binary system with '
                                  'eccentric orbit and spots.')
                return self._compute_eccentric_spotty_asynchronous_lightcurve(**kwargs)
            else:
                self._logger.info('applying light curve generator function for eccentric orbit with synchronous '
                                  'rotation of the components or assynchronous rotation without spots.')
                return self._compute_eccentric_lightcurve(**kwargs)

        raise NotImplementedError("Orbit type not implemented or invalid")

    def _compute_circular_synchronous_lightcurve(self, **kwargs):
        return lc.compute_circular_synchronous_lightcurve(self, **kwargs)

    def _compute_circular_spotty_asynchronous_lightcurve(self, **kwargs):
        return lc.compute_circular_spotty_asynchronous_lightcurve(self, **kwargs)

    def _compute_eccentric_spotty_asynchronous_lightcurve(self, **kwargs):
        return lc.compute_eccentric_spotty_asynchronous_lightcurve(self, **kwargs)

    def _compute_eccentric_lightcurve(self, **kwargs):
        return lc.compute_eccentric_lightcurve(self, **kwargs)

    # radial velocity curves *******************************************************************************************
    def compute_rv(self, **kwargs):
        return rv.radial_velocity(self, **kwargs)<|MERGE_RESOLUTION|>--- conflicted
+++ resolved
@@ -355,519 +355,6 @@
             return - (x / r_sqr ** (3.0 / 2.0)) + ((self.mass_ratio * (d - x)) / rw_sqr ** (
                     3.0 / 2.0)) + (self.mass_ratio + 1) * x - self.mass_ratio / d ** 2
 
-<<<<<<< HEAD
-        :param radius: radius of given point(s) in cylindrical coordinates
-        :type radius: float or numpy array
-        :param args: a, b, c, d, e such that: dPsi1/dr = - r/(a+r^2)^(3/2) - rq/(b+r^2)^(3/2) + 2der
-        :type args: tuple
-        :return:
-        """
-        a, b, c, d, e = args[0]
-
-        radius2 = np.power(radius, 2)
-        return - radius / np.power(a + radius2, 1.5) - radius * self.mass_ratio / np.power(b + radius2, 1.5) + \
-               2 * d * e * radius
-
-    def pre_calculate_for_potential_value_secondary(self, *args, return_as_tuple=False):
-        """
-        Function calculates auxiliary values for calculation of secondary component potential,
-        and therefore they don't need to be wastefully recalculated every iteration in solver.
-
-        :param return_as_tuple: return coefficients as a tuple of numpy vectors instead of numpy matrix
-        :type return_as_tuple: bool
-        :param args: (component distance, azimut angle (0, 2pi), latitude angle (0, pi)
-        :return: tuple: (b, c, d, e, f) such that: Psi2 = q/r + 1/sqrt(b+r^2+Cr) - d*r + e*r^2 + f
-        """
-        distance, phi, theta = args  # distance between components, azimut angle, latitude angle (0,180)
-
-        cs = np.cos(phi) * np.sin(theta)
-
-        b = np.power(distance, 2)
-        c = 2 * distance * cs
-        d = cs / b
-        e = 0.5 * np.power(self.secondary.synchronicity, 2) * (1 + self.mass_ratio) * np.power(np.sin(theta), 2)
-        f = 0.5 - 0.5 * self.mass_ratio
-
-        if np.isscalar(phi):
-            return b, c, d, e, f
-        else:
-            bb = b * np.ones(np.shape(phi))
-            ff = f * np.ones(np.shape(phi))
-            return (bb, c, d, e, ff) if return_as_tuple else np.column_stack((bb, c, d, e, ff))
-
-    def potential_value_secondary(self, radius, *args):
-        """
-        Calculates modified Kopal's potential from point of view of secondary component.
-
-        :param radius: np.float; spherical variable
-        :param args: tuple: (b, c, d, e, f) such that: Psi2 = q/r + 1/sqrt(b+r^2-Cr) - d*r + e*r^2 + f
-        :return:
-        """
-        b, c, d, e, f = args
-        radius2 = np.power(radius, 2)
-
-        return self.mass_ratio / radius + 1. / np.sqrt(b + radius2 - c * radius) - d * radius + e * radius2 + f
-
-    def radial_secondary_potential_derivative(self, radius, *args):
-        """
-        function calculate radial derivative of secondary potential function in spherical coordinates
-
-        :param radius: radius of given point(s) in spherical coordinates
-        :type radius: float or numpy array
-        :param args: b, c, d, e, f - such that: dPsi2/dr = -q/r^2 + (0.5c - x)/(b - cx + r^2)^(3/2) - d + 2er
-        :type args: tuple
-        :return:
-        """
-        b, c, d, e, f = args[0]  # auxiliary values pre-calculated in pre_calculate_for_potential_value_primary()
-        radius2 = np.power(radius, 2)
-
-        return -self.mass_ratio / radius2 + (0.5 * c - radius) / np.power(b - c * radius + radius2, 1.5) - d + \
-               2 * e * radius
-
-    def pre_calculate_for_potential_value_secondary_cylindrical(self, *args, return_as_tuple=False):
-        """
-        Function calculates auxiliary values for calculation of secondary
-        component potential in cylindrical symmetry, and therefore they don't need
-        to be wastefully recalculated every iteration in solver.
-
-        :param return_as_tuple: return coefficients as a tuple of numpy vectors instead of numpy matrix
-        :type return_as_tuple: bool
-        :param args: (azimut angle (0, 2pi), z_n (cylindrical, identical with cartesian x)), components distance
-        :return: tuple: (a, b, c, d, e, f) such that: Psi2 = q/sqrt(a+r^2) + 1/sqrt(b + r^2) - c + d*(a+e*r^2)
-        """
-        phi, z, distance = args
-
-        a = np.power(z, 2)
-        b = np.power(distance - z, 2)
-        c = z / np.power(distance, 2)
-        d = 0.5 * np.power(self.secondary.synchronicity, 2) * (1 + self.mass_ratio)
-        e = np.power(np.sin(phi), 2)
-        f = 0.5 * (1 - self.mass_ratio)
-
-        if np.isscalar(phi):
-            return a, b, c, d, e, f
-        else:
-            dd = d * np.ones(np.shape(phi))
-            ff = f * np.ones(np.shape(phi))
-            return (a, b, c, dd, e, ff) if return_as_tuple else np.column_stack((a, b, c, dd, e, ff))
-
-    def potential_value_secondary_cylindrical(self, radius, *args):
-        """
-        Calculates modified kopal potential from point of view of secondary
-        component in cylindrical coordinates r_n, phi_n, z_n, where z_n = x and heads along z axis.
-
-        :param radius: np.float
-        :param args: tuple: (a, b, c, d, e, f) such that: Psi2 = q/sqrt(a+r^2) + 1/sqrt(b + r^2) - c + d*(a+e*r^2)
-        :return:
-        """
-        a, b, c, d, e, f = args
-
-        radius2 = np.power(radius, 2)
-        return self.mass_ratio / np.sqrt(a + radius2) + 1. / np.sqrt(b + radius2) - c + d * (e * radius2 + a) + f
-
-    def radial_secondary_potential_derivative_cylindrical(self, radius, *args):
-        """
-        function calculate radial derivative of secondary potential function in cylindrical coordinates
-
-        :param radius: radius of given point(s) in cylindrical coordinates
-        :type radius: float or numpy array
-        :param args: a, b, c, d, e, f such that: dPsi2/dr = - qr/(a+r^2)^(3/2) - r/(b+r^2)^(3/2) + 2cer
-        :type args: tuple
-        :return:
-        """
-        a, b, c, d, e, f = args[0]
-
-        radius2 = np.power(radius, 2)
-        return - radius * self.mass_ratio / np.power(a + radius2, 1.5) - radius / np.power(b + radius2, 1.5) + \
-               2 * d * e * radius
-
-    def potential_primary_fn(self, radius, *args):
-        """
-        Implicit potential function from perspective of primary component.
-
-        :param radius: numpy.float; spherical variable
-        :param args: tuple; pre calculated values for potential function and desired value of potential
-        :return:
-        """
-        target_potential = args[1]
-        return self.potential_value_primary(radius, *args[0]) - target_potential
-
-    def potential_primary_cylindrical_fn(self, radius, *args):
-        """
-        Implicit potential function from perspective of primary component given in cylindrical coordinates.
-
-        :param radius: numpy.float
-        :param args: tuple; pre calculated values for potential function and desired value of potential
-        :return:
-        """
-        target_potential = args[1]
-        return self.potential_value_primary_cylindrical(radius, *args[0]) - target_potential
-
-    def potential_secondary_fn(self, radius, *args):
-        """
-        Implicit potential function from perspective of secondary component.
-
-        :param radius: numpy.float; spherical variable
-        :param args: pre calculated values for potential function and desired value of potential
-        :return: numpy.float
-        """
-        target_potential = args[1]
-        return self.potential_value_secondary(radius, *args[0]) - target_potential
-
-    def potential_secondary_cylindrical_fn(self, radius, *args):
-        """
-        Implicit potential function from perspective of secondary component given in cylindrical coordinates.
-
-        :param radius: numpy.float
-        :param args: tuple: pre calculated values for potential function and desired value of potential
-        :return: numpy.float
-        """
-        target_potential = args[1]
-        return self.potential_value_secondary_cylindrical(radius, *args[0]) - target_potential
-
-    def critical_potential(self, component, components_distance):
-        """
-        Return a critical potential for target component.
-
-        :param component: str; define target component to compute critical potential; `primary` or `secondary`
-        :param components_distance: numpy.float
-        :return: numpy.float
-        """
-        args = components_distance,
-        if component == "primary":
-            solution = optimize.newton(self.primary_potential_derivative_x, 0.000001, args=args, tol=1e-12)
-        elif component == "secondary":
-            solution = optimize.newton(self.secondary_potential_derivative_x, 0.000001, args=args, tol=1e-12)
-        else:
-            raise ValueError("Parameter `component` has incorrect value. Use `primary` or `secondary`.")
-
-        if not np.isnan(solution):
-            args = components_distance, 0.0, const.HALF_PI
-            if component == "primary":
-                args = self.pre_calculate_for_potential_value_primary(*args)
-                return abs(self.potential_value_primary(solution, *args))
-            elif component == 'secondary':
-                args = self.pre_calculate_for_potential_value_secondary(*args)
-                return abs(self.potential_value_secondary(components_distance - solution, *args))
-        else:
-            raise ValueError("Iteration process to solve critical potential seems "
-                             "to lead nowhere (critical potential _solver has failed).")
-
-    def calculate_potential_gradient(self, component, components_distance, points=None):
-        """
-        Return outter gradients in each point of star surface or defined points.
-        If points are not supplied, component instance points are used.
-
-        :param component: str; define target component to compute critical potential; `primary` or `secondary`
-        :param components_distance: float, in SMA distance
-        :param points: List or numpy.array
-        :return: ndarray
-        """
-        component_instance = getattr(self, component)
-        points = component_instance.points if points is None else points
-
-        r3 = np.power(np.linalg.norm(points, axis=1), 3)
-        r_hat3 = np.power(np.linalg.norm(points - np.array([components_distance, 0., 0]), axis=1), 3)
-        if component == 'primary':
-            f2 = np.power(self.primary.synchronicity, 2)
-            domega_dx = - points[:, 0] / r3 + self.mass_ratio * (
-                    components_distance - points[:, 0]) / r_hat3 + f2 * (
-                                self.mass_ratio + 1) * points[:, 0] - self.mass_ratio / np.power(components_distance, 2)
-        elif component == 'secondary':
-            f2 = np.power(self.secondary.synchronicity, 2)
-            domega_dx = - points[:, 0] / r3 + self.mass_ratio * (
-                    components_distance - points[:, 0]) / r_hat3 - f2 * (
-                                self.mass_ratio + 1) * (
-                                components_distance - points[:, 0]) * points[:, 0] + 1 / np.power(
-                components_distance, 2)
-        else:
-            raise ValueError(f'Invalid value `{component}` of argument `component`.\n Use `primary` or `secondary`.')
-
-        domega_dy = - points[:, 1] * (1 / r3 + self.mass_ratio / r_hat3 - f2 * (self.mass_ratio + 1))
-        domega_dz = - points[:, 2] * (1 / r3 + self.mass_ratio / r_hat3)
-        return -np.column_stack((domega_dx, domega_dy, domega_dz))
-
-    def calculate_face_magnitude_gradient(self, component, components_distance, points=None, faces=None):
-        """
-        Return array of face magnitude gradients calculated as a mean of magnitude gradients on vertices.
-        If neither points nor faces are supplied, method runs over component instance points and faces.
-
-        :param component: str; define target component to compute critical potential; `primary` or `secondary`
-        :param components_distance: float; distance of componetns in SMA units
-        :param points: points in which to calculate magnitude of gradient, if False/None take star points
-        :param faces: faces corresponding to given points
-        :return: numpy.array
-        """
-        if points is not None and faces is None:
-            raise TypeError('Specify faces corresponding to given points')
-
-        component_instance = getattr(self, component)
-        if component_instance.spots:
-            faces = component_instance.faces if faces is None else faces
-            points = component_instance.points if points is None else points
-        else:
-            faces = component_instance.faces[:component_instance.base_symmetry_faces_number] if faces is None \
-                else faces
-            points = component_instance.points[:component_instance.base_symmetry_points_number] if points is None \
-                else points
-
-        gradients = self.calculate_potential_gradient(component, components_distance, points=points)
-        domega_dx, domega_dy, domega_dz = gradients[:, 0], gradients[:, 1], gradients[:, 2]
-        points_gradients = np.power(np.power(domega_dx, 2) + np.power(domega_dy, 2) + np.power(domega_dz, 2), 0.5)
-
-        return np.mean(points_gradients[faces], axis=1) if component_instance.spots \
-            else np.mean(points_gradients[faces], axis=1)[component_instance.face_symmetry_vector]
-
-    def calculate_polar_potential_gradient_magnitude(self, component="all", components_distance=None):
-        """
-        Returns magnitude of polar potential gradient.
-
-        :param component: str, `primary` or `secondary`
-        :param components_distance: float, in SMA distance
-        :return: float
-        """
-        component_instance = getattr(self, component)
-        points = np.array([0., 0., component_instance.polar_radius]) if component == 'primary' \
-            else np.array([components_distance, 0., component_instance.polar_radius])
-        r3 = np.power(np.linalg.norm(points), 3)
-        r_hat3 = np.power(np.linalg.norm(points - np.array([components_distance, 0., 0.])), 3)
-        if component == 'primary':
-            domega_dx = self.mass_ratio * components_distance / r_hat3 \
-                        - self.mass_ratio / np.power(components_distance, 2)
-        elif component == 'secondary':
-            domega_dx = - points[0] / r3 + self.mass_ratio * (components_distance - points[0]) / r_hat3 \
-                        + 1. / np.power(components_distance, 2)
-        else:
-            raise ValueError(f'Invalid value `{component}` of argument `component`. \nUse `primary` or `secondary`.')
-        domega_dz = - points[2] * (1. / r3 + self.mass_ratio / r_hat3)
-        return np.power(np.power(domega_dx, 2) + np.power(domega_dz, 2), 0.5)
-
-    def calculate_polar_gravity_acceleration(self, component, components_distance, logg=False):
-        """
-        Calculates polar gravity acceleration for component of binary system.
-        Calculated from gradient of Roche potential::
-
-            d_Omega/dr using transformation g = d_Psi/dr = (GM_component/semi_major_axis**2) * d_Omega/dr
-            ( * 1/q in case of secondary component )
-
-        :param component: str; `primary` or `secondary`
-        :param components_distance: float; (in SMA units)
-        :param logg: bool; if True log g is returned, otherwise values are not in log10
-        :return: numpy.array; surface gravity or log10 of surface gravity
-        """
-        component_instance = getattr(self, component)
-        component_instance.polar_potential_gradient_magnitude = \
-            self.calculate_polar_potential_gradient_magnitude(component=component,
-                                                              components_distance=components_distance)
-        gradient = \
-            const.G * component_instance.mass * component_instance.polar_potential_gradient_magnitude / \
-            np.power(self.semi_major_axis, 2)
-        gradient = gradient / self.mass_ratio if component == 'secondary' else gradient
-        return np.log10(gradient) if logg else gradient
-
-    def calculate_radius(self, *args, surface_potential=None):
-        """
-        Function calculates radius of the star in given direction of arbitrary direction vector (in spherical
-        coordinates) starting from the centre of the star.
-
-        :param surface_potential: None or float; if None component surface potential is assumed
-        :param args: Tuple;
-
-        ::
-
-            (
-                component: str - `primary` or `secondary`,
-                components_distance: float - distance between components in SMA units,
-                phi: float - longitudonal angle of direction vector measured from point under L_1 in
-                             positive direction (in radians)
-                omega: float - latitudonal angle of direction vector measured from north pole (in radians)
-             )
-        :return: float; radius
-        """
-        if args[0] == 'primary':
-            fn = self.potential_primary_fn
-            precalc = self.pre_calculate_for_potential_value_primary
-            component_instance = getattr(self, 'primary')
-        elif args[0] == 'secondary':
-            fn = self.potential_secondary_fn
-            precalc = self.pre_calculate_for_potential_value_secondary
-            component_instance = getattr(self, 'secondary')
-        else:
-            raise ValueError(f'Invalid value of `component` argument {args[0]}. \nExpecting `primary` or `secondary`.')
-
-        surface_potential = component_instance.surface_potential if surface_potential is None else surface_potential
-
-        scipy_solver_init_value = np.array([args[1] / 1e4])
-        argss = (precalc(*args[1:]), surface_potential)
-        solution, a, ier, b = scipy.optimize.fsolve(fn, scipy_solver_init_value,
-                                                    full_output=True, args=argss, xtol=1e-10)
-
-        # check for regular solution
-        if ier == 1 and not np.isnan(solution[0]) and 30 >= solution[0] >= 0:
-            return solution[0]
-        else:
-            if 0 < solution[0] < 1.0:
-                return solution[0]
-            else:
-                raise ValueError(f'Invalid value of radius {solution} was calculated.')
-
-    def calculate_polar_radius(self, component, components_distance, surface_potential=None):
-        """
-        Calculates polar radius in the similar manner as in BinarySystem.compute_equipotential_boundary method.
-
-        :param surface_potential: None or float; if None compoent surface potential is assumed
-        :param component: str; `primary` or `secondary`
-        :param components_distance: float
-        :return: float; polar radius
-        """
-        args = (component, components_distance, 0.0, 0.0)
-        return self.calculate_radius(*args, surface_potential=surface_potential)
-
-    def calculate_side_radius(self, component, components_distance, surface_potential=None):
-        """
-        Calculates side radius in the similar manner as in BinarySystem.compute_equipotential_boundary method.
-
-        :param surface_potential: None or float; if None compoent surface potential is assumed
-        :param component: str; `primary` or `secondary`
-        :param components_distance: float
-        :return: float; side radius
-        """
-        args = (component, components_distance, const.HALF_PI, const.HALF_PI)
-        return self.calculate_radius(*args, surface_potential=surface_potential)
-
-    def calculate_backward_radius(self, component, components_distance, surface_potential=None):
-        """
-        Calculates backward radius in the similar manner as in BinarySystem.compute_equipotential_boundary method.
-
-        :param component: str; `primary` or `secondary`
-        :param components_distance: float
-        :param surface_potential: None or float; if None compoent surface potential is assumed
-        :return: float; polar radius
-        """
-
-        args = (component, components_distance, const.PI, const.HALF_PI)
-        return self.calculate_radius(*args, surface_potential=surface_potential)
-
-    def calculate_forward_radius(self, component, components_distance, surface_potential=None):
-        """
-        Ccalculates forward radius in the similar manner as in BinarySystem.compute_equipotential_boundary method.
-        :warning: Do not use in case of over-contact systems.
-
-        :param component: str; `primary` or `secondary`
-        :param components_distance: float
-        :param surface_potential: None or float; if None compoent surface potential is assumed
-        :return: float
-        """
-
-        args = (component, components_distance, 0.0, const.HALF_PI)
-        return self.calculate_radius(*args, surface_potential=surface_potential)
-
-    def calculate_all_forward_radii(self, distances, components='all', surface_potential=None):
-        """
-        Calculates forward radii for given object for given array of distances.
-
-        :param surface_potential: None or float; if None compoent surface potential is assumed
-        :param components: str
-        :param distances: np.array: array of component distances at which to calculate the forward radii of given
-        component(s)
-        :return: dict: Dict[str, numpy.array]
-        """
-
-        components = static.component_to_list(components)
-        forward_rad = dict()
-        for component in components:
-            forward_rad[component] = np.zeros(distances.shape)
-            for ii, distance in enumerate(distances):
-                forward_rad[component][ii] = self.calculate_forward_radius(component, components_distance=distance,
-                                                                           surface_potential=surface_potential)
-        return forward_rad
-
-    def compute_equipotential_boundary(self, components_distance, plane):
-        """
-        Compute a equipotential boundary of components (crossection of Hill plane).
-
-        :param components_distance: (numpy.)float
-        :param plane: str; xy, yz, zx
-        :return: Tuple; (numpy.array, numpy.array)
-        """
-
-        components = ['primary', 'secondary']
-        points_primary, points_secondary = [], []
-        fn_map = {'primary': (self.potential_primary_fn, self.pre_calculate_for_potential_value_primary),
-                  'secondary': (self.potential_secondary_fn, self.pre_calculate_for_potential_value_secondary)}
-
-        angles = np.linspace(-3 * const.HALF_PI, const.HALF_PI, 300, endpoint=True)
-        for component in components:
-            for angle in angles:
-                if utils.is_plane(plane, 'xy'):
-                    args, use = (components_distance, angle, const.HALF_PI), False
-                elif utils.is_plane(plane, 'yz'):
-                    args, use = (components_distance, const.HALF_PI, angle), False
-                elif utils.is_plane(plane, 'zx'):
-                    args, use = (components_distance, 0.0, angle), False
-                else:
-                    raise ValueError('Invalid choice of crossection plane, use only: `xy`, `yz`, `zx`.')
-
-                component_instance = getattr(self, component)
-                scipy_solver_init_value = np.array([components_distance / 10000.0])
-                args = (fn_map[component][1](*args), component_instance.surface_potential)
-                solution, _, ier, _ = scipy.optimize.fsolve(fn_map[component][0], scipy_solver_init_value,
-                                                            full_output=True, args=args, xtol=1e-12)
-
-                # check for regular solution
-                if ier == 1 and not np.isnan(solution[0]):
-                    solution = solution[0]
-                    if 30 >= solution >= 0:
-                        use = True
-                else:
-                    continue
-
-                if use:
-                    if utils.is_plane(plane, 'yz'):
-                        if component == 'primary':
-                            points_primary.append([solution * np.sin(angle), solution * np.cos(angle)])
-                        elif component == 'secondary':
-                            points_secondary.append([solution * np.sin(angle), solution * np.cos(angle)])
-                    elif utils.is_plane(plane, 'xz'):
-                        if component == 'primary':
-                            points_primary.append([solution * np.sin(angle), solution * np.cos(angle)])
-                        elif component == 'secondary':
-                            points_secondary.append([- (solution * np.sin(angle) - components_distance),
-                                                     solution * np.cos(angle)])
-                    else:
-                        if component == 'primary':
-                            points_primary.append([solution * np.cos(angle), solution * np.sin(angle)])
-                        elif component == 'secondary':
-                            points_secondary.append([- (solution * np.cos(angle) - components_distance),
-                                                     solution * np.sin(angle)])
-
-        return np.array(points_primary), np.array(points_secondary)
-
-    def lagrangian_points(self):
-        """
-        Compute Lagrangian points for current system parameters.
-
-        :return: list; x-valeus of libration points [L3, L1, L2] respectively
-        """
-
-        def potential_dx(x, *args):
-            """
-            General potential derivatives in x when::
-
-                primary.synchornicity = secondary.synchronicity = 1.0
-                eccentricity = 0.0
-
-            :param x: (numpy.)float
-            :param args: Tuple; periastron distance of components
-            :return: (numpy.)float
-            """
-            d, = args
-            r_sqr, rw_sqr = x ** 2, (d - x) ** 2
-            return - (x / r_sqr ** (3.0 / 2.0)) + ((self.mass_ratio * (d - x)) / rw_sqr ** (
-                    3.0 / 2.0)) + (self.mass_ratio + 1) * x - self.mass_ratio / d ** 2
-
-=======
->>>>>>> 37ed0d40
         periastron_distance = self.orbit.periastron_distance
         xs = np.linspace(- periastron_distance * 3.0, periastron_distance * 3.0, 100)
 
@@ -1008,80 +495,8 @@
 
         :param components_distance: float;
         """
-<<<<<<< HEAD
-        is_circular = self.eccentricity == 0
-        is_eccentric = 1 > self.eccentricity > 0
-        assynchronous_spotty_p = self.primary.synchronicity != 1 and self.primary.has_spots()
-        assynchronous_spotty_s = self.secondary.synchronicity != 1 and self.secondary.has_spots()
-        assynchronous_spotty_test = assynchronous_spotty_p or assynchronous_spotty_s
-
-        if is_circular:
-            if assynchronous_spotty_test:
-                self._logger.info('Applying light curve generator function for asynchronous binary system with '
-                                  'circular orbit and spots.')
-                return self._compute_circular_spotty_asynchronous_lightcurve(**kwargs)
-            else:
-                self._logger.info('Applying light curve generator function for synchronous binary system with '
-                                  'circular orbit or circular assynchronous systems without spots.')
-                return self._compute_circular_synchronous_lightcurve(**kwargs)
-        elif is_eccentric:
-            if assynchronous_spotty_test:
-                self._logger.info('Applying light curve generator function for asynchronous binary system with '
-                                  'eccentric orbit and spots.')
-                return self._compute_eccentric_spotty_asynchronous_lightcurve(**kwargs)
-            else:
-                self._logger.info('Applying light curve generator function for eccentric orbit with synchronous '
-                                  'rotation of the components or assynchronous rotation without spots.')
-                return self._compute_eccentric_lightcurve(**kwargs)
-
-        raise NotImplementedError("Orbit type not implemented or invalid")
-
-    def _compute_circular_synchronous_lightcurve(self, **kwargs):
-        return lc.compute_circular_synchronous_lightcurve(self, **kwargs)
-
-    def _compute_circular_spotty_asynchronous_lightcurve(self, **kwargs):
-        return lc.compute_circular_spotty_asynchronous_lightcurve(self, **kwargs)
-
-    def _compute_eccentric_spotty_asynchronous_lightcurve(self, **kwargs):
-        return lc.compute_eccentric_spotty_asynchronous_lightcurve(self, **kwargs)
-
-    def _compute_eccentric_lightcurve(self, **kwargs):
-        return lc.compute_eccentric_lightcurve(self, **kwargs)
-
-    # radial velocity curves
-    def compute_rv(self, **kwargs):
-        return rv.radial_velocity(self, **kwargs)
-
-    # ### build methods
-    def build_surface_gravity(self, component="all", components_distance=None):
-        return build.build_surface_gravity(self, component, components_distance)
-
-    def build_faces_orientation(self, component="all", components_distance=None):
-        return build.build_faces_orientation(self, component, components_distance)
-
-    def build_temperature_distribution(self, component="all", components_distance=None, do_pulsations=False,
-                                       phase=None):
-        return build.build_temperature_distribution(self, component, components_distance, do_pulsations=do_pulsations,
-                                                    phase=phase)
-
-    def build_surface_map(self, colormap=None, component="all", components_distance=None, return_map=False, phase=None):
-        return build.build_surface_map(self, colormap, component, components_distance, return_map, phase=phase)
-
-    def build_mesh(self, component="all", components_distance=None, **kwargs):
-        return build.build_mesh(self, component, components_distance, **kwargs)
-
-    def build_faces(self, component="all", components_distance=None):
-        return build.build_faces(self, component, components_distance)
-
-    def build_surface(self, component="all", components_distance=None, **kwargs):
-        return build.build_surface(self, component, components_distance, **kwargs)
-
-    def build_surface_with_no_spots(self, component="all", components_distance=None):
-        return build.build_surface_with_no_spots(self, component, components_distance)
-=======
         fns = [bsradius.calculate_polar_radius, bsradius.calculate_side_radius, bsradius.calculate_backward_radius]
         components = ['primary', 'secondary']
->>>>>>> 37ed0d40
 
         for component in components:
             component_instance = getattr(self, component)
@@ -1123,17 +538,10 @@
         Function calculates potential for each phase in phases in such way that conserves
         volume of the component. Volume is approximated by two half elipsoids.
 
-<<<<<<< HEAD
-        :param phases: numpy.array
-        :param component: str; `primary`,component, components_distance,  `secondary` or None (=both)
-        :param iterations: int
-        :return: numpy.array
-=======
         :param phases: numpy.array;
         :param component: str; `primary`, `secondary` or None (=both)
         :param iterations: int;
         :return: numpy.array;
->>>>>>> 37ed0d40
         """
         data = self.orbit.orbital_motion(phases)
         distances = data[:, 0]
