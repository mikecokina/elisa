import numpy as np

from copy import copy
from elisa.binary_system.container import OrbitalPositionContainer
from elisa.const import Position
from elisa.logger import getLogger
from elisa.graphic import graphics

from elisa.binary_system import (
    utils as butils,
    dynamic
)
from elisa import (
    umpy as up,
    utils,
    const
)

logger = getLogger('binary_system.graphic.animation')


class Animation(object):
    defpos = Position(*(0, 1.0, 0.0, 0.0, 0.0))

    def __init__(self, instance):
        self.binary = instance

    def orbital_motion(self, start_phase=-0.5, stop_phase=0.5, phase_step=0.01, units='cgs', scale='linear',
                       colormap=None, savepath=None):
        """
        Function creates animation of the orbital motion.

        :param start_phase: float; starting phase of the animation
        :param stop_phase: float; end phase of the animation
        :param phase_step: float; phase step between animation frames
        :param units: str; unit type of surface colormap `SI` or `cgs`
        :param scale: str; `linear` or `log`, scale of the colormap
        :param colormap: str; `temperature`, `gravity_acceleration` or None
        :param savepath: str; animation will be stored to `savepath`
        """
        anim_kwargs = dict()

        if stop_phase < start_phase:
            raise ValueError(f'Starting phase {start_phase} is greater than stop phase {stop_phase}')

        components = butils.component_to_list('both')

        n_frames = int((stop_phase - start_phase) / phase_step)
        phases = np.linspace(start_phase, stop_phase, num=n_frames)
        none = [None for _ in range(n_frames)]
        points = {component: copy(none) for component in components}
        faces = {component: copy(none) for component in components}
        cmap = {component: copy(none) for component in components}

        orbital_motion = \
            self.binary.calculate_orbital_motion(input_argument=phases, return_nparray=False, calculate_from='phase')

        # in case of asynchronous component rotation and spots, the positions of spots are recalculated
        spots_longitudes = dynamic.calculate_spot_longitudes(self.binary, phases, component="all")
        potentials = self.binary.correct_potentials(phases, component="all", iterations=2)

        logger.info('calculating surface parameters (points, faces, colormap)')
        for pos_idx, position in enumerate(orbital_motion):
            from_this = dict(binary_system=self.binary, position=self.defpos)
            on_pos = OrbitalPositionContainer.from_binary_system(**from_this)
            on_pos.time = 86400 * self.binary.period * position.phase
            dynamic.assign_spot_longitudes(on_pos, spots_longitudes, index=pos_idx, component="all")
            on_pos.set_on_position_params(position, potentials["primary"][pos_idx],
                                           potentials["secondary"][pos_idx])
            on_pos.build(components_distance=position.distance)
            on_pos = butils.move_sys_onpos(on_pos, position, potentials["primary"][pos_idx],
                                           potentials["secondary"][pos_idx], on_copy=False)

            for component in components:
                star = getattr(on_pos, component)
                points[component][pos_idx], faces[component][pos_idx] = star.points, star.faces

                if colormap == 'gravity_acceleration':
                    log_g = star.log_g
                    value = log_g if units == 'SI' else log_g + 2
                    cmap[component][pos_idx] = value if scale == 'log' else up.power(10, value)

                elif colormap == 'temperature':
                    temperatures = star.temperatures
                    cmap[component][pos_idx] = temperatures if scale == 'linear' else up.log10(temperatures)
<<<<<<< HEAD

                # rotating pints to correct place
                # # rotation by azimuth
                # points[component][pos_idx] = utils.around_axis_rotation(position.azimuth - const.HALF_PI,
                #                                                         points[component][pos_idx],
                #                                                         "z", False, False)
                # # tilting the orbit due to inclination
                # points[component][pos_idx] = utils.around_axis_rotation(const.HALF_PI - self.binary.inclination,
                #                                                         points[component][pos_idx],
                #                                                         "y", False, False)
=======
>>>>>>> 57f2727c

        anim_kwargs.update({
            'morphology': self.binary.morphology,
            'start_phase': start_phase,
            'stop_phase': stop_phase,
            'n_frames': n_frames,
            'phases': phases,
            'points_primary': points['primary'],
            'points_secondary': points['secondary'],
            'faces_primary': faces['primary'],
            'faces_secondary': faces['secondary'],
            'primary_cmap': cmap['primary'],
            'secondary_cmap': cmap['secondary'],
            'axis_lim': 0.7,
            'savepath': savepath,
            'colormap': colormap,
        })
        logger.debug('Passing parameters to graphics module')
        graphics.binary_surface_anim(**anim_kwargs)
<|MERGE_RESOLUTION|>--- conflicted
+++ resolved
@@ -83,19 +83,6 @@
                 elif colormap == 'temperature':
                     temperatures = star.temperatures
                     cmap[component][pos_idx] = temperatures if scale == 'linear' else up.log10(temperatures)
-<<<<<<< HEAD
-
-                # rotating pints to correct place
-                # # rotation by azimuth
-                # points[component][pos_idx] = utils.around_axis_rotation(position.azimuth - const.HALF_PI,
-                #                                                         points[component][pos_idx],
-                #                                                         "z", False, False)
-                # # tilting the orbit due to inclination
-                # points[component][pos_idx] = utils.around_axis_rotation(const.HALF_PI - self.binary.inclination,
-                #                                                         points[component][pos_idx],
-                #                                                         "y", False, False)
-=======
->>>>>>> 57f2727c
 
         anim_kwargs.update({
             'morphology': self.binary.morphology,
