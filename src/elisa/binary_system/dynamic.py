import numpy as np

from elisa.binary_system.orbit.container import OrbitalSupplements
from elisa.conf import config
from elisa.binary_system import utils as bsutils
from elisa import (
    utils,
    const,
    umpy as up
)
from copy import copy

from copy import copy


def get_eclipse_boundaries(binary, components_distance):
    """
    Calculates the ranges in orbital azimuths (for phase=0 -> azimuth=pi/2)!!!  where eclipses occur.

    :param binary: elisa.binary_system.system.BinarySystem;
    :param components_distance: float;
    :return: numpy.array;

    shape::

        [primary ecl_start, primary_ecl_stop, sec_ecl_start, sec_ecl_stop]
    """
    # check whether the inclination is high enough to enable eclipses
    if binary.morphology != 'over-contact':
        radius1 = np.mean([binary.primary.side_radius, binary.primary.forward_radius, binary.primary.backward_radius,
                           binary.primary.polar_radius])
        radius2 = np.mean([binary.secondary.side_radius, binary.secondary.forward_radius,
                           binary.secondary.backward_radius, binary.secondary.polar_radius])
        sin_i_critical = (radius1 + radius2) / components_distance
        sin_i = up.sin(binary.inclination)
        if sin_i < sin_i_critical:
            return np.array([const.HALF_PI, const.HALF_PI, const.PI, const.PI])
        radius1 = binary.primary.forward_radius
        radius2 = binary.secondary.forward_radius
        sin_i_critical = 1.01 * (radius1 + radius2) / components_distance
        square = up.power(sin_i_critical, 2) - up.power(up.cos(binary.inclination), 2)
        square = 0 if square < 0 else square
        square = 1 if square > 1 else square
        azimuth = up.arcsin(up.sqrt(square))
        azimuths = np.array([const.HALF_PI - azimuth, const.HALF_PI + azimuth, 1.5 * const.PI - azimuth,
                             1.5 * const.PI + azimuth]) % const.FULL_ARC
        return azimuths
    else:
        return np.array([0, const.PI, const.PI, const.FULL_ARC])


def find_apsidally_corresponding_positions(base_constraint, base_arr, supplement_constraint, supplement_arr,
                                           tol=1e-10, as_empty=None):
    """
    Function is intended to look for the couples of orbital positions from both sides of apsidal line that are most
    similar in terms of surface geometry (eg.: components_distance_1 \approx components_distance_2).

    :param base_constraint: numpy.array;
    :param base_arr: numpy.array;
    :param supplement_constraint: numpy.array;
    :param supplement_arr: numpy.array;
    :param tol: float;
    :param as_empty: numpy.array; e.g. [np.nan, np.nan] depends on shape of base_arr item
    :return: elisa.binary_system.container.OrbitalSupplements;
    """
    if as_empty is None:
        as_empty = np.empty(5) * np.nan

    # finding indices of supplements_array closest to the base_array by comparing constraint parameters
    ids_of_closest_reduced_values = utils.find_idx_of_nearest(base_constraint, supplement_constraint)

    # making sure that found orbital positions are close enough to satisfy tolerance
    is_supplement = np.abs(up.abs(base_constraint[ids_of_closest_reduced_values] - supplement_constraint)) <= tol

    # crating array which crates valid orbital position couples
    twin_in_reduced = -1 * np.ones(ids_of_closest_reduced_values.shape, dtype=np.int)
    twin_in_reduced[is_supplement] = ids_of_closest_reduced_values[is_supplement]

    supplements = OrbitalSupplements()

    for id_supplement, id_reduced in enumerate(twin_in_reduced):
        args = (base_arr[id_reduced], supplement_arr[id_supplement]) \
            if id_reduced > -1 else (supplement_arr[id_supplement], as_empty)
        # if id_reduced > -1 else (as_empty, supplement_arr[id_supplement])

        if not utils.is_empty(args):
            supplements.append(*args)

    reduced_all_ids = up.arange(0, len(base_arr))
    is_not_in = ~np.isin(reduced_all_ids, twin_in_reduced)

    for is_not_in_id in reduced_all_ids[is_not_in]:
        if base_arr[is_not_in_id] not in supplement_arr:
            supplements.append(*(base_arr[is_not_in_id], as_empty))

    return supplements


def resolve_object_geometry_update(has_spots, size, rel_d, max_allowed_difference=None):
    """
    Evaluate where on orbital position is necessary to fully update geometry.
    Evaluation depends on difference of relative radii between upcomming orbital positions.
    """
    return _resolve_geometry_update(has_spots=has_spots, size=size, rel_d=rel_d, resolve="object",
                                    max_allowed_difference=max_allowed_difference or config.MAX_RELATIVE_D_R_POINT)


def resolve_spots_geometry_update(spots_longitudes, size, pulsations_tests,
                                  max_allowed_difference=None):
    """
    Evaluate where on orbital position is necessary to fully update geometry.
    Evaluation depends on difference of spots longitudes between upcomming orbital positions.
    """
    reducer = {}
    for component in config.BINARY_COUNTERPARTS.keys():
        if pulsations_tests[component]:
            # in case of pulsations, the geometry is recalculated always
            reducer[component] = np.ones(size, dtype=np.bool)
            continue

        # longitude of all spots stored in array (longitudes of the first spot are enough)
        longitude_array = np.array(list(utils.nested_dict_values(spots_longitudes[component]))[0]) if \
            not utils.is_empty(spots_longitudes[component]) else np.array([])

        d_long = np.abs(longitude_array - np.roll(longitude_array, shift=1))[1:]
        # creating 2*n array due to compatibility with new geometry assessment based on change in spot longitude where
        # both components are evaluated at once
        d_long = np.row_stack((d_long, d_long))

        reducer[component] = _resolve_geometry_update(
        has_spots=True, size=size, rel_d=d_long, resolve="spot",
        max_allowed_difference=max_allowed_difference or config.MAX_SPOT_D_LONGITUDE
        )

    return reducer['primary'], reducer['secondary']


def _resolve_geometry_update(has_spots, size, rel_d, max_allowed_difference, resolve="object"):
    """
    Evaluate where on orbital position is necessary to fully update geometry.

    :param max_allowed_difference: float;
    :param has_spots: bool; define if system has spots
    :param size: int;
    :param rel_d: numpy.array; array, based on geometry change is going to be evaluated
    :param resolve: str; decision parameter whether resolved object on eccentric orbit or spots movement,
                         "object" or "spots"
    :return: numpy.array[bool];
    """
    if resolve not in ["object", "spot"]:
        raise ValueError("Invalid option for `resolve`, use `object` or `spot`")

    # in case of spots, the boundary points will cause problems if you want to use the same geometry
    if has_spots and resolve == "object":
        return np.ones(size, dtype=np.bool)
    elif utils.is_empty(rel_d) and resolve == "spot":
        # if `rel_d` is empty and resolve is equal to `spot` it means given component has no spots
        # and does require build only on first position
        arr = up.zeros(size, dtype=np.bool)
        arr[0] = True
        return arr

    require_new_geo = np.ones(size, dtype=np.bool)

    cumulative_sum = np.array([0.0, 0.0])
    for i in range(1, size):
        cumulative_sum += rel_d[:, i - 1]
        if (cumulative_sum <= max_allowed_difference).all():
            require_new_geo[i] = False
        else:
            require_new_geo[i] = True
            cumulative_sum = np.array([0.0, 0.0])

    return require_new_geo


def phase_crv_symmetry(self, phase):
    """
    Utilizing symmetry of circular systems without spots and pulastions where you need to evaluate only half
    of the phases. Function finds such redundant phases and returns only unique phases.
    Expects phases from 0 to 1.0.

    :param self: elisa.binary_system.system.BinarySystem;
    :param phase: numpy.array;
    :return: Tuple[numpy.array, numpy.array];
    """
    # keep those fucking methods imutable
    phase = phase.copy()
    if (not self.has_pulsations()) & (not self.has_spots()):
        symmetrical_counterpart = phase > 0.5
        phase[symmetrical_counterpart] = np.round(1.0 - phase[symmetrical_counterpart], 9)
        res_phases, reverse_idx = np.unique(phase, return_inverse=True)
        return res_phases, reverse_idx
    else:
        return phase, up.arange(phase.shape[0])


def in_eclipse_test(azimuths, ecl_boundaries):
    """
    Test whether in given phases eclipse occurs or not.
    !It works only for circular oribts!

    :param azimuths: Union[List, numpy.array];
    :param ecl_boundaries: Union[List, numpy.array];
    :return: numpy.array[bool];
    """

    if utils.is_empty(ecl_boundaries):
        return np.ones(len(azimuths), dtype=bool)

    if ecl_boundaries[0] < 1.5 * const.PI:
        primary_ecl_test = up.logical_and((azimuths >= ecl_boundaries[0]), (azimuths <= ecl_boundaries[1]))
    else:
        primary_ecl_test = up.logical_or((azimuths >= ecl_boundaries[0]), (azimuths < ecl_boundaries[1]))

    if ecl_boundaries[2] > const.HALF_PI:
        if ecl_boundaries[3] > const.HALF_PI:
            secondary_ecl_test = up.logical_and((azimuths >= ecl_boundaries[2]), (azimuths <= ecl_boundaries[3]))
        else:
            secondary_ecl_test = up.logical_or((azimuths >= ecl_boundaries[2]), (azimuths <= ecl_boundaries[3]))
    else:
        secondary_ecl_test = up.logical_and((azimuths >= ecl_boundaries[2]), (azimuths <= ecl_boundaries[3]))

    return up.logical_or(primary_ecl_test, secondary_ecl_test)


def correct_spot_positions_for_libration(system, phases):
    """
    Function corrects the position of spots for the libration motion caused by an eccentric orbit.

    :param system: Union[elisa.binary_system.system.BinarySystem,
                   elisa.binary_system.container.OrbitalPositionContainer];
<<<<<<< HEAD
    :param phases: nympy.array;
    :return: numpy.arrray; angular correction for each phase
=======
    :param phases: numpy.array;
    :return: numpy.array; angular correction for each phase
>>>>>>> 57f2727c
    """
    # ensuring that phase = 0 is in dataset
    phases_p = [phases, ] if np.isscalar(phases) else copy(phases)
    phases_p = np.concatenate((phases_p, [0, ]))

    positions = system.calculate_orbital_motion(phases_p, return_nparray=True)

    ecc_anomaly = system.orbit.true_anomaly_to_eccentric_anomaly(positions[:, 3])
    mean_anomaly = system.orbit.eccentric_anomaly_to_mean_anomaly(ecc_anomaly)

    diff = mean_anomaly - positions[:, 3]
    diff = diff[:-1] - diff[-1]
    return diff if diff.shape[0] > 1 else diff[0]


def calculate_spot_longitudes(system, phases, component="all", correct_libration=True):
    """
    Function calculates the latitudes of every spot on given component(s) for every phase.

    :param correct_libration: bool; switch for calculation of correction for the libration motion of spots for EBs with
                                    eccentric orbit
    :param system: Union[elisa.binary_system.system.BinarySystem,
                   elisa.binary_system.container.OrbitalPositionContainer];
    :param phases: numpy.array;
    :param component: str; 'primary' or 'secondary', if None both will be calculated
    :param correct_libration: bool; switch for calculation of correction for the libration motion of spots for EBs with
    eccentric orbit
    :return: Dict; {component: {spot_idx: np.array([....]), ...}, ...}
    """
    components = bsutils.component_to_list(component)
    components = {comp: getattr(system, comp) for comp in components}

    libration_correction = correct_spot_positions_for_libration(system, phases) if correct_libration else 0

    spots_longitudes = {
        comp: {
            spot_index: (instance.synchronicity - 1.0) * phases * const.FULL_ARC + spot.longitude + libration_correction
            for spot_index, spot in instance.spots.items()}
        for comp, instance in components.items()
    }
    return spots_longitudes


def assign_spot_longitudes(system, spots_longitudes, index=None, component="all"):
    """
    function assigns spot latitudes for each spot according to values in `spots_longitudes` in index `index`

    :param system: Union[elisa.binary_system.system.BinarySystem,
                   elisa.binary_system.container.OrbitalPositionContainer]
    :param spots_longitudes: Dict; {component: {spot_idx: np.array([....]), ...}, ...}, takes output of function
                                   `calculate_spot_latitudes`
    :param index: int; index of spot longitude values to be used, if none is given, scalar values are expected in
                      `spots_longitudes`
    :param component: str; 'primary' or 'secondary', if None both will be calculated
    """
    components = bsutils.component_to_list(component)
    components = {comp: getattr(system, comp) for comp in components}
    for comp, instance in components.items():
        for spot_index, spot in instance.spots.items():
            spot.longitude = spots_longitudes[comp][spot_index] if index is None else \
                spots_longitudes[comp][spot_index][index]<|MERGE_RESOLUTION|>--- conflicted
+++ resolved
@@ -8,7 +8,6 @@
     const,
     umpy as up
 )
-from copy import copy
 
 from copy import copy
 
@@ -230,13 +229,8 @@
 
     :param system: Union[elisa.binary_system.system.BinarySystem,
                    elisa.binary_system.container.OrbitalPositionContainer];
-<<<<<<< HEAD
-    :param phases: nympy.array;
-    :return: numpy.arrray; angular correction for each phase
-=======
     :param phases: numpy.array;
     :return: numpy.array; angular correction for each phase
->>>>>>> 57f2727c
     """
     # ensuring that phase = 0 is in dataset
     phases_p = [phases, ] if np.isscalar(phases) else copy(phases)
@@ -256,8 +250,6 @@
     """
     Function calculates the latitudes of every spot on given component(s) for every phase.
 
-    :param correct_libration: bool; switch for calculation of correction for the libration motion of spots for EBs with
-                                    eccentric orbit
     :param system: Union[elisa.binary_system.system.BinarySystem,
                    elisa.binary_system.container.OrbitalPositionContainer];
     :param phases: numpy.array;
