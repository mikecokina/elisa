import logging
import os
import sys
import numpy as np
import pandas as pd

from scipy import interpolate

from elisa.binary_system.system import BinarySystem
from elisa.conf import config
from elisa.utils import is_empty

config.set_up_logging()


class PassbandContainer(object):
    def __init__(self, table, passband):
        """
        Setup PassbandContainier object. It carres dependedncies of throughputs on wavelengths for given passband.

        :param table: pandads.DataFrame
        :param passband: str
        """
        self.left_bandwidth = np.nan
        self.right_bandwidth = np.nan
        self.akima = None
        self._table = pd.DataFrame({})
        self.wave_unit = "angstrom"
        self.passband = passband
        # in case this np.pi will stay here, there will be rendundant multiplication in intensity integration
        self.wave_to_si_mult = 1e-10

        setattr(self, 'table', table)

    @property
    def table(self):
        """
        Return pandas dataframe which represent pasband table as dependecy of throughput on wavelength.

        :return: pandas.DataFrame
        """
        return self._table

    @table.setter
    def table(self, df):
        """
        Setter for passband table.
        It precompute left and right bandwidth for given table and also interpolation function placeholder.
        Akima1DInterpolator is used. If `bolometric` passband is used then interpolation function is like::

            lambda x: 1.0


        :param df: pandas.DataFrame
        :return:
        """
        self._table = df
        self.akima = Observer.bolometric if (self.passband.lower() in ['bolometric']) else \
            interpolate.Akima1DInterpolator(df[config.PASSBAND_DATAFRAME_WAVE],
                                            df[config.PASSBAND_DATAFRAME_THROUGHPUT])
        self.left_bandwidth = min(df[config.PASSBAND_DATAFRAME_WAVE])
        self.right_bandwidth = max(df[config.PASSBAND_DATAFRAME_WAVE])


class Observer(object):
    def __init__(self, passband, system):
        """
        Initializer for observer class.

        :param passband: string; for valid filter name see config.py file
        :param system: system instance (BinarySystem or SingleSystem)
        """
        self._logger = logging.getLogger(self.__class__.__name__)
        self._logger.info("initialising Observer instance")
        # specifying what kind of system is observed
        self._system = system
        self._system_cls = type(self._system)

        # self._system._suppress_logger = True

        self.left_bandwidth = sys.float_info.max
        self.right_bandwidth = 0.0
        self.passband = dict()
        self.init_passband(passband)

    @staticmethod
    def bolometric(x):
        """
        Bolometric passband interpolation function in way of lambda x: 1.0

        :param x:
        :return: float or numpy.array; 1.0s in shape of x
        """
        if isinstance(x, (float, int)):
            return 1.0
        if isinstance(x, list):
            return [1.0] * len(x)
        if isinstance(x, np.ndarray):
            return np.array([1.0] * len(x))

    def init_passband(self, passband):
        """
        Passband initializing method for Observer instance.
        During initialialization `self.passband` Dict is fill in way::

            {`passband`: PassbandContainer()}

        and global left and right passband bandwidth is set.
        If there is several passband defined on different intervals, e.g. ([350, 650], [450, 750]) then global limits
        are total boarder values, in example case as [350, 750].


        :param passband: str or Iterable str
        :return:
        """
        passband = [passband] if isinstance(passband, str) else passband
        for band in passband:
            if band in ['bolometric']:
                df = pd.DataFrame(
                    {config.PASSBAND_DATAFRAME_THROUGHPUT: [1.0, 1.0],
                     config.PASSBAND_DATAFRAME_WAVE: [0.0, sys.float_info.max]})
                right_bandwidth = sys.float_info.max
                left_bandwidth = 0.0
            else:
                df = self.get_passband_df(band)
                left_bandwidth = df[config.PASSBAND_DATAFRAME_WAVE].min()
                right_bandwidth = df[config.PASSBAND_DATAFRAME_WAVE].max()

            self.setup_bandwidth(left_bandwidth=left_bandwidth, right_bandwidth=right_bandwidth)
            self.passband[band] = PassbandContainer(table=df, passband=band)

    def setup_bandwidth(self, left_bandwidth, right_bandwidth):
        """
        Find whether supplied left and right bandwidth are in currently set boundaries and nothing has to be done
        or any is out of current bound and related has to be changed to higher (`right_bandwidth`)
        or lower (`left_bandwidth`).


        :param left_bandwidth: float
        :param right_bandwidth: float
        :return:
        """
        if left_bandwidth < self.left_bandwidth:
            self.left_bandwidth = left_bandwidth
        if right_bandwidth > self.right_bandwidth:
            self.right_bandwidth = right_bandwidth

    @staticmethod
    def get_passband_df(passband):
        """
        Read content o passband table (csv file) based on passband name.

        :param passband: str
        :return: pandas.DataFrame
        """
        logging.debug(f"obtaining passband response function: {passband}")
        if passband not in config.PASSBANDS:
            raise ValueError('Invalid or unsupported passband function')
        file_path = os.path.join(config.PASSBAND_TABLES, str(passband) + '.csv')
        df = pd.read_csv(file_path)
        df[config.PASSBAND_DATAFRAME_WAVE] = df[config.PASSBAND_DATAFRAME_WAVE] * 10.0
        return df

    def observe(self, from_phase=None, to_phase=None, phase_step=None, phases=None, normalize_lc=False):
        """
        Method for observation simulation. Based on input parmeters and supplied Ob server system on initialization
        will compute lightcurve.

        :param from_phase: float
        :param to_phase: float
        :param phase_step: float
        :param phases: Iterable float
        :return: Dict
        """

        if not phases and (from_phase is None or to_phase is None or phase_step is None):
            raise ValueError("missing arguments")

        if is_empty(phases):
            phases = np.arange(start=from_phase, stop=to_phase, step=phase_step)

        # reduce phases to only unique ones from interval (0, 1) in general case without pulsations
        base_phases, base_phases_to_origin = self.phase_interval_reduce(phases)

        self._logger.info("observation start w/ following configuration {<add>}")
        # self._logger.warning("logger will be suppressed due multiprocessing incompatibility")
        """
        distance, azimut angle, true anomaly and phase
                           np.array((r1, az1, ni1, phs1),
                                    (r2, az2, ni2, phs2),
                                    ...
                                    (rN, azN, niN, phsN))
        """
        # calculates lines of sight for corresponding phases
        position_method = self._system.get_positions_method()

        curves = self._system.compute_lightcurve(
                     **dict(
                         passband=self.passband,
                         left_bandwidth=self.left_bandwidth,
                         right_bandwidth=self.right_bandwidth,
                         atlas="ck04",
                         phases=base_phases,
                         position_method=position_method
                     )
                 )

        # pool = Pool(processes=config.NUMBER_OF_THREADS)
        # res = [pool.apply_async(mp.observe_worker,
        #                         (self._system.initial_kwargs, self._system_cls, _args)) for _args in args]
        # pool.close()
        # pool.join()
        # result_list = [np.array(r.get()) for r in res]
        #
        # print(result_list)
        # # r = np.array(sorted(result_list, key=lambda x: x[0])).T[1]
        # # return utils.spherical_to_cartesian(np.column_stack((r, phi, theta)))

        # remap unique phases back to original phase interval
        for items in curves:
            curves[items] = np.array(curves[items])[base_phases_to_origin]

            # adding additional light
            correction = np.mean(curves[items]) * self._system.additional_light / (1.0 - self._system.additional_light)
            curves[items] += correction

        if normalize_lc:
            pass
        self._logger.info("observation finished")
        return phases, curves

    def phase_interval_reduce(self, phases):
        """
        Function reduces original phase interval to base interval (0, 1) in case of LC without pulsations.

        :param phases: ndarray; phases to reduce
        :return: Tuple; (base_phase: ndarray, reverse_indices: ndarray)

        ::

            base_phases:  ndarray of unique phases between (0, 1)
            reverse_indices: ndarray mask applicable to `base_phases` which will reconstruct original `phases`
        """
<<<<<<< HEAD
        if self._system_cls == BinarySystem:
            # function shouldn't search for base phases if system has pulsations or is assynchronous with spots
            has_pulsation_test = self._system.primary.has_pulsations() | self._system.secondary.has_pulsations()
=======
        # function shouldn't search for base phases if system has pulsations or is assynchronous with spots
        has_pulsation_test = self._system.primary.has_pulsations() or self._system.secondary.has_pulsations()
>>>>>>> 83a2119e

            test1 = (self._system.primary.synchronicity != 1.0) & self._system.primary.has_spots()
            test2 = (self._system.secondary.synchronicity != 1.0) & self._system.secondary.has_spots()
            assynchronous_spotty_test = test1 | test2

            if has_pulsation_test | assynchronous_spotty_test:
                return phases, np.arange(phases.shape[0])
            else:
                base_interval = np.round(phases % 1, 9)
                return np.unique(base_interval, return_inverse=True)
        else:
            # implement for single system
            pass


if __name__ == "__main__":
    pass<|MERGE_RESOLUTION|>--- conflicted
+++ resolved
@@ -241,14 +241,9 @@
             base_phases:  ndarray of unique phases between (0, 1)
             reverse_indices: ndarray mask applicable to `base_phases` which will reconstruct original `phases`
         """
-<<<<<<< HEAD
         if self._system_cls == BinarySystem:
             # function shouldn't search for base phases if system has pulsations or is assynchronous with spots
             has_pulsation_test = self._system.primary.has_pulsations() | self._system.secondary.has_pulsations()
-=======
-        # function shouldn't search for base phases if system has pulsations or is assynchronous with spots
-        has_pulsation_test = self._system.primary.has_pulsations() or self._system.secondary.has_pulsations()
->>>>>>> 83a2119e
 
             test1 = (self._system.primary.synchronicity != 1.0) & self._system.primary.has_spots()
             test2 = (self._system.secondary.synchronicity != 1.0) & self._system.secondary.has_spots()
